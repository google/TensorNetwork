--- conflicted
+++ resolved
@@ -21,15 +21,9 @@
 import tensorflow as tf
 
 
-<<<<<<< HEAD
 @pytest.fixture(
     name="backend", params=["numpy", "tensorflow", "jax", "pytorch"])
 def backend_fixture(request):
-  return request.param
-=======
-@pytest.fixture(name="backend", params=["numpy", "tensorflow",
-                                        "jax", "pytorch"])
-def backend_fixure(request):
   return request.param
 
 
@@ -51,5 +45,4 @@
 def tf_enable_v2_behaviour():
   tf.compat.v1.enable_v2_behavior()
   yield
-  tf.compat.v1.enable_v2_behavior()
->>>>>>> 7b5ec565
+  tf.compat.v1.enable_v2_behavior()