# Copyright 2019 The TensorNetwork Authors
#
# Licensed under the Apache License, Version 2.0 (the "License");
# you may not use this file except in compliance with the License.
# You may obtain a copy of the License at
#
#      http://www.apache.org/licenses/LICENSE-2.0
#
# Unless required by applicable law or agreed to in writing, software
# distributed under the License is distributed on an "AS IS" BASIS,
# WITHOUT WARRANTIES OR CONDITIONS OF ANY KIND, either express or implied.
# See the License for the specific language governing permissions and
# limitations under the License.
""" 
modified binary MERA optimization
parts of the following code are based on code written by Glen Evenbly (c) for www.tensors.net, (v1.1) 
"""
from __future__ import absolute_import
from __future__ import division
from __future__ import print_function

NUM_THREADS = 4
import os
os.environ['OMP_NUM_THREADS'] = str(NUM_THREADS)
os.environ["KMP_BLOCKTIME"] = "0"
os.environ["KMP_AFFINITY"] = "granularity=fine,verbose,compact,1,0"
import tensorflow as tf
import numpy as np
import time
import pickle
<<<<<<< HEAD
import tensornetwork.ncon_interface as ncon
import misc_mera
import modified_binary_mera_lib as mbml
=======
import experiments.MERA.misc_mera as misc_mera
import experiments.MERA.modified_binary_mera_lib as mbml
>>>>>>> 660c8857
from sys import stdout

config = tf.ConfigProto()
config.intra_op_parallelism_threads = NUM_THREADS
config.inter_op_parallelism_threads = 1
tf.enable_eager_execution(config=config)
tf.enable_v2_behavior()


def run_mod_binary_mera_optimization_TFI(chis=[8, 12, 16],
                                         niters=[200, 300, 1000],
                                         embeddings=None,
                                         dtype=tf.float64,
                                         verbose=1,
                                         refsym=True,
                                         nsteps_steady_state=4,
                                         opt_u_after=9,
                                         noise=0.0):
    """
<<<<<<< HEAD
    modified binary mera optimization
    Parameters:
    -------------------
    chis:                 list of int 
                          bond dimension of successive MERA simulations 
    niters:               list of int 
                          number of optimization steps of successive MERA optimizations 
    embeddings:           list of str or None
                          type of embeddings scheme used to embed mera into the next larger bond dimension 
                          entries can be: 'p' or 'pad' for padding with zeros without, if possible, adding new layers 
                                          'a' or 'add' for adding new layer with increased  bond dimension
    dtype:                tensorflow dtype 
    verbose:              int 
                          verbosity flag 
    refsym:               bool 
                          if `True`, impose reflection symmetry 
    nsteps_steady_state:  int 
                          number power iteration of steps used to obtain the steady state reduced 
                          density matrix
    noise:                float 
                          noise amplitude for initializing new layers and/or padding existing ones
    Returns: 
    --------------------
    (energies, walltimes, wC, vC, uC)
    energies:   list of tf.Tensor of shape () 
                energies at iterations steps
    walltimes:  list of float 
                walltimes per iteration step 
    wC, vC, uC: list of tf.Tensor
                isometries (wC, vC) and disentanglers (uC)
=======
    run a modified binary mera optimization
    Args:
        chis (list):          bond dimension of successive MERA simulations 
        niters (list):        number of optimization steps of successive MERA optimizations 
        embeddings (list):    type of embeddings scheme used to embed mera into the next larger bond dimension 
                              elements can be: 'p' or 'pad' for padding with zeros without, if possible, adding new layers 
                                               'a' or 'add' for adding new layer with increased  bond dimension
        dtype (tensorflow dtype):  tensorflow dtype 
        verbose (int):             verbosity flag 
        refsym (bool):             if `True`, impose reflection symmetry 
        nsteps_steady_state (int): number power iteration of steps used to obtain the steady state reduced 
                                   density matrix
        noise (float):             noise amplitude for initializing new layers and/or padding existing ones

    Returns: 
        energies (list):   list of tf.Tensor of shape () 
                           energies at iterations steps
        walltimes (list):  walltimes per iteration step 
        wC (list):         isometries wC
        vC (list):         isometries vC
        uC (list):         disentanglers uC
        
    Raises:
        ValueError if `chis`,`niters` and `embeddings` are of different lengths
>>>>>>> 660c8857
    """

    if not embeddings:
        embeddings = ['p'] * len(chi)
    wC, vC, uC, rhoAB_0, rhoBA_0 = mbml.initialize_mod_binary_MERA(
        phys_dim=4, chi=chis[0], dtype=dtype)
    hamAB_0, hamBA_0 = mbml.initialize_TFI_hams(dtype=dtype)
    energies = []
    walltimes = []
    init = True
    if not ([len(chis), len(niters), len(embeddings)] == [len(chis)] * 3):
        raise ValueError(
            '`chis`, `niter` and `embeddings` need to be of same lengths')
    for chi, niter, which in zip(chis, niters, embeddings):
        if not init:
            if which in ('a', 'add'):
                wC, vC, uC = mbml.unlock_layer(wC, vC, uC, noise=noise)
                wC, vC, uC = mbml.pad_mera_tensors(chi, wC, vC, uC, noise=noise)
            elif which in ('p', 'pad'):
                wC, vC, uC = mbml.pad_mera_tensors(chi, wC, vC, uC, noise=noise)

        rhoAB_0, rhoBA_0 = misc_mera.pad_tensor(
            rhoAB_0, [chi, chi, chi, chi]), misc_mera.pad_tensor(
                rhoBA_0, [chi, chi, chi, chi])
        wC, vC, uC, rhoAB_0, rhoBA_0, times, es = mbml.optimize_mod_binary_mera(
            hamAB_0=hamAB_0,
            hamBA_0=hamBA_0,
            rhoAB_0=rhoAB_0,
            rhoBA_0=rhoBA_0,
            wC=wC,
            vC=vC,
            uC=uC,
            verbose=verbose,
            numiter=niter,
            opt_u=True,
            opt_vw=True,
            refsym=refsym,
            nsteps_steady_state=nsteps_steady_state,
            opt_u_after=opt_u_after)
        energies.extend(es)
        walltimes.extend(times)
        init = False
    return energies, walltimes, wC, vC, uC


def benchmark_ascending_operator(hab, hba, w, v, u, num_layers):
    """
    run benchmark for ascending super operator
    Args: 
        hab (tf.Tensor):  hamiltonian on a-b lattice
        hba (tf.Tensor):  hamiltonian on b-a lattice
        w   (tf.Tensor):  isometry
        v   (tf.Tensor):  isometry
        u   (tf.Tensor):  disentangler
        num_layers(int):  number of layers over which to ascend the hamiltonian
    Returns:
        runtime (float):  the runtime
    """
    t1 = time.time()
    for t in range(num_layers):
        hab, hba = mbml.ascending_super_operator(
            hab, hba, w, v, u, refsym=False)
    return time.time() - t1


def benchmark_descending_operator(rhoab, rhoba, w, v, u, num_layers):
    """
    run benchmark for descending super operator
    Args: 
        rhoab (tf.Tensor):  reduced densit matrix on a-b lattice
        rhoba (tf.Tensor):  reduced densit matrix on b-a lattice
        w   (tf.Tensor):  isometry
        v   (tf.Tensor):  isometry
        u   (tf.Tensor):  disentangler
        num_layers(int):  number of layers over which to descend the hamiltonian
    Returns:
        runtime (float):  the runtime
    """
    t1 = time.time()
    for p in range(num_layers):
        rhoab, rhoba = mbml.descending_super_operator(
            rhoab, rhoba, w, v, u, refsym=False)
    return time.time() - t1


def run_ascending_operator_benchmark(filename,
                                     chis=[4, 8, 16, 32],
                                     num_layers=8,
                                     dtype=tf.float64,
                                     device=None):
    """
    run ascending operators benchmarks and save benchmark data in `filename`
    Args:
        filename (str):  filename under which results are stored as a pickle file
        chis (list):  list of bond dimensions for which to run the benchmark
        num_layers (int): number of layers over which to ascend an operator 
        dtype (tensorflow dtype): dtype to be used for the benchmark
        device (str):             device on  which the benchmark should be run
    Returns: 
       dict:  dictionary containing the walltimes
              key 'warmup' contains warmup (i.e. first run) runtimes
              key 'profile' contains subsequent runtimes
    """
    walltimes = {'warmup': {}, 'profile': {}}
    for chi in chis:
        print('running ascending-operator benchmark for chi = {0} benchmark'.
              format(chi))
        with tf.device(device):
            w = tf.random_uniform(shape=[chi, chi, chi], dtype=dtype)
            v = tf.random_uniform(shape=[chi, chi, chi], dtype=dtype)
            u = tf.random_uniform(shape=[chi, chi, chi, chi], dtype=dtype)

            hab = tf.random_uniform(shape=[chi, chi, chi, chi], dtype=dtype)
            hba = tf.random_uniform(shape=[chi, chi, chi, chi], dtype=dtype)
            walltimes['warmup'][chi] = benchmark_ascending_operator(
                hab, hba, w, v, u, num_layers)
            print('     warmup took {0} s'.format(walltimes['warmup'][chi]))
            walltimes['profile'][chi] = benchmark_ascending_operator(
                hab, hba, w, v, u, num_layers)
            print('     profile took {0} s'.format(walltimes['profile'][chi]))

    with open(filename + '.pickle', 'wb') as f:
        pickle.dump(walltimes, f)
    return walltimes


def run_descending_operator_benchmark(filename,
                                      chis=[4, 8, 16, 32],
                                      num_layers=8,
                                      dtype=tf.float64,
                                      device=None):
    """
    run descending operators benchmarks and save benchmark data in `filename`
    Args:
        filename (str):  filename under which results are stored as a pickle file
        chis (list):  list of bond dimensions for which to run the benchmark
        num_layers (int): number of layers over which to descend the reduced density matrix
        dtype (tensorflow dtype): dtype to be used for the benchmark
        device (str):             device on  which the benchmark should be run
    Returns: 
       dict:  dictionary containing the walltimes
              key 'warmup' contains warmup (i.e. first run) runtimes
              key 'profile' contains subsequent runtimes
    """
    
    walltimes = {'warmup': {}, 'profile': {}}
    for chi in chis:
        print('running descending-operator benchmark for chi = {0} benchmark'.
              format(chi))
        with tf.device(device):
            w = tf.random_uniform(shape=[chi, chi, chi], dtype=dtype)
            v = tf.random_uniform(shape=[chi, chi, chi], dtype=dtype)
            u = tf.random_uniform(shape=[chi, chi, chi, chi], dtype=dtype)

            rhoAB = tf.random_uniform(shape=[chi, chi, chi, chi], dtype=dtype)
            rhoBA = tf.random_uniform(shape=[chi, chi, chi, chi], dtype=dtype)

            walltimes['warmup'][chi] = benchmark_descending_operator(
                rhoAB, rhoBA, w, v, u, num_layers=num_layers)
            print('     warmup took {0} s'.format(walltimes['warmup'][chi]))
            walltimes['profile'][chi] = benchmark_descending_operator(
                rhoAB, rhoBA, w, v, u, num_layers=num_layers)
            print('     profile took {0} s'.format(walltimes['profile'][chi]))

    with open(filename + '.pickle', 'wb') as f:
        pickle.dump(walltimes, f)
    return walltimes


def run_naive_optimization_benchmark(filename,
                                     chis=[4, 8, 16, 32],
                                     dtype=tf.float64,
                                     numiter=30,
                                     device=None,
                                     opt_u=True,
                                     opt_vw=True,
                                     numpy_update=True,
                                     refsym=True,
                                     opt_u_after=9):
<<<<<<< HEAD

=======
    """
    run a naive optimization benchmark, i.e. one without growing bond dimensions by embedding 
    Args:
        filename (str):           filename under which results are stored as a pickle file
        chis (list):              list of bond dimensions for which to run the benchmark
        dtype (tensorflow dtype): dtype to be used for the benchmark
        numiter (int):            number of iteration steps 
        device (str):             device on  which the benchmark should be run
        opt_u (bool):             if True, optimize disentangler `u`
        opt_vw (bool):            if True, optimize isometries `v` and `w`
        numpy_update (bool):      if True, use numpy-svd to update tensors
        refsym (bool):            if True, enforce reflection symmetry
        opt_u_after (int):        do not optimize `u` for the first `opt_u_after' steps
        num_layers (int):         number of layers over which to descend the reduced density matrix
    Returns: 
       dict:  dictionary containing the walltimes and energies
              key 'profile': list of runtimes
              key 'energies' list of energies per iteration step
    """
>>>>>>> 660c8857
    walltimes = {'profile': {}, 'energies': {}}
    with tf.device(device):
        for chi in chis:
            print('running naive optimization benchmark for chi = {0}'.format(
                chi))

            wC, vC, uC, rhoAB_0, rhoBA_0 = mbml.initialize_mod_binary_MERA(
                phys_dim=4, chi=chi, dtype=dtype)
            hamAB_0, hamBA_0 = mbml.initialize_TFI_hams(dtype=dtype)
            wC, vC, uC, rhoAB_0, rhoBA_0, runtimes, energies = mbml.optimize_mod_binary_mera(
                hamAB_0=hamAB_0,
                hamBA_0=hamBA_0,
                rhoAB_0=rhoAB_0,
                rhoBA_0=rhoBA_0,
                wC=wC,
                vC=vC,
                uC=uC,
                verbose=1,
                numiter=numiter,
                opt_u=True,
                opt_vw=True,
                numpy_update=numpy_update,
                refsym=refsym,
                opt_u_after=opt_u_after)
            walltimes['profile'][chi] = runtimes
            walltimes['energies'][chi] = energies
            print('     steps took {0} s'.format(walltimes['profile'][chi]))
            with open(filename + '.pickle', 'wb') as f:
                pickle.dump(walltimes, f)

    return walltimes


def run_optimization_benchmark(filename,
                               chis=[4, 8, 16, 32],
                               numiters=[200, 200, 400, 800],
                               embeddings=None,
                               dtype=tf.float64,
                               device=None,
                               refsym=True,
                               verbose=1):
<<<<<<< HEAD
    walltimes = {}
    with tf.device(device):
        print('running optimization benchmark')
        print(' ###########################   hello')
=======
    """
    run a realistic optimization benchmark, i.e. one with growing bond dimensions by embedding 
    Args:
        filename (str):            filename under which results are stored as a pickle file
        chis (list):               list of bond dimensions. optimization starts with chi[0], then 
                                   sequentially increases the bond dimension as given chis[n] for n > 0
        numiters (list):           maximum number of iteration steps per bond dimension
        embeddings (list or None): list of str of len(chis). elements can be either 'a' or 'p'.
                                   if embeddings[n]='a': embed the mera from iteration n - 1 by adding 
                                                         a new  layer of mera-tensors of bond  dimension `chi[n]`
                                   if embeddings[n]='p': embed the mera from iteration n - 1 by padding tensors
                                                         with zeros to dimension `chis[n]`; if `chis[n]`
                                                         can't be obtained from padding, pad tensors to thir maximal dimension
                                                         and a new layer.
        dtype (tensorflow dtype): dtype to be used for the benchmark
        device (str):             device on  which the benchmark should be run
        refsym (bool):            if True, enforce reflection symmetry
        verbose(int):             verbosity flag; if `verbose > 0`, print out info during simulation

    Returns: 
       dict:  dictionary containing the walltimes and energies
              key 'profile': list of runtimes
              key 'energies' list of energies per iteration step

    """
    
    walltimes = {}
    with tf.device(device):
        print('running optimization benchmark')
        print(' ###########################')
>>>>>>> 660c8857
        energies, runtimes, wC, vC, uC = run_mod_binary_mera_optimization_TFI(
            chis=chis,
            niters=numiters,
            embeddings=embeddings,
            dtype=dtype,
            verbose=verbose,
            refsym=refsym)
        walltimes['profile'] = runtimes
        walltimes['energies'] = energies
        with open(filename + '.pickle', 'wb') as f:
            pickle.dump(walltimes, f)
    return walltimes


if __name__ == "__main__":
    if not tf.executing_eagerly():
        pass

    else:
        fname = 'mod_binary_mera_benchmarks'
        if not os.path.exists(fname):
            os.mkdir(fname)
        os.chdir(fname)
        rootdir = os.getcwd()

        # benchmarks = {'ascend' : {'chis' :  [4, 6, 8, 12, 16],
        #                           'dtype' : tf.float32,
        #                           'num_layers' : 2},
        #               'descend' : {'chis' :  [4, 6, 8, 12, 16],
        #                            'dtype' : tf.float32,
        #                            'num_layers' : 2},
        #               'optimize_naive' : {'chis' :  [4, 6, 8],
        #                                   'dtype' : tf.float64,
        #                                   'opt_u' : True,
        #                                   'opt_vw' : True,
        #                                   'numpy_update' : True,
        #                                   'refsym' : True,
        #                                   'numiter' : 5}}
        benchmarks = {
            'optimize': {
                'chis': [6, 8, 10, 12],
                'numiters': [2000, 2000, 2000, 1400],
                'embeddings': ['p', 'a', 'a', 'p'],
                'dtype': tf.float64,
                'refsym': True
            }
        }
        # benchmarks = {'optimize_naive' : {'chis' :  [16, 32, 40],
        #                                   'dtype' : tf.float64,
        #                                   'opt_u' : True,
        #                                   'opt_vw' : True,
        #                                   'numpy_update' : True,
        #                                   'refsym' : True,
        #                                   'numiter' : 5}}

        use_gpu = False
        DEVICES = tf.contrib.eager.list_devices()
        print("Available devices:")
        for i, device in enumerate(DEVICES):
            print("%d) %s" % (i, device))
        CPU = '/device:CPU:0'
        GPU = '/job:localhost/replica:0/task:0/device:GPU:0'
        if use_gpu:
            specified_device_type = GPU
            name = 'GPU'
        else:
            specified_device_type = CPU
            name = 'CPU'

        if 'ascend' in benchmarks:

            filename = name + 'modified_binary_mera_ascending_benchmark'
            for key, val in benchmarks['ascend'].items():
                if hasattr(val, 'name'):
                    val = val.name
                filename = filename + '_' + str(key) + str(val)
            filename = filename.replace(' ', '')

            fname = 'ascending_benchmarks'
            if not os.path.exists(fname):
                os.mkdir(fname)
            os.chdir(fname)
            run_ascending_operator_benchmark(
                filename, device=specified_device_type, **benchmarks['ascend'])
            os.chdir(rootdir)

        if 'descend' in benchmarks:
            filename = name + 'modified_binary_mera_descending_benchmark'
            for key, val in benchmarks['descend'].items():
                if hasattr(val, 'name'):
                    val = val.name

                filename = filename + '_' + str(key) + str(val)
            filename = filename.replace(' ', '')

            fname = 'descending_benchmarks'
            if not os.path.exists(fname):
                os.mkdir(fname)
            os.chdir(fname)

            run_descending_operator_benchmark(
                filename, device=specified_device_type, **benchmarks['descend'])
            os.chdir(rootdir)

        if 'optimize_naive' in benchmarks:
            filename = name + 'modified_binary_mera_naive_optimization_benchmark_Nthreads{}'.format(
                NUM_THREADS)
            keys = sorted(benchmarks['optimize_naive'].keys())
            for key in keys:
                val = benchmarks['optimize_naive'][key]
                if hasattr(val, 'name'):
                    val = val.name

                filename = filename + '_' + str(key) + str(val)
            filename = filename.replace(' ', '')

            fname = 'benchmarks_optimize_naive'
            if not os.path.exists(fname):
                os.mkdir(fname)

            os.chdir(fname)
            run_naive_optimization_benchmark(
                filename,
                **benchmarks['optimize_naive'],
                opt_u_after=0,
                device=specified_device_type)
            os.chdir(rootdir)

        if 'optimize' in benchmarks:
            filename = name + 'modified_binary_mera_optimization_benchmark_Nthreads{}'.format(
                NUM_THREADS)

            fname = 'benchmarks_optimize'
            if not os.path.exists(fname):
                os.mkdir(fname)
            os.chdir(fname)

            for key, val in benchmarks['optimize'].items():
                if hasattr(val, 'name'):
                    val = val.name
                filename = filename + '_' + str(key) + str(val)
            filename = filename.replace(' ', '')

            run_optimization_benchmark(
                filename,
                device=specified_device_type,
                verbose=1,
                **benchmarks['optimize'])

            os.chdir(rootdir)<|MERGE_RESOLUTION|>--- conflicted
+++ resolved
@@ -28,14 +28,9 @@
 import numpy as np
 import time
 import pickle
-<<<<<<< HEAD
-import tensornetwork.ncon_interface as ncon
-import misc_mera
-import modified_binary_mera_lib as mbml
-=======
 import experiments.MERA.misc_mera as misc_mera
 import experiments.MERA.modified_binary_mera_lib as mbml
->>>>>>> 660c8857
+
 from sys import stdout
 
 config = tf.ConfigProto()
@@ -55,7 +50,6 @@
                                          opt_u_after=9,
                                          noise=0.0):
     """
-<<<<<<< HEAD
     modified binary mera optimization
     Parameters:
     -------------------
@@ -86,7 +80,6 @@
                 walltimes per iteration step 
     wC, vC, uC: list of tf.Tensor
                 isometries (wC, vC) and disentanglers (uC)
-=======
     run a modified binary mera optimization
     Args:
         chis (list):          bond dimension of successive MERA simulations 
@@ -111,7 +104,6 @@
         
     Raises:
         ValueError if `chis`,`niters` and `embeddings` are of different lengths
->>>>>>> 660c8857
     """
 
     if not embeddings:
@@ -291,9 +283,6 @@
                                      numpy_update=True,
                                      refsym=True,
                                      opt_u_after=9):
-<<<<<<< HEAD
-
-=======
     """
     run a naive optimization benchmark, i.e. one without growing bond dimensions by embedding 
     Args:
@@ -313,7 +302,6 @@
               key 'profile': list of runtimes
               key 'energies' list of energies per iteration step
     """
->>>>>>> 660c8857
     walltimes = {'profile': {}, 'energies': {}}
     with tf.device(device):
         for chi in chis:
@@ -355,12 +343,6 @@
                                device=None,
                                refsym=True,
                                verbose=1):
-<<<<<<< HEAD
-    walltimes = {}
-    with tf.device(device):
-        print('running optimization benchmark')
-        print(' ###########################   hello')
-=======
     """
     run a realistic optimization benchmark, i.e. one with growing bond dimensions by embedding 
     Args:
@@ -391,7 +373,6 @@
     with tf.device(device):
         print('running optimization benchmark')
         print(' ###########################')
->>>>>>> 660c8857
         energies, runtimes, wC, vC, uC = run_mod_binary_mera_optimization_TFI(
             chis=chis,
             niters=numiters,
@@ -432,9 +413,9 @@
         #                                   'numiter' : 5}}
         benchmarks = {
             'optimize': {
-                'chis': [6, 8, 10, 12],
-                'numiters': [2000, 2000, 2000, 1400],
-                'embeddings': ['p', 'a', 'a', 'p'],
+                'chis': [4,6],
+                'numiters': [2000, 2000],
+                'embeddings': ['p', 'a'],
                 'dtype': tf.float64,
                 'refsym': True
             }
