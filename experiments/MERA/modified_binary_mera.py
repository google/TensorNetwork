--- conflicted
+++ resolved
@@ -28,11 +28,7 @@
 import numpy as np
 import time
 import pickle
-<<<<<<< HEAD
-import ncon
-=======
 import tensornetwork.ncon_interface as ncon
->>>>>>> 1ee4a153
 import misc_mera
 import modified_binary_mera_lib as mbml
 from sys import stdout
