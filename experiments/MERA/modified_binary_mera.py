--- conflicted
+++ resolved
@@ -70,12 +70,8 @@
         wC (list):         isometries wC
         vC (list):         isometries vC
         uC (list):         disentanglers uC
-<<<<<<< HEAD
-=======
-        
     Raises:
         ValueError if `chis`,`niters` and `embeddings` are of different lengths
->>>>>>> 0d0736c3
     """
 
     if not embeddings:
