--- conflicted
+++ resolved
@@ -360,35 +360,21 @@
         #                             'numiters' : [400, 400, 400],
         #                             'embeddings' : ['p', 'a', 'p'],
         #                             'dtype' : tf.float64}}
-
-<<<<<<< HEAD
         benchmarks = {
-            'optimize_naive' : {'chis' :  [4, 6, 8, 10, 12, 14, 16, 18],
-                                'dtype' : tf.float64,
-                                'opt_u' : True,
-                                'opt_w' : True,
-                                'numpy_update' : True,
-                                'nsteps_steady_state' : 10,
-                                'numiter' : 5}
-            # 'optimize': {
-            #     'chis': [4, 4, 6, 6, 8, 8, 16, 16, 16],
-            #     'numiters': [2000, 2000, 2000, 2000, 2000, 2000, 200, 200],
-            #     'embeddings': ['a', 'a', 'a', 'a', 'a', 'a', 'a'],
-            #     'dtype': tf.float64},
-=======
-        benchmarks = {# 'optimize_naive' : {'chis' :  [18],
-                      #                     'dtype' : tf.float64,
-                      #                     'opt_u' : True,
-                      #                     'opt_w' : True,
-                      #                     'numpy_update' : True,
-                      #                     'numiter' : 5},
+            # 'optimize_naive' : {'chis' :  [4, 6, 8, 10, 12, 14, 16, 18],
+            #                     'dtype' : tf.float64,
+            #                     'opt_u' : True,
+            #                     'opt_w' : True,
+            #                     'numpy_update' : True,
+            #                     'nsteps_steady_state' : 10,
+            #                     'numiter' : 5}
             'optimize': {
                 'chis': [4, 6, 8, 10, 12, 14, 16, 18],
                 'numiters': [2000, 2000, 2000, 2000, 1000, 1000, 200, 100],
                 'embeddings': ['a', 'a', 'a', 'a', 'a', 'a', 'a','a'],
+                'nsteps_steady_state' : 14,                
                 'dtype': tf.float64
             }
->>>>>>> ee5346e9
         }
 
         use_gpu = True
