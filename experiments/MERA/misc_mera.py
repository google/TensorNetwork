--- conflicted
+++ resolved
@@ -19,23 +19,9 @@
 from __future__ import print_function
 import tensorflow as tf
 import numpy as np
-<<<<<<< HEAD
-import tensornetwork.ncon_interface as ncon
+import tensornetwork as tn
 
 @tf.contrib.eager.defun
-def trace(rho):
-    dim = len(rho.shape) // 2
-    inds = [n + 1 for n in range(dim)]
-    inds = list(range(dim))
-    return ncon.ncon([rho], [inds + inds])
-
-
-@tf.contrib.eager.defun
-def symmetrize(rho):
-=======
-import tensornetwork as tn
-
-#@tf.contrib.eager.defun
 def trace(rho):
     """
     compute the trace of `rho`
@@ -46,7 +32,7 @@
     return tn.ncon([rho], [inds + inds])
 
 
-#@tf.contrib.eager.defun
+@tf.contrib.eager.defun
 def symmetrize(rho):
     """
     impose reflection symmetry on `rho`
@@ -55,7 +41,6 @@
     Returns:
         tf.Tensor:  the symmetrized version of `rho`
     """
->>>>>>> 660c8857
     dim = len(rho.shape) // 2
     inds_1 = [n for n in range(dim)]
     inds_2 = [n + dim for n in range(dim)]
@@ -63,16 +48,7 @@
     return 1 / 2 * (rho + tf.conj(tf.transpose(rho, indices)))
 
 
-<<<<<<< HEAD
 @tf.contrib.eager.defun
-def scalar_product(bottom, top):
-    inds = list(range(len(top.shape)))
-    return ncon.ncon([tf.conj(bottom), top], [inds, inds])
-
-
-def pad_tensor(tensor, new_shape):
-=======
-#@tf.contrib.eager.defun
 def scalar_product(bottom, top):
     """
     calculate the Hilbert-schmidt inner product between `bottom` and `top'
@@ -90,7 +66,6 @@
     """
     pad `tensor` with zeros to shape `new_shape`
     """
->>>>>>> 660c8857
     paddings = np.zeros((len(tensor.shape), 2)).astype(np.int32)
     for n in range(len(new_shape)):
         paddings[n, 1] = max(new_shape[n] - tensor.shape[n], 0)
@@ -105,11 +80,6 @@
     return np.all([c == chis[0] for c in chis])
 
 
-<<<<<<< HEAD
-@tf.contrib.eager.defun
-=======
-#@tf.contrib.eager.defun
->>>>>>> 660c8857
 def u_update_svd(wIn):
     """
     obtain the update to the disentangler using tf.svd
@@ -118,11 +88,7 @@
     st, ut, vt = tf.linalg.svd(
         tf.reshape(wIn, (shape[0] * shape[1], shape[2] * shape[3])),
         full_matrices=False)
-<<<<<<< HEAD
-    return -tf.reshape(ncon.ncon([ut, tf.conj(vt)], [[-1, 1], [-2, 1]]), shape)
-=======
     return -tf.reshape(tn.ncon([ut, tf.conj(vt)], [[-1, 1], [-2, 1]]), shape)
->>>>>>> 660c8857
 
 
 def u_update_svd_numpy(wIn):
@@ -133,15 +99,8 @@
     ut, st, vt = np.linalg.svd(
         tf.reshape(wIn, (shape[0] * shape[1], shape[2] * shape[3])),
         full_matrices=False)
-<<<<<<< HEAD
-    return -tf.reshape(ncon.ncon([ut, vt], [[-1, 1], [1, -2]]), shape)
+    return -tf.reshape(tn.ncon([ut, vt], [[-1, 1], [1, -2]]), shape)
 
-=======
-    return -tf.reshape(tn.ncon([ut, vt], [[-1, 1], [1, -2]]), shape)
->>>>>>> 660c8857
-
-
-#@tf.contrib.eager.defun
 def w_update_svd(wIn):
     """
     obtain the update to the isometry using tf.tensor
@@ -149,25 +108,7 @@
     shape = wIn.shape
     st, ut, vt = tf.linalg.svd(
         tf.reshape(wIn, (shape[0] * shape[1], shape[2])), full_matrices=False)
-<<<<<<< HEAD
-    return -tf.reshape(ncon.ncon([ut, tf.conj(vt)], [[-1, 1], [-2, 1]]), shape)
-
-
-def w_update_svd_numpy(wIn):
-    shape = wIn.shape
-    ut, st, vt = np.linalg.svd(
-        tf.reshape(wIn, (shape[0] * shape[1], shape[2])), full_matrices=False)
-    return -tf.reshape(ncon.ncon([ut, vt], [[-1, 1], [1, -2]]), shape)
-
-
-def skip_layer(isometry):
-    if isometry.shape[2] >= (isometry.shape[0] * isometry.shape[1]):
-        return True
-    else:
-        return False
-=======
     return -tf.reshape(tn.ncon([ut, tf.conj(vt)], [[-1, 1], [-2, 1]]), shape)
-
 
 def w_update_svd_numpy(wIn):
     """
@@ -178,6 +119,8 @@
         tf.reshape(wIn, (shape[0] * shape[1], shape[2])), full_matrices=False)
     return -tf.reshape(tn.ncon([ut, vt], [[-1, 1], [1, -2]]), shape)
 
-
 def skip_layer(isometry):
->>>>>>> 660c8857
+    if isometry.shape[2] >= (isometry.shape[0] * isometry.shape[1]):
+        return True
+    else:
+        return False
