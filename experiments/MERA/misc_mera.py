# Copyright 2019 The TensorNetwork Authors
#
# Licensed under the Apache License, Version 2.0 (the "License");
# you may not use this file except in compliance with the License.
# You may obtain a copy of the License at
#
#      http://www.apache.org/licenses/LICENSE-2.0
#
# Unless required by applicable law or agreed to in writing, software
# distributed under the License is distributed on an "AS IS" BASIS,
# WITHOUT WARRANTIES OR CONDITIONS OF ANY KIND, either express or implied.
# See the License for the specific language governing permissions and
# limitations under the License.
"""
miscellaneous functions needed for MERA optimization
"""
from __future__ import absolute_import
from __future__ import division
from __future__ import print_function
import tensorflow as tf
import numpy as np
<<<<<<< HEAD
import ncon

=======
import tensornetwork.ncon_interface as ncon
>>>>>>> 1ee4a153

@tf.contrib.eager.defun
def trace(rho):
    dim = len(rho.shape) // 2
    inds = [n + 1 for n in range(dim)]
    inds = list(range(dim))
    return ncon.ncon([rho], [inds + inds])


@tf.contrib.eager.defun
def symmetrize(rho):
    dim = len(rho.shape) // 2
    inds_1 = [n for n in range(dim)]
    inds_2 = [n + dim for n in range(dim)]
    indices = inds_2 + inds_1
    return 1 / 2 * (rho + tf.conj(tf.transpose(rho, indices)))


@tf.contrib.eager.defun
def scalar_product(bottom, top):
    inds = list(range(len(top.shape)))
    return ncon.ncon([tf.conj(bottom), top], [inds, inds])


def pad_tensor(tensor, new_shape):
    paddings = np.zeros((len(tensor.shape), 2)).astype(np.int32)
    for n in range(len(new_shape)):
        paddings[n, 1] = max(new_shape[n] - tensor.shape[n], 0)
    return tf.pad(tensor, paddings)


def all_same_chi(*tensors):
    chis = [t.shape[n] for t in tensors for n in range(len(t.shape))]
    return np.all([c == chis[0] for c in chis])


@tf.contrib.eager.defun
def u_update_svd(wIn):
    shape = wIn.shape
    st, ut, vt = tf.linalg.svd(
        tf.reshape(wIn, (shape[0] * shape[1], shape[2] * shape[3])),
        full_matrices=False)
    return -tf.reshape(ncon.ncon([ut, tf.conj(vt)], [[-1, 1], [-2, 1]]), shape)


def u_update_svd_numpy(wIn):
    shape = wIn.shape
    ut, st, vt = np.linalg.svd(
        tf.reshape(wIn, (shape[0] * shape[1], shape[2] * shape[3])),
        full_matrices=False)
    return -tf.reshape(ncon.ncon([ut, vt], [[-1, 1], [1, -2]]), shape)


@tf.contrib.eager.defun
def w_update_svd(wIn):
    shape = wIn.shape
    st, ut, vt = tf.linalg.svd(
        tf.reshape(wIn, (shape[0] * shape[1], shape[2])), full_matrices=False)
    return -tf.reshape(ncon.ncon([ut, tf.conj(vt)], [[-1, 1], [-2, 1]]), shape)


def w_update_svd_numpy(wIn):
    shape = wIn.shape
    ut, st, vt = np.linalg.svd(
        tf.reshape(wIn, (shape[0] * shape[1], shape[2])), full_matrices=False)
    return -tf.reshape(ncon.ncon([ut, vt], [[-1, 1], [1, -2]]), shape)


def skip_layer(isometry):
    if isometry.shape[2] >= (isometry.shape[0] * isometry.shape[1]):
        return True
    else:
        return False<|MERGE_RESOLUTION|>--- conflicted
+++ resolved
@@ -19,12 +19,7 @@
 from __future__ import print_function
 import tensorflow as tf
 import numpy as np
-<<<<<<< HEAD
-import ncon
-
-=======
 import tensornetwork.ncon_interface as ncon
->>>>>>> 1ee4a153
 
 @tf.contrib.eager.defun
 def trace(rho):
