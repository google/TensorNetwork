--- conflicted
+++ resolved
@@ -1761,11 +1761,6 @@
                                 restore_form=True,
                                 name=None):
     """
-<<<<<<< HEAD
-    return the right-orthogonal form of the mps
-
-    """
-=======
         return the right-orthogonal form of the mps by shifting center-matrix to 
         the left end of the MPS and contracting `connector` and `centermatrix` into 
         the mps
@@ -1782,7 +1777,6 @@
         Returns:
             InfiniteMPSCentralGauge in right-orthogonal form
         """
->>>>>>> f58a25e6
     if restore_form:
       self.restore_form(
           init=init,
