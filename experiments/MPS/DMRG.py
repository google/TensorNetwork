# Copyright 2019 The TensorNetwork Authors
#
# Licensed under the Apache License, Version 2.0 (the "License");
# you may not use this file except in compliance with the License.
# You may obtain a copy of the License at
#
#      http://www.apache.org/licenses/LICENSE-2.0
#
# Unless required by applicable law or agreed to in writing, software
# distributed under the License is distributed on an "AS IS" BASIS,
# WITHOUT WARRANTIES OR CONDITIONS OF ANY KIND, either express or implied.
# See the License for the specific language governing permissions and
# limitations under the License.
"""implementations of finite and infinite Density Matrix Renormalization Group algorithms."""
from __future__ import absolute_import
from __future__ import division
from __future__ import print_function
import sys
import time
import tensornetwork as tn
import numpy as np
import tensorflow as tf
import experiments.MPS.Lanczos as LZ
from sys import stdout
from experiments.MPS import misc_mps
import functools as fct
from experiments.MPS.matrixproductstates import InfiniteMPSCentralGauge, FiniteMPSCentralGauge


class MPSSimulationBase:

  def __init__(self, mps, mpo, lb, rb, name):
    """
        Base class for simulation objects; upon initialization, creates all 
        left and right envvironment blocks
        mps:      MPS object
                  the initial mps
        mpo:      MPO object
                  Hamiltonian in MPO format
        name: str
                  the name of the simulation
        lb:       tf. Tensor of shape (D,D,M), or None
                  the left environment; 
                  lb has to have shape (mps[0].shape[0],mps[0].shape[0],mpo[0].shape[0])
                  if None, obc are assumed, and lb=ones((mps[0].shape[0],mps[0].shape[0],mpo[0].shape[0]))
        rb:       tf.Tensor of shape (D,D,M), or None
                  the right environment
                  rb has to have shape (mps[-1].shape[1],mps[-1].shape[1],mpo[-1].shape[1])
                  if None, obc are assumed, and rb=ones((mps[-1].shape[1],mps[-1].shape[1],mpo[-1].shape[1]))
        """
    self.mps = mps
    self.mpo = mpo
    if not self.mps.dtype == self.mpo.dtype:
      raise TypeError('the types of mps and mpo are not compatible')
    if len(mps) != len(mpo):
      raise ValueError('len(mps)!=len(mpo)')
    self.mps.position(0)
    self.lb = lb
    self.rb = rb
    self.left_envs = {0: self.lb}
    self.right_envs = {len(mps) - 1: self.rb}

  def __len__(self):
    """
        return the length of the simulation
        """
    return len(self.mps)

  @property
  def dtype(self):
    """
        return the data-type of the MPSSimulationBase

        type is obtained from applying np.result_type 
        to the mps and mpo objects
        """
    assert (self.mps.dtype == self.mpo.dtype)
    return self.mps.dtype

  @staticmethod
  def add_layer(B,
                mps_tensor,
                mpo_tensor,
                conj_mps_tensor,
                direction,
                walltime_log=None):
    """
        adds an mps-mpo-mps layer to a left or right block "E"; used in dmrg to calculate the left and right
        environments
        Parameters:
        ---------------------------
        B:               Tensor object  
                         a tensor of shape (D1,D1',M1) (for direction>0) or (D2,D2',M2) (for direction>0)
        mps_tensor:      Tensor object of shape =(Dl,Dr,d)
        mpo_tensor:      Tensor object of shape = (Ml,Mr,d,d')
        conj_mps_tensor: Tensor object of shape =(Dl',Dr',d')
                         the mps tensor on the conjugated side
                         this tensor will be complex conjugated inside the routine; usually, the user will like to pass 
                         the unconjugated tensor
        direction:       int or str
                         direction in (1,'l','left'): add a layer to the right of ```B```
                  direction in (-1,'r','right'): add a layer to the left of ```B```

        Return:
        -----------------
        Tensor of shape (Dr,Dr',Mr) for direction in (1,'l','left')
        Tensor of shape (Dl,Dl',Ml) for direction in (-1,'r','right')
        """
    if walltime_log:
      t1 = time.time()
    out = misc_mps.add_layer(
        B, mps_tensor, mpo_tensor, conj_mps_tensor, direction=direction)

    if walltime_log:
      walltime_log(lan=[], QR=[], add_layer=[time.time() - t1], num_lan=[])
    return out

  def position(self, n):
    """
        shifts the center position of mps to bond n, and updates left and right environments
        accordingly; Left blocks at site > n are None, and right blocks at site < n are None
        Note that the index convention for R blocks is reversed, i.e. self.right_envs[0] is self.rb, 
        self.right_envs[1] is the second right most R-block, a.s.o
        Parameters:
        ------------------------------------
        n: int
           the bond to which the position should be shifted

        returns: self
        """
    if n > len(self.mps):
      raise IndexError("MPSSimulationBase.position(n): n>len(mps)")
    if n < 0:
      raise IndexError("MPSSimulationBase.position(n): n<0")
    if n == self.mps.pos:
      return

    elif n > self.mps.pos:
      pos = self.mps.pos
      if self.walltime_log:
        t1 = time.time()
      self.mps.position(n)
      if self.walltime_log:
        self.walltime_log(
            lan=[], QR=[time.time() - t1], add_layer=[], num_lan=[])

      for m in range(pos, n):
        self.left_envs[m + 1] = self.add_layer(
            self.left_envs[m],
            self.mps[m],
            self.mpo[m],
            self.mps[m],
            direction=1,
            walltime_log=self.walltime_log)

    elif n < self.mps.pos:
      pos = self.mps.pos
      if self.walltime_log:
        t1 = time.time()
      self.mps.position(n)
      if self.walltime_log:
        self.walltime_log(
            lan=[], QR=[time.time() - t1], add_layer=[], num_lan=[])

      for m in reversed(range(n, pos)):
        self.right_envs[m - 1] = self.add_layer(
            self.right_envs[m],
            self.mps[m],
            self.mpo[m],
            self.mps[m],
            direction=-1,
            walltime_log=self.walltime_log)

    for m in range(n + 1, len(self.mps) + 1):
      try:
        del self.left_envs[m]
      except KeyError:
        pass
    for m in range(-1, n - 1):
      try:
        del self.right_envs[m]
      except KeyError:
        pass

    return self

  def update(self):
    """
        shift center site of the MPSSimulationBase to 0 and recalculate all left and right blocks
        """
    self.mps.position(0)
    self.compute_left_envs()
    self.compute_right_envs()
    return self


class DMRGUnitCellEngine(MPSSimulationBase):
  """
    DMRGUnitCellEngine
    simulation container for density matrix renormalization group optimization

    """

  def __init__(self, mps, mpo, lb, rb, name='DMRG'):
    """
        initialize an MPS object
        mps:      MPS object
                  the initial mps
        mpo:      MPO object
                  Hamiltonian in MPO format
        name:     str
                  the name of the simulation
        lb,rb:    None or np.ndarray
                  left and right environment boundary conditions
                  if None, obc are assumed
                  user can provide lb and rb to fix the boundary condition of the mps
                  shapes of lb, rb, mps[0] and mps[-1] have to be consistent
        """
    self.walltime_log = None
    super().__init__(mps=mps, mpo=mpo, name=name, lb=lb, rb=rb)
    self.compute_right_envs()

  def compute_left_envs(self):
    """
        compute all left environment blocks
        up to self.mps.position; all blocks for site > self.mps.position are set to None
        """
    self.left_envs = {}
    self.left_envs[0] = self.lb
    for n in range(self.mps.pos):
      self.left_envs[n + 1] = self.add_layer(
          B=self.left_envs[n],
          mps_tensor=self.mps[n],
          mpo_tensor=self.mpo[n],
          conj_mps_tensor=self.mps[n],
          direction=1,
          walltime_log=self.walltime_log)

  def compute_right_envs(self):
    """
        compute all right environment blocks
        up to self.mps.position; all blocks for site < self.mps.position are set to None
        """
    self.right_envs = {}
    self.right_envs[len(self.mps) - 1] = self.rb
    for n in reversed(range(self.mps.pos, len(self.mps))):
      self.right_envs[n - 1] = self.add_layer(
          B=self.right_envs[n],
          mps_tensor=self.mps[n],
          mpo_tensor=self.mpo[n],
          conj_mps_tensor=self.mps[n],
          direction=-1,
          walltime_log=self.walltime_log)

  def _optimize_2s_local(self,
                         thresh=1E-10,
                         D=None,
                         ncv=40,
                         Ndiag=10,
                         landelta=1E-5,
                         landeltaEta=1E-5,
                         verbose=0):
    raise NotImplementedError()
    mpol = self.mpo[self.mpo.pos - 1]
    mpor = self.mpo[self.mpo.pos]
    Ml, Mc, dl, dlp = mpol.shape
    Mc, Mr, dr, drp = mpor.shape
    mpo = tf.reshape(
<<<<<<< HEAD
        tn.ncon([mpol, mpor], [[-1, 1, -3, -5], [1, -2, -4, -6]]),
        [Ml, Mr, dl * dr, dlp * drp])
    initial = tn.ncon(
=======
        misc_mps.ncon([mpol, mpor], [[-1, 1, -3, -5], [1, -2, -4, -6]]),
        [Ml, Mr, dl * dr, dlp * drp])
    initial = misc_mps.ncon(
>>>>>>> f58a25e6
        [self.mps[self.mps.pos - 1], self.mps.mat, self.mps[self.mps.pos]],
        [[-1, -2, 1], [1, 2], [2, -3, -4]])
    Dl, dl, dr, Dr = initial.shape
    tf.reshape(initial, [Dl, dl * dr, Dr])
    if self.walltime_log:
      t1 = time.time()

    nit, vecs, alpha, beta = LZ.do_lanczos(
        L=self.left_envs[self.mps.pos - 1],
        mpo=mpo,
        R=self.right_envs[self.mps.pos],
        initial_state=initial,
        ncv=ncv,
        delta=landelta)
    if self.walltime_log:
      self.walltime_log(
          lan=[(time.time() - t1) / float(nit)] * int(nit),
          QR=[],
          add_layer=[],
          num_lan=[int(nit)])

    temp = tf.reshape(
        tf.reshape(opt, [
            self.mps.D[self.mps.pos - 1], dlp, drp, self.mps.D[self.mps.pos + 1]
        ]), [])
    opt.split(mps_merge_data).transpose(0, 2, 3, 1).merge([[0, 1], [2, 3]])

    U, S, V = temp.svd(truncation_threshold=thresh, D=D)
    Dnew = S.shape[0]
    if verbose > 0:
      stdout.write(
          "\rTS-DMRG it=%i/%i, sites=(%i,%i)/%i: optimized E=%.16f+%.16f at D=%i"
          % (self._it, self.Nsweeps, self.mps.pos - 1, self.mps.pos,
             len(self.mps), tf.real(e), tf.imag(e), Dnew))
      stdout.flush()
    if verbose > 1:
      print("")

<<<<<<< HEAD
    Z = np.sqrt(tn.ncon([S, S], [[1], [1]]))
=======
    Z = np.sqrt(misc_mps.ncon([S, S], [[1], [1]]))
>>>>>>> f58a25e6
    self.mps.mat = S.diag() / Z

    self.mps[self.mps.pos - 1] = U.split([merge_data[0],
                                          [U.shape[1]]]).transpose(0, 2, 1)
    self.mps[self.mps.pos] = V.split([[V.shape[0]], merge_data[1]]).transpose(
        0, 2, 1)
    self.left_envs[self.mps.pos] = self.add_layer(
        B=self.left_envs[self.mps.pos - 1],
        mps_tensor=self.mps[self.mps.pos - 1],
        mpo_tensor=self.mpo[self.mps.pos - 1],
        conj_mps_tensor=self.mps[self.mps.pos - 1],
        direction=1)

    self.right_envs[self.mps.pos - 1] = self.add_layer(
        B=self.right_envs[self.mps.pos],
        mps_tensor=self.mps[self.mps.pos],
        mpo_tensor=self.mpo[self.mps.pos],
        conj_mps_tensor=self.mps[self.mps.pos],
        direction=-1)
    return e

  def _optimize_1s_local(self,
                         site,
                         sweep_dir,
                         ncv=40,
                         Ndiag=10,
                         landelta=1E-5,
                         landeltaEta=1E-5,
                         verbose=0):

    if sweep_dir in (-1, 'r', 'right'):
      if self.mps.pos != site:
        raise ValueError(
            '_optimize_1s_local for sweep_dir={2}: site={0} != mps.pos={1}'.
            format(site, self.mps.pos, sweep_dir))
    if sweep_dir in (1, 'l', 'left'):
      if self.mps.pos != (site + 1):
        raise ValueError(
            '_optimize_1s_local for sweep_dir={2}: site={0}, mps.pos={1}'.
            format(site, self.mps.pos, sweep_dir))

    if sweep_dir in (-1, 'r', 'right'):
      #NOTE (martin) don't use get_tensor here
<<<<<<< HEAD
      initial = tn.ncon([self.mps.mat, self.mps[site]],
                          [[-1, 1], [1, -2, -3]])
    elif sweep_dir in (1, 'l', 'left'):
      #NOTE (martin) don't use get_tensor here
      initial = tn.ncon([self.mps[site], self.mps.mat],
                          [[-1, -2, 1], [1, -3]])
=======
      initial = misc_mps.ncon([self.mps.mat, self.mps[site]],
                              [[-1, 1], [1, -2, -3]])
    elif sweep_dir in (1, 'l', 'left'):
      #NOTE (martin) don't use get_tensor here
      initial = misc_mps.ncon([self.mps[site], self.mps.mat],
                              [[-1, -2, 1], [1, -3]])
>>>>>>> f58a25e6

    if self.walltime_log:
      t1 = time.time()
    nit, vecs, alpha, beta = LZ.do_lanczos(
        L=self.left_envs[site],
        mpo=self.mpo[site],
        R=self.right_envs[site],
        initial_state=initial,
        ncv=np.min([
            ncv,
            int(initial.shape[0]) * int(initial.shape[1]) * int(
                initial.shape[2])
        ]),
        delta=landelta)

    if self.walltime_log:
      self.walltime_log(
          lan=[(time.time() - t1) / float(nit)] * int(nit),
          QR=[],
          add_layer=[],
          num_lan=[int(nit)])

    e, opt = LZ.tridiag(vecs, alpha, beta)
    Dnew = opt.shape[2]
    # if verbose == (-1):
    #     print(f"SS-DMRG  site={site}: optimized E={e}")

    if verbose > 0:
      stdout.write(
          "\rSS-DMRG it=%i/%i, site=%i/%i: optimized E=%.16f+%.16f at D=%i" %
          (self._it, self.Nsweeps, site, len(self.mps), np.real(e), np.imag(e),
           Dnew))
      stdout.flush()

    if verbose > 1:
      print("")

    if self.walltime_log:
      t1 = time.time()
    if sweep_dir in (-1, 'r', 'right'):
      A, mat, Z = misc_mps.prepare_tensor_QR(opt, direction='l')
      A /= Z
    elif sweep_dir in (1, 'l', 'left'):
      mat, B, Z = misc_mps.prepare_tensor_QR(opt, direction='r')
      B /= Z
    if self.walltime_log:
      self.walltime_log(lan=[], QR=[time.time() - t1], add_layer=[], num_lan=[])

    self.mps.mat = mat
    if sweep_dir in (-1, 'r', 'right'):
      self.mps._tensors[site] = A
      self.mps.pos += 1
      self.left_envs[site + 1] = self.add_layer(
          B=self.left_envs[site],
          mps_tensor=self.mps[site],
          mpo_tensor=self.mpo[site],
          conj_mps_tensor=self.mps[site],
          direction=1,
          walltime_log=self.walltime_log)

    elif sweep_dir in (1, 'l', 'left'):
      self.mps._tensors[site] = B
      self.mps.pos = site
      self.right_envs[site - 1] = self.add_layer(
          B=self.right_envs[site],
          mps_tensor=self.mps[site],
          mpo_tensor=self.mpo[site],
          conj_mps_tensor=self.mps[site],
          direction=-1,
          walltime_log=self.walltime_log)
    return e

  def run_one_site(self,
                   Nsweeps=4,
                   precision=1E-6,
                   ncv=40,
                   verbose=0,
                   delta=1E-10,
                   deltaEta=1E-10,
                   walltime_log=None):
    """
        do a one-site DMRG optimzation for an open system
        Paramerters:
        Nsweeps:         int
                         number of left-right  sweeps
        precision:       float    
                         desired precision of the ground state energy
        ncv:             int
                         number of krylov vectors

        verbose:         int
                         verbosity flag
        delta:    float
                  orthogonality threshold; once the next vector of the iteration is orthogonal to the previous ones 
                  within ```delta``` precision, iteration is terminated
        deltaEta: float
                  desired precision of the energies; once eigenvalues of tridiad Hamiltonian are converged within ```deltaEta```
                  iteration is terminated
        walltime_log:  callable or None
                       if not None, walltime_log is passed to do_lanczos, add_layer and prepare_tensor_QR to 
                       log runtimes


        """

    self.walltime_log = walltime_log
    converged = False
    energy = 1E100
    self._it = 1
    self.Nsweeps = Nsweeps
    while not converged:
      self.position(0)
      #the part outside the loop covers the len(self)==1 case
      e = self._optimize_1s_local(
          site=0,
          sweep_dir='right',
          ncv=ncv,
          landelta=delta,
          landeltaEta=deltaEta,
          verbose=verbose)

      for n in range(1, len(self.mps) - 1):
        #_optimize_1site_local shifts the center site internally
        e = self._optimize_1s_local(
            site=n,
            sweep_dir='right',
            ncv=ncv,
            landelta=delta,
            landeltaEta=deltaEta,
            verbose=verbose)
      #prepare for right weep: move center all the way to the right
      self.position(len(self.mps))
      for n in range(len(self.mps) - 1, 0, -1):
        #_optimize_1site_local shifts the center site internally
        e = self._optimize_1s_local(
            site=n,
            sweep_dir='left',
            ncv=ncv,
            landelta=delta,
            landeltaEta=deltaEta,
            verbose=verbose)

      if np.abs(e - energy) < precision:
        converged = True
      energy = e
      self._it += 1
      if self._it > Nsweeps:
        if verbose > 0:
          print()
          print(
              'dmrg did not converge to desired precision {0} after {1} iterations'
              .format(precision, Nsweeps))
        break
    return e


class FiniteDMRGEngine(DMRGUnitCellEngine):

  def __init__(self, mps, mpo, name='FiniteDMRG'):
    # if not isinstance(mps, FiniteMPSCentralGauge):
    #     raise TypeError(
    #         'in FiniteDMRGEngine.__init__(...): mps of type FiniteMPSCentralGauge expected, got {0}'
    #         .format(type(mps)))

    lb = tf.ones([mps.D[0], mps.D[0], mpo.D[0]], dtype=mps.dtype)
    rb = tf.ones([mps.D[-1], mps.D[-1], mpo.D[-1]], dtype=mps.dtype)
    super().__init__(mps=mps, mpo=mpo, lb=lb, rb=rb, name=name)


class InfiniteDMRGEngine(DMRGUnitCellEngine):

  def __init__(self,
               mps,
               mpo,
               name='InfiniteDMRG',
               precision=1E-12,
               precision_canonize=1E-12,
               nmax=1000,
               nmax_canonize=1000,
               ncv=40,
               numeig=1,
               pinv=1E-20,
               power_method=False):

    # if not isinstance(mps, InfiniteMPSCentralGauge):
    #     raise TypeError(
    #         'in InfiniteDMRGEngine.__init__(...): mps of type InfiniteMPSCentralGauge expected, got {0}'
    #         .format(type(mps)))

    mps.restore_form(
        precision=precision_canonize,
        ncv=ncv,
        nmax=nmax_canonize,
        numeig=numeig,
        power_method=power_method,
        pinv=pinv)  #this leaves state in left-orthogonal form

    lb, hl = misc_mps.compute_steady_state_Hamiltonian_GMRES(
        'l',
        mps,
        mpo,
        left_dominant=tf.diag(tf.ones(mps.D[-1], dtype=mps.dtype)),
<<<<<<< HEAD
        right_dominant=tn.ncon([mps.mat, tf.conj(mps.mat)],
                                 [[-1, 1], [-2, 1]]),
=======
        right_dominant=misc_mps.ncon([mps.mat, tf.conj(mps.mat)],
                                     [[-1, 1], [-2, 1]]),
>>>>>>> f58a25e6
        precision=precision,
        nmax=nmax)

    rmps = mps.get_right_orthogonal_imps(
        precision=precision_canonize,
        ncv=ncv,
        nmax=nmax_canonize,
        numeig=numeig,
        pinv=pinv,
        restore_form=False)

    rb, hr = misc_mps.compute_steady_state_Hamiltonian_GMRES(
        'r',
        rmps,
        mpo,
        right_dominant=tf.diag(tf.ones(mps.D[0], dtype=mps.dtype)),
<<<<<<< HEAD
        left_dominant=tn.ncon([mps.mat, tf.conj(mps.mat)],
                                [[1, -1], [1, -2]]),
        precision=precision,
        nmax=nmax)

    left_dominant = tn.ncon([mps.mat, tf.conj(mps.mat)], [[1, -1], [1, -2]])
=======
        left_dominant=misc_mps.ncon([mps.mat, tf.conj(mps.mat)],
                                    [[1, -1], [1, -2]]),
        precision=precision,
        nmax=nmax)

    left_dominant = misc_mps.ncon([mps.mat, tf.conj(mps.mat)],
                                  [[1, -1], [1, -2]])
>>>>>>> f58a25e6
    out = mps.unitcell_transfer_op('l', left_dominant)

    super().__init__(mps=mps, mpo=mpo, lb=lb, rb=rb, name=name)

  def shift_unitcell(self, sites):
    """
        
        """
    self.position(sites)
    new_lb = self.left_envs[sites]
    new_rb = self.right_envs[sites - 1]
    centermatrix = self.mps.mat
    self.mps.position(len(self.mps))  #move centermatrix to the right
<<<<<<< HEAD
    new_center_matrix = tn.ncon([self.mps.mat, self.mps.connector],
                                  [[-1, 1], [1, -2]])
=======
    new_center_matrix = misc_mps.ncon([self.mps.mat, self.mps.connector],
                                      [[-1, 1], [1, -2]])
>>>>>>> f58a25e6

    self.mps.pos = sites
    self.mps.mat = centermatrix
    self.mps.position(0)
<<<<<<< HEAD
    new_center_matrix = tn.ncon([new_center_matrix, self.mps.mat],
                                  [[-1, 1], [1, -2]])
=======
    new_center_matrix = misc_mps.ncon([new_center_matrix, self.mps.mat],
                                      [[-1, 1], [1, -2]])
>>>>>>> f58a25e6
    tensors = [self.mps[n] for n in range(sites, len(self.mps))
              ] + [self.mps[n] for n in range(sites)]
    self.mps._tensors = tensors
    self.mpo._tensors = [self.mpo[n] for n in range(sites, len(self.mps))
                        ] + [self.mpo[n] for n in range(sites)]
    self.mps.connector = tf.linalg.inv(centermatrix)
    self.mps.mat = new_center_matrix
    self.mps.pos = len(self.mps) - sites
    self.lb = new_lb
    self.rb = new_rb
    self.update()

  def run_one_site(self,
                   Nsweeps=1,
                   precision=1E-6,
                   ncv=40,
                   verbose=0,
                   delta=1E-10,
                   deltaEta=1E-10):
    self._idmrg_it = 0
    converged = False
    eold = 0.0
    while not converged:
      e = super().run_one_site(
          Nsweeps=1,
          precision=precision,
          ncv=ncv,
          verbose=verbose - 1,
          delta=delta,
          deltaEta=deltaEta)

      self.shift_unitcell(sites=len(self.mps) // 2)
      energy = e - eold
      if verbose > 0:
        stdout.write(
            "\rSS-IDMRG  it=%i/%i, energy per unit-cell E/N=%.16f+%.16f" %
            (self._idmrg_it, Nsweeps, np.real(
                (energy) / len(self.mps)), np.imag((e - eold) / len(self.mps))))
        stdout.flush()
        if verbose > 1:
          print('')
      eold = e
      self._idmrg_it += 1
      if self._idmrg_it > Nsweeps:
        converged = True
        break
    return energy / len(self.mps)<|MERGE_RESOLUTION|>--- conflicted
+++ resolved
@@ -266,17 +266,11 @@
     Ml, Mc, dl, dlp = mpol.shape
     Mc, Mr, dr, drp = mpor.shape
     mpo = tf.reshape(
-<<<<<<< HEAD
-        tn.ncon([mpol, mpor], [[-1, 1, -3, -5], [1, -2, -4, -6]]),
-        [Ml, Mr, dl * dr, dlp * drp])
-    initial = tn.ncon(
-=======
-        misc_mps.ncon([mpol, mpor], [[-1, 1, -3, -5], [1, -2, -4, -6]]),
-        [Ml, Mr, dl * dr, dlp * drp])
+      misc_mps.ncon([mpol, mpor], [[-1, 1, -3, -5], [1, -2, -4, -6]]),
+      [Ml, Mr, dl * dr, dlp * drp])
     initial = misc_mps.ncon(
->>>>>>> f58a25e6
-        [self.mps[self.mps.pos - 1], self.mps.mat, self.mps[self.mps.pos]],
-        [[-1, -2, 1], [1, 2], [2, -3, -4]])
+      [self.mps[self.mps.pos - 1], self.mps.mat, self.mps[self.mps.pos]],
+      [[-1, -2, 1], [1, 2], [2, -3, -4]])
     Dl, dl, dr, Dr = initial.shape
     tf.reshape(initial, [Dl, dl * dr, Dr])
     if self.walltime_log:
@@ -313,11 +307,7 @@
     if verbose > 1:
       print("")
 
-<<<<<<< HEAD
-    Z = np.sqrt(tn.ncon([S, S], [[1], [1]]))
-=======
     Z = np.sqrt(misc_mps.ncon([S, S], [[1], [1]]))
->>>>>>> f58a25e6
     self.mps.mat = S.diag() / Z
 
     self.mps[self.mps.pos - 1] = U.split([merge_data[0],
@@ -361,22 +351,12 @@
 
     if sweep_dir in (-1, 'r', 'right'):
       #NOTE (martin) don't use get_tensor here
-<<<<<<< HEAD
-      initial = tn.ncon([self.mps.mat, self.mps[site]],
-                          [[-1, 1], [1, -2, -3]])
-    elif sweep_dir in (1, 'l', 'left'):
-      #NOTE (martin) don't use get_tensor here
-      initial = tn.ncon([self.mps[site], self.mps.mat],
-                          [[-1, -2, 1], [1, -3]])
-=======
       initial = misc_mps.ncon([self.mps.mat, self.mps[site]],
                               [[-1, 1], [1, -2, -3]])
     elif sweep_dir in (1, 'l', 'left'):
       #NOTE (martin) don't use get_tensor here
       initial = misc_mps.ncon([self.mps[site], self.mps.mat],
                               [[-1, -2, 1], [1, -3]])
->>>>>>> f58a25e6
-
     if self.walltime_log:
       t1 = time.time()
     nit, vecs, alpha, beta = LZ.do_lanczos(
@@ -578,13 +558,8 @@
         mps,
         mpo,
         left_dominant=tf.diag(tf.ones(mps.D[-1], dtype=mps.dtype)),
-<<<<<<< HEAD
-        right_dominant=tn.ncon([mps.mat, tf.conj(mps.mat)],
-                                 [[-1, 1], [-2, 1]]),
-=======
         right_dominant=misc_mps.ncon([mps.mat, tf.conj(mps.mat)],
                                      [[-1, 1], [-2, 1]]),
->>>>>>> f58a25e6
         precision=precision,
         nmax=nmax)
 
@@ -601,14 +576,6 @@
         rmps,
         mpo,
         right_dominant=tf.diag(tf.ones(mps.D[0], dtype=mps.dtype)),
-<<<<<<< HEAD
-        left_dominant=tn.ncon([mps.mat, tf.conj(mps.mat)],
-                                [[1, -1], [1, -2]]),
-        precision=precision,
-        nmax=nmax)
-
-    left_dominant = tn.ncon([mps.mat, tf.conj(mps.mat)], [[1, -1], [1, -2]])
-=======
         left_dominant=misc_mps.ncon([mps.mat, tf.conj(mps.mat)],
                                     [[1, -1], [1, -2]]),
         precision=precision,
@@ -616,7 +583,7 @@
 
     left_dominant = misc_mps.ncon([mps.mat, tf.conj(mps.mat)],
                                   [[1, -1], [1, -2]])
->>>>>>> f58a25e6
+
     out = mps.unitcell_transfer_op('l', left_dominant)
 
     super().__init__(mps=mps, mpo=mpo, lb=lb, rb=rb, name=name)
@@ -630,24 +597,14 @@
     new_rb = self.right_envs[sites - 1]
     centermatrix = self.mps.mat
     self.mps.position(len(self.mps))  #move centermatrix to the right
-<<<<<<< HEAD
-    new_center_matrix = tn.ncon([self.mps.mat, self.mps.connector],
-                                  [[-1, 1], [1, -2]])
-=======
     new_center_matrix = misc_mps.ncon([self.mps.mat, self.mps.connector],
                                       [[-1, 1], [1, -2]])
->>>>>>> f58a25e6
 
     self.mps.pos = sites
     self.mps.mat = centermatrix
     self.mps.position(0)
-<<<<<<< HEAD
-    new_center_matrix = tn.ncon([new_center_matrix, self.mps.mat],
-                                  [[-1, 1], [1, -2]])
-=======
     new_center_matrix = misc_mps.ncon([new_center_matrix, self.mps.mat],
                                       [[-1, 1], [1, -2]])
->>>>>>> f58a25e6
     tensors = [self.mps[n] for n in range(sites, len(self.mps))
               ] + [self.mps[n] for n in range(sites)]
     self.mps._tensors = tensors
