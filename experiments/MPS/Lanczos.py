--- conflicted
+++ resolved
@@ -119,11 +119,8 @@
       orthogonalize(n - 1, lanstate.krylov_vectors, xn)
 
     Hxn = tn.ncon([L, xn, mpo, R],
-<<<<<<< HEAD
                     [[1, -1, 2], [1, 3, 4], [2, 5, -2, 3], [4, -3, 5]])
-=======
                   [[1, -1, 2], [1, 3, 4], [2, 5, -2, 3], [4, -3, 5]])
->>>>>>> f58a25e6
     #alpha=tn.ncon([tf.conj(xn),Hxn],[[1,2,3],[1,2,3]])
     # alpha = tn.ncon([
     #     tf.reshape(tf.conj(xn), [xn.shape[0] * xn.shape[1] * xn.shape[2]]),
@@ -241,11 +238,7 @@
       orthogonalize(n - 1, lanstate.krylov_vectors, xn)
 
     Hxn = tn.ncon([L, xn, mpo, R],
-<<<<<<< HEAD
-                    [[1, -1, 2], [1, 3, 4], [2, 5, -2, 3], [4, -3, 5]])
-=======
                   [[1, -1, 2], [1, 3, 4], [2, 5, -2, 3], [4, -3, 5]])
->>>>>>> f58a25e6
     #alpha=tn.ncon([tf.conj(xn),Hxn],[[1,2,3],[1,2,3]])
     alpha = tn.ncon([tf.conj(xn), Hxn], [[1, 2, 3], [1, 2, 3]])
     # alpha = tn.ncon([
@@ -299,11 +292,7 @@
     xn = tf.math.divide(xn, beta)
     vecs[n + 1] = xn
     Hxn = tn.ncon([L, xn, mpo, R],
-<<<<<<< HEAD
-                    [[1, -1, 2], [1, 3, 4], [2, 5, -2, 3], [4, -3, 5]])
-=======
                   [[1, -1, 2], [1, 3, 4], [2, 5, -2, 3], [4, -3, 5]])
->>>>>>> f58a25e6
     alpha = tn.ncon([
         tf.reshape(tf.conj(xn), [xn.shape[0] * xn.shape[1] * xn.shape[2]]),
         tf.reshape(Hxn, [Hxn.shape[0] * Hxn.shape[1] * Hxn.shape[2]])
@@ -349,11 +338,8 @@
     xn = tf.math.divide(xn, beta)
     vecs = vecs.write(n + 1, xn)  #[n+1]=xn
     Hxn = tn.ncon([L, xn, mpo, R],
-<<<<<<< HEAD
                     [[1, -1, 2], [1, 3, 4], [2, 5, -2, 3], [4, -3, 5]])
-=======
                   [[1, -1, 2], [1, 3, 4], [2, 5, -2, 3], [4, -3, 5]])
->>>>>>> f58a25e6
     alpha = tn.ncon([
         tf.reshape(tf.conj(xn), [xn.shape[0] * xn.shape[1] * xn.shape[2]]),
         tf.reshape(Hxn, [Hxn.shape[0] * Hxn.shape[1] * Hxn.shape[2]])
@@ -469,13 +455,8 @@
       Hxn = self.matvec(xn)
       epsn.append(
           tn.ncon([tf.conj(xn), Hxn],
-<<<<<<< HEAD
-                    [range(len(xn.shape)),
-                     range(len(Hxn.shape))]))
-=======
                   [range(len(xn.shape)),
                    range(len(Hxn.shape))]))
->>>>>>> f58a25e6
       if ((it % self.Ndiag) == 0) & (len(epsn) >= 1):
         #diagonalize the effective Hamiltonian
 
@@ -508,13 +489,8 @@
         state += self.vecs[n1] * u[n1, n2]
       states.append(state / tf.sqrt(
           tn.ncon([tf.conj(state), state],
-<<<<<<< HEAD
-                    [range(len(state.shape)),
-                     range(len(state.shape))])))
-=======
                   [range(len(state.shape)),
                    range(len(state.shape))])))
->>>>>>> f58a25e6
     return eta[0], states[0], converged
 
 
