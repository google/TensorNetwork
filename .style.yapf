[style]
<<<<<<< HEAD
# TensorNetwork uses the chromium style
based_on_style = yapf

=======
# TensorNetwork uses the yapf style
based_on_style = yapf
>>>>>>> 4e141995
<|MERGE_RESOLUTION|>--- conflicted
+++ resolved
@@ -1,9 +1,3 @@
 [style]
-<<<<<<< HEAD
-# TensorNetwork uses the chromium style
-based_on_style = yapf
-
-=======
 # TensorNetwork uses the yapf style
 based_on_style = yapf
->>>>>>> 4e141995
