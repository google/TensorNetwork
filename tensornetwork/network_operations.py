# Copyright 2019 The TensorNetwork Authors
#
# Licensed under the Apache License, Version 2.0 (the "License");
# you may not use this file except in compliance with the License.
# You may obtain a copy of the License at
#
#      http://www.apache.org/licenses/LICENSE-2.0
#
# Unless required by applicable law or agreed to in writing, software
# distributed under the License is distributed on an "AS IS" BASIS,
# WITHOUT WARRANTIES OR CONDITIONS OF ANY KIND, either express or implied.
# See the License for the specific language governing permissions and
# limitations under the License.
"""Implementation of TensorNetwork structure."""

from __future__ import absolute_import
from __future__ import division
from __future__ import print_function
import collections
from typing import Any, Dict, List, Optional, Set, Text, Tuple, Union, \
    Sequence, Iterable
import numpy as np

#pylint: disable=useless-import-alias
import tensornetwork.config as config
#pylint: disable=line-too-long
from tensornetwork.network_components import BaseNode, Node, CopyNode, Edge, disconnect
from tensornetwork.backends import backend_factory
from tensornetwork.backends.base_backend import BaseBackend
from tensornetwork.network_components import connect
Tensor = Any


def conj(node: BaseNode,
         name: Optional[Text] = None,
         axis_names: Optional[List[Text]] = None) -> BaseNode:
  """Conjugate `node`
  Args:
    node: A `BaseNode`. 
    name: Optional name to give the new node.
    axis_names: Optional list of names for the axis.
  Returns:
    A new node. The complex conjugate of `node`.
  Raises:
    TypeError: If `node` has no `backend` attribute.
  """
  if not hasattr(node, 'backend'):
    raise TypeError('Node {} of type {} has no `backend`'.format(
        node, type(node)))
  backend = node.backend
  if not axis_names:
    axis_names = node.axis_names

  return Node(
      backend.conj(node.tensor),
      name=name,
      axis_names=axis_names,
      backend=backend.name)


def transpose(node: BaseNode,
              permutation: Sequence[Union[Text, int]],
              name: Optional[Text] = None,
              axis_names: Optional[List[Text]] = None) -> BaseNode:
  """Transpose `node`
  Args:
    node: A `BaseNode`. 
    permutation: A list of int ro str. The permutation of the axis
    name: Optional name to give the new node.
    axis_names: Optional list of names for the axis.
  Returns:
    A new node. The transpose of `node`.
  Raises:
    TypeError: If `node` has no `backend` attribute.
    ValueError: If either `permutation` is not the same as expected or
      if you try to permute with a trace edge.
    AttributeError: If `node` has no tensor.
  """

  if not hasattr(node, 'backend'):
    raise TypeError('Node {} of type {} has no `backend`'.format(
        node, type(node)))

  perm = [node.get_axis_number(p) for p in permutation]
  if not axis_names:
    axis_names = node.axis_names

  new_node = Node(
      node.tensor,
      name=name,
      axis_names=node.axis_names,
      backend=node.backend.name)
  return new_node.reorder_axes(perm)


def copy(nodes: Iterable[BaseNode],
         conjugate: bool = False) -> Tuple[dict, dict]:
  """

  Return a copy of the TensorNetwork.
  Args:
    nodes: An `Iterable` (Usually a `List` or `Set`) of `Nodes`.
    conjugate: Boolean. Whether to conjugate all of the nodes in the
      `TensorNetwork` (useful for calculating norms and reduced density
      matrices).
  Returns:
    A tuple containing:
      node_dict: A dictionary mapping the nodes of the original
                 network to the nodes of the copy.
      edge_dict: A dictionary mapping the edges of the original
                 network to the edges of the copy.
  """
  #TODO: add support for copying CopyTensor
  if conjugate:
    node_dict = {
        node: Node(
            node.backend.conj(node.tensor),
            name=node.name,
            axis_names=node.axis_names,
            backend=node.backend.name) for node in nodes
    }
  else:
    node_dict = {
        node: Node(
            node.tensor,
            name=node.name,
            axis_names=node.axis_names,
            backend=node.backend.name) for node in nodes
    }
  edge_dict = {}
  for edge in get_all_edges(nodes):
    node1 = edge.node1
    axis1 = edge.node1.get_axis_number(edge.axis1)

    if not edge.is_dangling():
      node2 = edge.node2
      axis2 = edge.node2.get_axis_number(edge.axis2)
      new_edge = Edge(node_dict[node1], axis1, edge.name, node_dict[node2],
                      axis2)
      new_edge.set_signature(edge.signature)
    else:
      new_edge = Edge(node_dict[node1], axis1, edge.name)

    node_dict[node1].add_edge(new_edge, axis1)
    if not edge.is_dangling():
      node_dict[node2].add_edge(new_edge, axis2)
    edge_dict[edge] = new_edge
  return node_dict, edge_dict


def remove_node(node: BaseNode) -> Tuple[Dict[Text, Edge], Dict[int, Edge]]:
  """Remove a node from the network.

  Args:
    node: The node to be removed.

  Returns:
    A tuple of:
      disconnected_edges_by_name: A Dictionary mapping `node`'s axis names to
        the newly broken edges.
      disconnected_edges_by_axis: A Dictionary mapping `node`'s axis numbers
        to the newly broken edges.

  Raises:
    ValueError: If the node isn't in the network.
  """
  disconnected_edges_by_name = {}
  disconnected_edges_by_axis = {}
  for i, name in enumerate(node.axis_names):
    if not node[i].is_dangling() and not node[i].is_trace():
      edge1, edge2 = disconnect(node[i])
      new_disconnected_edge = edge1 if edge1.node1 is not node else edge2
      disconnected_edges_by_axis[i] = new_disconnected_edge
      disconnected_edges_by_name[name] = new_disconnected_edge
  return disconnected_edges_by_name, disconnected_edges_by_axis


def split_node(
    node: BaseNode,
    left_edges: List[Edge],
    right_edges: List[Edge],
    max_singular_values: Optional[int] = None,
    max_truncation_err: Optional[float] = None,
    left_name: Optional[Text] = None,
    right_name: Optional[Text] = None,
    edge_name: Optional[Text] = None,
) -> Tuple[BaseNode, BaseNode, Tensor]:
  """Split a `Node` using Singular Value Decomposition.

  Let M be the matrix created by flattening left_edges and right_edges into
  2 axes. Let :math:`U S V^* = M` be the Singular Value Decomposition of 
  :math:`M`. This will split the network into 2 nodes. The left node's 
  tensor will be :math:`U \\sqrt{S}` and the right node's tensor will be 
  :math:`\\sqrt{S} V^*` where :math:`V^*` is
  the adjoint of :math:`V`.

  The singular value decomposition is truncated if `max_singular_values` or
  `max_truncation_err` is not `None`.

  The truncation error is the 2-norm of the vector of truncated singular
  values. If only `max_truncation_err` is set, as many singular values will
  be truncated as possible while maintaining:
  `norm(truncated_singular_values) <= max_truncation_err`.

  If only `max_singular_values` is set, the number of singular values kept
  will be `min(max_singular_values, number_of_singular_values)`, so that
  `max(0, number_of_singular_values - max_singular_values)` are truncated.

  If both `max_truncation_err` and `max_singular_values` are set,
  `max_singular_values` takes priority: The truncation error may be larger
  than `max_truncation_err` if required to satisfy `max_singular_values`.

  Args:
    node: The node you want to split.
    left_edges: The edges you want connected to the new left node.
    right_edges: The edges you want connected to the new right node.
    max_singular_values: The maximum number of singular values to keep.
    max_truncation_err: The maximum allowed truncation error.
    left_name: The name of the new left node. If `None`, a name will be 
      generated automatically.
    right_name: The name of the new right node. If `None`, a name will be 
      genenerated automatically.
    edge_name: The name of the new `Edge` connecting the new left and 
      right node. If `None`, a name will be generated automatically. 
      The new axis will get the same name as the edge.

  Returns:
    A tuple containing:
      left_node: 
        A new node created that connects to all of the `left_edges`.
        Its underlying tensor is :math:`U \\sqrt{S}`
      right_node: 
        A new node created that connects to all of the `right_edges`.
        Its underlying tensor is :math:`\\sqrt{S} V^*`
      truncated_singular_values: 
        The vector of truncated singular values.
  """

  if not hasattr(node, 'backend'):
    raise TypeError('Node {} of type {} has no `backend`'.format(
        node, type(node)))

  if node.axis_names and edge_name:
    left_axis_names = []
    right_axis_names = [edge_name]
    for edge in left_edges:
      left_axis_names.append(node.axis_names[edge.axis1] if edge.node1 is node
                             else node.axis_names[edge.axis2])
    for edge in right_edges:
      right_axis_names.append(node.axis_names[edge.axis1] if edge.node1 is node
                              else node.axis_names[edge.axis2])
    left_axis_names.append(edge_name)
  else:
    left_axis_names = None
    right_axis_names = None

  backend = node.backend
  node.reorder_edges(left_edges + right_edges)

  u, s, vh, trun_vals = backend.svd_decomposition(
      node.tensor, len(left_edges), max_singular_values, max_truncation_err)
  sqrt_s = backend.sqrt(s)
  u_s = u * sqrt_s
  # We have to do this since we are doing element-wise multiplication against
  # the first axis of vh. If we don't, it's possible one of the other axes of
  # vh will be the same size as sqrt_s and would multiply across that axis
  # instead, which is bad.
  sqrt_s_broadcast_shape = backend.concat(
      [backend.shape(sqrt_s), [1] * (len(vh.shape) - 1)], axis=-1)
  vh_s = vh * backend.reshape(sqrt_s, sqrt_s_broadcast_shape)
  left_node = Node(
      u_s, name=left_name, axis_names=left_axis_names, backend=backend.name)
  for i, edge in enumerate(left_edges):
    left_node.add_edge(edge, i)
    edge.update_axis(i, node, i, left_node)
  right_node = Node(
      vh_s, name=right_name, axis_names=right_axis_names, backend=backend.name)
  for i, edge in enumerate(right_edges):
    # i + 1 to account for the new edge.
    right_node.add_edge(edge, i + 1)
    edge.update_axis(i + len(left_edges), node, i + 1, right_node)
  connect(left_node.edges[-1], right_node.edges[0], name=edge_name)
  node.fresh_edges(node.axis_names)
  return left_node, right_node, trun_vals


def split_node_qr(
    node: BaseNode,
    left_edges: List[Edge],
    right_edges: List[Edge],
    left_name: Optional[Text] = None,
    right_name: Optional[Text] = None,
    edge_name: Optional[Text] = None,
) -> Tuple[BaseNode, BaseNode]:
  """Split a `Node` using QR decomposition

  Let M be the matrix created by flattening left_edges and right_edges into
  2 axes. Let :math:`QR = M` be the QR Decomposition of
  :math:`M`. This will split the network into 2 nodes. The left node's
  tensor will be :math:`Q` (an orthonormal matrix) and the right node's 
  tensor will be :math:`R` (an upper triangular matrix)

  Args:
    node: The node you want to split.
    left_edges: The edges you want connected to the new left node.
    right_edges: The edges you want connected to the new right node.
    left_name: The name of the new left node. If `None`, a name will be 
      generated automatically.
    right_name: The name of the new right node. If `None`, a name will be 
      generated automatically.
    edge_name: The name of the new `Edge` connecting the new left and right 
      node. If `None`, a name will be generated automatically.

  Returns:
    A tuple containing:
      left_node:
        A new node created that connects to all of the `left_edges`.
        Its underlying tensor is :math:`Q`
      right_node:
        A new node created that connects to all of the `right_edges`.
        Its underlying tensor is :math:`R`
  """
  if not hasattr(node, 'backend'):
    raise TypeError('Node {} of type {} has no `backend`'.format(
        node, type(node)))

  if node.axis_names and edge_name:
    left_axis_names = []
    right_axis_names = [edge_name]
    for edge in left_edges:
      left_axis_names.append(node.axis_names[edge.axis1] if edge.node1 is node
                             else node.axis_names[edge.axis2])
    for edge in right_edges:
      right_axis_names.append(node.axis_names[edge.axis1] if edge.node1 is node
                              else node.axis_names[edge.axis2])
    left_axis_names.append(edge_name)
  else:
    left_axis_names = None
    right_axis_names = None

  backend = node.backend
  node.reorder_edges(left_edges + right_edges)
  q, r = backend.qr_decomposition(node.tensor, len(left_edges))
  left_node = Node(
      q, name=left_name, axis_names=left_axis_names, backend=backend.name)
  for i, edge in enumerate(left_edges):
    left_node.add_edge(edge, i)
    edge.update_axis(i, node, i, left_node)
  right_node = Node(
      r, name=right_name, axis_names=right_axis_names, backend=backend.name)
  for i, edge in enumerate(right_edges):
    # i + 1 to account for the new edge.
    right_node.add_edge(edge, i + 1)
    edge.update_axis(i + len(left_edges), node, i + 1, right_node)
  connect(left_node.edges[-1], right_node.edges[0], name=edge_name)
  return left_node, right_node


def split_node_rq(
    node: BaseNode,
    left_edges: List[Edge],
    right_edges: List[Edge],
    left_name: Optional[Text] = None,
    right_name: Optional[Text] = None,
    edge_name: Optional[Text] = None,
) -> Tuple[BaseNode, BaseNode]:
  """Split a `Node` using RQ (reversed QR) decomposition

  Let M be the matrix created by flattening left_edges and right_edges into
  2 axes. Let :math:`QR = M^*` be the QR Decomposition of
  :math:`M^*`. This will split the network into 2 nodes. The left node's
  tensor will be :math:`R^*` (a lower triangular matrix) and the right 
    node's tensor will be :math:`Q^*` (an orthonormal matrix)

  Args:
    node: The node you want to split.
    left_edges: The edges you want connected to the new left node.
    right_edges: The edges you want connected to the new right node.
    left_name: The name of the new left node. If `None`, a name will be 
      generated automatically.
    right_name: The name of the new right node. If `None`, a name will be 
      generated automatically.
    edge_name: The name of the new `Edge` connecting the new left and 
      right node. If `None`, a name will be generated automatically.

  Returns:
    A tuple containing:
      left_node:
        A new node created that connects to all of the `left_edges`.
        Its underlying tensor is :math:`Q`
      right_node:
        A new node created that connects to all of the `right_edges`.
        Its underlying tensor is :math:`R`
  """
  if not hasattr(node, 'backend'):
    raise TypeError('Node {} of type {} has no `backend`'.format(
        node, type(node)))

  if node.axis_names and edge_name:
    left_axis_names = []
    right_axis_names = [edge_name]
    for edge in left_edges:
      left_axis_names.append(node.axis_names[edge.axis1] if edge.node1 is node
                             else node.axis_names[edge.axis2])
    for edge in right_edges:
      right_axis_names.append(node.axis_names[edge.axis1] if edge.node1 is node
                              else node.axis_names[edge.axis2])
    left_axis_names.append(edge_name)
  else:
    left_axis_names = None
    right_axis_names = None
  backend = node.backend
  node.reorder_edges(left_edges + right_edges)
  r, q = backend.rq_decomposition(node.tensor, len(left_edges))
  left_node = Node(
      r, name=left_name, axis_names=left_axis_names, backend=backend.name)
  for i, edge in enumerate(left_edges):
    left_node.add_edge(edge, i)
    edge.update_axis(i, node, i, left_node)
  right_node = Node(
      q, name=right_name, axis_names=right_axis_names, backend=backend.name)
  for i, edge in enumerate(right_edges):
    # i + 1 to account for the new edge.
    right_node.add_edge(edge, i + 1)
    edge.update_axis(i + len(left_edges), node, i + 1, right_node)
  connect(left_node.edges[-1], right_node.edges[0], name=edge_name)
  return left_node, right_node


def split_node_full_svd(
    node: BaseNode,
    left_edges: List[Edge],
    right_edges: List[Edge],
    max_singular_values: Optional[int] = None,
    max_truncation_err: Optional[float] = None,
    left_name: Optional[Text] = None,
    middle_name: Optional[Text] = None,
    right_name: Optional[Text] = None,
    left_edge_name: Optional[Text] = None,
    right_edge_name: Optional[Text] = None,
) -> Tuple[BaseNode, BaseNode, BaseNode, Tensor]:
  """Split a node by doing a full singular value decomposition.

  Let M be the matrix created by flattening left_edges and right_edges into
  2 axes. Let :math:`U S V^* = M` be the Singular Value Decomposition of
  :math:`M`.

  The left most node will be :math:`U` tensor of the SVD, the middle node is
  the diagonal matrix of the singular values, ordered largest to smallest,
  and the right most node will be the :math:`V*` tensor of the SVD.

  The singular value decomposition is truncated if `max_singular_values` or
  `max_truncation_err` is not `None`.

  The truncation error is the 2-norm of the vector of truncated singular
  values. If only `max_truncation_err` is set, as many singular values will
  be truncated as possible while maintaining:
  `norm(truncated_singular_values) <= max_truncation_err`.

  If only `max_singular_values` is set, the number of singular values kept
  will be `min(max_singular_values, number_of_singular_values)`, so that
  `max(0, number_of_singular_values - max_singular_values)` are truncated.

  If both `max_truncation_err` and `max_singular_values` are set,
  `max_singular_values` takes priority: The truncation error may be larger
  than `max_truncation_err` if required to satisfy `max_singular_values`.

  Args:
    node: The node you want to split.
    left_edges: The edges you want connected to the new left node.
    right_edges: The edges you want connected to the new right node.
    max_singular_values: The maximum number of singular values to keep.
    max_truncation_err: The maximum allowed truncation error.
    left_name: The name of the new left node. If None, a name will be 
      generated automatically.
    middle_name: The name of the new center node. If None, a name will be 
      generated automatically.
    right_name: The name of the new right node. If None, a name will be 
      generated automatically.
    left_edge_name: The name of the new left `Edge` connecting
      the new left node (`U`) and the new central node (`S`).
      If `None`, a name will be generated automatically.
    right_edge_name: The name of the new right `Edge` connecting
      the new central node (`S`) and the new right node (`V*`).
      If `None`, a name will be generated automatically.

  Returns:
    A tuple containing:
      left_node:
        A new node created that connects to all of the `left_edges`.
        Its underlying tensor is :math:`U`
      singular_values_node:
        A new node that has 2 edges connecting `left_node` and `right_node`.
        Its underlying tensor is :math:`S`
      right_node:
        A new node created that connects to all of the `right_edges`.
        Its underlying tensor is :math:`V^*`
      truncated_singular_values:
        The vector of truncated singular values.
  """
  if not hasattr(node, 'backend'):
    raise TypeError('Node {} of type {} has no `backend`'.format(
        node, type(node)))

  if node.axis_names and left_edge_name and right_edge_name:
    left_axis_names = []
    right_axis_names = [right_edge_name]
    for edge in left_edges:
      left_axis_names.append(node.axis_names[edge.axis1] if edge.node1 is node
                             else node.axis_names[edge.axis2])
    for edge in right_edges:
      right_axis_names.append(node.axis_names[edge.axis1] if edge.node1 is node
                              else node.axis_names[edge.axis2])
    left_axis_names.append(left_edge_name)
    center_axis_names = [left_edge_name, right_edge_name]
  else:
    left_axis_names = None
    center_axis_names = None
    right_axis_names = None

  backend = node.backend

  node.reorder_edges(left_edges + right_edges)
  u, s, vh, trun_vals = backend.svd_decomposition(
      node.tensor, len(left_edges), max_singular_values, max_truncation_err)
  left_node = Node(
      u, name=left_name, axis_names=left_axis_names, backend=backend.name)
  singular_values_node = Node(
      backend.diag(s),
      name=middle_name,
      axis_names=center_axis_names,
      backend=backend.name)

  right_node = Node(
      vh, name=right_name, axis_names=right_axis_names, backend=backend.name)

  for i, edge in enumerate(left_edges):
    left_node.add_edge(edge, i)
    edge.update_axis(i, node, i, left_node)
  for i, edge in enumerate(right_edges):
    # i + 1 to account for the new edge.
    right_node.add_edge(edge, i + 1)
    edge.update_axis(i + len(left_edges), node, i + 1, right_node)
  connect(
      left_node.edges[-1], singular_values_node.edges[0], name=left_edge_name)
  connect(
      singular_values_node.edges[1], right_node.edges[0], name=right_edge_name)
  return left_node, singular_values_node, right_node, trun_vals


def _reachable(nodes: Set[BaseNode]) -> Set[BaseNode]:
  if not nodes:
    raise ValueError("Reachable requires atleast 1 node.")
  node_que = collections.deque()
  seen_nodes = nodes
  node_que.append(list(nodes)[0])
  while node_que:
    node = node_que.popleft()
    for e in node.edges:
      for n in e.get_nodes():
        if n is not None and n not in seen_nodes:
          node_que.append(n)
          seen_nodes.add(n)
  return seen_nodes


<<<<<<< HEAD
def reachable(nodes: Union[BaseNode, Iterable[BaseNode]]) -> Set[BaseNode]:
=======
def reachable(
    nodes: Union[BaseNode, Union[Iterable[BaseNode]]]) -> Set[BaseNode]:
>>>>>>> 26c6967b
  """
  Computes all nodes reachable from `node` by connected edges.
  Args:
    nodes: A `BaseNode` or collection of `BaseNodes`
  Returns:
    A list of `BaseNode` objects that can be reached from `node`
    via connected edges.
  Raises:
    ValueError: If an unknown value for `strategy` is passed.
  """

  if isinstance(nodes, BaseNode):
    nodes = {nodes}
  return _reachable(set(nodes))


def check_correct(nodes: Iterable[BaseNode],
                  check_connections: Optional[bool] = True) -> None:
  """
  Check if the network defined by `nodes` fulfills necessary
  consistency relations.

  Args:
    nodes: A list of `BaseNode` objects.
    check_connections: Check if the network is connected.
  Returns:
    None
  Raises:
    ValueError: If the network defined by `nodes` is not 
      correctly structured.
  """
  for node in nodes:
    for i, edge in enumerate(node.edges):
      if edge.node1 is not node and edge.node2 is not node:
        raise ValueError("Edge '{}' does not connect to node '{}'."
                         "Edge's nodes: '{}', '{}'.".format(
                             edge, node, edge.node1, edge.node2))

      is_edge_node_consistent = False
      if edge.node1 is node:
        if edge.axis1 == i:
          is_edge_node_consistent = True
      if edge.node2 is node:
        if edge.axis2 == i:
          is_edge_node_consistent = True
      if not is_edge_node_consistent:
        raise ValueError(
            "Edge '{}' does not point to '{}' on the correct axis. "
            "Edge axes: {}, {}. Node axis: {}.".format(edge, node, edge.axis1,
                                                       edge.axis2, i))
  if check_connections:
    check_connected(nodes)


def check_connected(nodes: Iterable[BaseNode]) -> None:
  """
  Check if all nodes in `nodes` are connected.
  Args:
    nodes: A list of nodes.
  Returns:
    None:
  Raises:
    ValueError: If not all nodes in `nodes` are connected.
  """
  nodes = list(nodes)
  if not set(nodes) <= reachable([nodes[0]]):
    raise ValueError("Non-connected graph")


def get_all_nodes(edges: Iterable[Edge]) -> Set[BaseNode]:
  """Return the set of nodes connected to edges."""
  nodes = set()
  for edge in edges:
    if edge.node1 is not None:
      nodes |= {edge.node1}
    if edge.node2 is not None:
      nodes |= {edge.node2}

  return nodes


def get_all_edges(nodes: Iterable[BaseNode]) -> Set[Edge]:
  """Return the set of edges of all nodes."""
  edges = set()
  for node in nodes:
    edges |= set(node.edges)
  return edges<|MERGE_RESOLUTION|>--- conflicted
+++ resolved
@@ -564,12 +564,8 @@
   return seen_nodes
 
 
-<<<<<<< HEAD
-def reachable(nodes: Union[BaseNode, Iterable[BaseNode]]) -> Set[BaseNode]:
-=======
 def reachable(
     nodes: Union[BaseNode, Union[Iterable[BaseNode]]]) -> Set[BaseNode]:
->>>>>>> 26c6967b
   """
   Computes all nodes reachable from `node` by connected edges.
   Args:
