# Copyright 2019 The TensorNetwork Authors
#
# Licensed under the Apache License, Version 2.0 (the "License");
# you may not use this file except in compliance with the License.
# You may obtain a copy of the License at
#
#      http://www.apache.org/licenses/LICENSE-2.0
#
# Unless required by applicable law or agreed to in writing, software
# distributed under the License is distributed on an "AS IS" BASIS,
# WITHOUT WARRANTIES OR CONDITIONS OF ANY KIND, either express or implied.
# See the License for the specific language governing permissions and
# limitations under the License.
"""Implementation of TensorNetwork structure."""

import collections
from typing import Any, Dict, List, Optional, Set, Text, Tuple, Union, \
    Sequence, Iterable, Type
import numpy as np

#pylint: disable=useless-import-alias
#pylint: disable=line-too-long
from tensornetwork.network_components import BaseNode, Node, CopyNode, Edge, disconnect
from tensornetwork.backends import backend_factory
from tensornetwork.backends.base_backend import BaseBackend
from tensornetwork.network_components import connect, contract_parallel
Tensor = Any


def norm(node: BaseNode) -> Tensor:
  """The L2 norm of `node`

  Args:
    node: A `BaseNode`. 

  Returns:
    The L2 norm.

  Raises:
    AttributeError: If `node` has no `backend` attribute.
  """
  if not hasattr(node, 'backend'):
    raise AttributeError('Node {} of type {} has no `backend`'.format(
        node, type(node)))
  return node.backend.norm(node.tensor)


def conj(node: BaseNode,
         name: Optional[Text] = None,
         axis_names: Optional[List[Text]] = None) -> BaseNode:
  """Conjugate a `node`.

  Args:
    node: A `BaseNode`.
    name: Optional name to give the new node.
    axis_names: Optional list of names for the axis.

  Returns:
    A new node. The complex conjugate of `node`.

  Raises:
    AttributeError: If `node` has no `backend` attribute.
  """
  if not hasattr(node, 'backend'):
    raise AttributeError('Node {} of type {} has no `backend`'.format(
        node, type(node)))
  backend = node.backend
  if not axis_names:
    axis_names = node.axis_names

  return Node(
      backend.conj(node.tensor),
      name=name,
      axis_names=axis_names,
      backend=backend)


def transpose(node: BaseNode,
              permutation: Sequence[Union[Text, int]],
              name: Optional[Text] = None,
              axis_names: Optional[List[Text]] = None) -> BaseNode:
  """Transpose `node`

  Args:
    node: A `BaseNode`.
    permutation: A list of int or str. The permutation of the axis.
    name: Optional name to give the new node.
    axis_names: Optional list of names for the axis.

  Returns:
    A new node. The transpose of `node`.

  Raises:
    AttributeError: If `node` has no `backend` attribute, or if
      `node` has no tensor.
    ValueError: If either `permutation` is not the same as expected or
      if you try to permute with a trace edge.
  """

  if not hasattr(node, 'backend'):
    raise AttributeError('Node {} of type {} has no `backend`'.format(
        node, type(node)))

  perm = [node.get_axis_number(p) for p in permutation]
  if not axis_names:
    axis_names = node.axis_names

  new_node = Node(
      node.tensor, name=name, axis_names=node.axis_names, backend=node.backend)
  return new_node.reorder_axes(perm)


def copy(nodes: Iterable[BaseNode],
         conjugate: bool = False) -> Tuple[dict, dict]:
  """Copy the given nodes and their edges.

  This will return a tuple linking original nodes/edges to their copies.
  If nodes A and B are connected but only A is passed in to be
  copied, the edge between them will become a dangling edge.

  Args:
    nodes: An Iterable (Usually a `list` or `set`) of `nodes`.
    conjugate: Boolean. Whether to conjugate all of the nodes
      (useful for calculating norms and reduced density matrices).

  Returns:
    A tuple containing:
      node_dict:
        A dictionary mapping the nodes to their copies.
      edge_dict:
        A dictionary mapping the edges to their copies.
  """
  node_dict = {}
  for node in nodes:
    node_dict[node] = node.copy(conjugate)
  edge_dict = {}
  for edge in get_all_edges(nodes):
    node1 = edge.node1
    axis1 = edge.node1.get_axis_number(edge.axis1)
    # edge dangling or node2 does not need to be copied
    if edge.is_dangling() or edge.node2 not in node_dict:
      new_edge = Edge(node_dict[node1], axis1, edge.name)
      node_dict[node1].add_edge(new_edge, axis1)
      edge_dict[edge] = new_edge
      continue

    node2 = edge.node2
    axis2 = edge.node2.get_axis_number(edge.axis2)
    # copy node2 but not node1
    if node1 not in node_dict:
      new_edge = Edge(node_dict[node2], axis2, edge.name)
      node_dict[node2].add_edge(new_edge, axis2)
      edge_dict[edge] = new_edge
      continue

    # both nodes should be copied
    new_edge = Edge(node_dict[node1], axis1, edge.name, node_dict[node2], axis2)
    new_edge.set_signature(edge.signature)
    node_dict[node2].add_edge(new_edge, axis2)
    node_dict[node1].add_edge(new_edge, axis1)
    edge_dict[edge] = new_edge

  return node_dict, edge_dict


def replicate_nodes(nodes: Iterable[BaseNode],
                    conjugate: bool = False) -> List[BaseNode]:
  """Copy the given nodes and their edges.

  If nodes A and B are connected but only A is passed in to be
  copied, the edge between them will become a dangling edge.

  Args:
    nodes: An `Iterable` (Usually a `List` or `Set`) of `Nodes`.
    conjugate: Boolean. Whether to conjugate all of the nodes
        (useful for calculating norms and reduced density
        matrices).

  Returns:
    A list containing the copies of the nodes.
  """
  new_nodes, _ = copy(nodes, conjugate=conjugate)
  return [new_nodes[node] for node in nodes]


def remove_node(node: BaseNode) -> Tuple[Dict[Text, Edge], Dict[int, Edge]]:
  """Remove a node from the network.

  Args:
    node: The node to be removed.

  Returns:
    A tuple of:
      disconnected_edges_by_name:
        A Dictionary mapping `node`'s axis names to the newly broken edges.
      disconnected_edges_by_axis:
        A Dictionary mapping `node`'s axis numbers to the newly broken edges.
  """
  disconnected_edges_by_name = {}
  disconnected_edges_by_axis = {}
  for i, name in enumerate(node.axis_names):
    if not node[i].is_dangling() and not node[i].is_trace():
      edge1, edge2 = disconnect(node[i])
      new_disconnected_edge = edge1 if edge1.node1 is not node else edge2
      disconnected_edges_by_axis[i] = new_disconnected_edge
      disconnected_edges_by_name[name] = new_disconnected_edge
  return disconnected_edges_by_name, disconnected_edges_by_axis


def split_node(
    node: BaseNode,
    left_edges: List[Edge],
    right_edges: List[Edge],
    max_singular_values: Optional[int] = None,
    max_truncation_err: Optional[float] = None,
    relative: Optional[bool] = False,
    left_name: Optional[Text] = None,
    right_name: Optional[Text] = None,
    edge_name: Optional[Text] = None,
) -> Tuple[BaseNode, BaseNode, Tensor]:
  """Split a `node` using Singular Value Decomposition.

  Let :math:`M` be the matrix created by flattening `left_edges` and 
  `right_edges` into 2 axes. 
  Let :math:`U S V^* = M` be the SVD of :math:`M`. 
  This will split the network into 2 nodes. 
  The left node's tensor will be :math:`U \\sqrt{S}` 
  and the right node's tensor will be
  :math:`\\sqrt{S} V^*` where :math:`V^*` is the adjoint of :math:`V`.

  The singular value decomposition is truncated if `max_singular_values` or
  `max_truncation_err` is not `None`.

  The truncation error is the 2-norm of the vector of truncated singular
  values. If only `max_truncation_err` is set, as many singular values will
  be truncated as possible while maintaining:
  `norm(truncated_singular_values) <= max_truncation_err`.
  If `relative` is set `True` then `max_truncation_err` is understood
  relative to the largest singular value.

  If only `max_singular_values` is set, the number of singular values kept
  will be `min(max_singular_values, number_of_singular_values)`, so that
  `max(0, number_of_singular_values - max_singular_values)` are truncated.

  If both `max_truncation_err` and `max_singular_values` are set,
  `max_singular_values` takes priority: The truncation error may be larger
  than `max_truncation_err` if required to satisfy `max_singular_values`.

  Args:
    node: The node you want to split.
    left_edges: The edges you want connected to the new left node.
    right_edges: The edges you want connected to the new right node.
    max_singular_values: The maximum number of singular values to keep.
    max_truncation_err: The maximum allowed truncation error.
<<<<<<< HEAD
    left_name: The name of the new left node. If `None`, a name will be
=======
    relative: Multiply `max_truncation_err` with the largest singular value.
    left_name: The name of the new left node. If `None`, a name will be 
>>>>>>> 9f1f6ca7
      generated automatically.
    right_name: The name of the new right node. If `None`, a name will be
      generated automatically.
    edge_name: The name of the new `Edge` connecting the new left and
      right node. If `None`, a name will be generated automatically.
      The new axis will get the same name as the edge.

  Returns:
    A tuple containing:
      left_node:
        A new node created that connects to all of the `left_edges`.
        Its underlying tensor is :math:`U \\sqrt{S}`
      right_node:
        A new node created that connects to all of the `right_edges`.
        Its underlying tensor is :math:`\\sqrt{S} V^*`
      truncated_singular_values:
        The vector of truncated singular values.
  Raises:
    AttributeError: If `node` has no backend attribute
  """

  if not hasattr(node, 'backend'):
    raise AttributeError('Node {} of type {} has no `backend`'.format(
        node, type(node)))

  if node.axis_names and edge_name:
    left_axis_names = []
    right_axis_names = [edge_name]
    for edge in left_edges:
      left_axis_names.append(node.axis_names[edge.axis1] if edge.node1 is node
                             else node.axis_names[edge.axis2])
    for edge in right_edges:
      right_axis_names.append(node.axis_names[edge.axis1] if edge.node1 is node
                              else node.axis_names[edge.axis2])
    left_axis_names.append(edge_name)
  else:
    left_axis_names = None
    right_axis_names = None

  backend = node.backend
  transp_tensor = node.tensor_from_edge_order(left_edges + right_edges)

  u, s, vh, trun_vals = backend.svd_decomposition(
      transp_tensor,
      len(left_edges),
      max_singular_values,
      max_truncation_err,
      relative=relative)
  sqrt_s = backend.sqrt(s)
  u_s = backend.broadcast_right_multiplication(u, sqrt_s)
  vh_s = backend.broadcast_left_multiplication(sqrt_s, vh)

  left_node = Node(
      u_s, name=left_name, axis_names=left_axis_names, backend=backend)

  left_axes_order = [
      edge.axis1 if edge.node1 is node else edge.axis2 for edge in left_edges
  ]
  for i, edge in enumerate(left_edges):
    left_node.add_edge(edge, i)
    edge.update_axis(left_axes_order[i], node, i, left_node)

  right_node = Node(
      vh_s, name=right_name, axis_names=right_axis_names, backend=backend)

  right_axes_order = [
      edge.axis1 if edge.node1 is node else edge.axis2 for edge in right_edges
  ]
  for i, edge in enumerate(right_edges):
    # i + 1 to account for the new edge.
    right_node.add_edge(edge, i + 1)
    edge.update_axis(right_axes_order[i], node, i + 1, right_node)

  connect(left_node.edges[-1], right_node.edges[0], name=edge_name)
  node.fresh_edges(node.axis_names)
  return left_node, right_node, trun_vals


def split_node_qr(
    node: BaseNode,
    left_edges: List[Edge],
    right_edges: List[Edge],
    left_name: Optional[Text] = None,
    right_name: Optional[Text] = None,
    edge_name: Optional[Text] = None,
) -> Tuple[BaseNode, BaseNode]:
  """Split a `node` using QR decomposition.

  Let :math:`M` be the matrix created by 
  flattening `left_edges` and `right_edges` into 2 axes. 
  Let :math:`QR = M` be the QR Decomposition of :math:`M`.
  This will split the network into 2 nodes.
  The `left node`'s tensor will be :math:`Q` (an orthonormal matrix)
  and the `right node`'s tensor will be :math:`R` (an upper triangular matrix)

  Args:
    node: The node you want to split.
    left_edges: The edges you want connected to the new left node.
    right_edges: The edges you want connected to the new right node.
    left_name: The name of the new left node. If `None`, a name will be
      generated automatically.
    right_name: The name of the new right node. If `None`, a name will be
      generated automatically.
    edge_name: The name of the new `Edge` connecting the new left and right
      node. If `None`, a name will be generated automatically.

  Returns:
    A tuple containing:
      left_node:
        A new node created that connects to all of the `left_edges`.
        Its underlying tensor is :math:`Q`
      right_node:
        A new node created that connects to all of the `right_edges`.
        Its underlying tensor is :math:`R`
  Raises:
    AttributeError: If `node` has no backend attribute
  """
  if not hasattr(node, 'backend'):
    raise AttributeError('Node {} of type {} has no `backend`'.format(
        node, type(node)))

  if node.axis_names and edge_name:
    left_axis_names = []
    right_axis_names = [edge_name]
    for edge in left_edges:
      left_axis_names.append(node.axis_names[edge.axis1] if edge.node1 is node
                             else node.axis_names[edge.axis2])
    for edge in right_edges:
      right_axis_names.append(node.axis_names[edge.axis1] if edge.node1 is node
                              else node.axis_names[edge.axis2])
    left_axis_names.append(edge_name)
  else:
    left_axis_names = None
    right_axis_names = None

  backend = node.backend
  transp_tensor = node.tensor_from_edge_order(left_edges + right_edges)

  q, r = backend.qr_decomposition(transp_tensor, len(left_edges))
  left_node = Node(
      q, name=left_name, axis_names=left_axis_names, backend=backend)

  left_axes_order = [
      edge.axis1 if edge.node1 is node else edge.axis2 for edge in left_edges
  ]
  for i, edge in enumerate(left_edges):
    left_node.add_edge(edge, i)
    edge.update_axis(left_axes_order[i], node, i, left_node)

  right_node = Node(
      r, name=right_name, axis_names=right_axis_names, backend=backend)

  right_axes_order = [
      edge.axis1 if edge.node1 is node else edge.axis2 for edge in right_edges
  ]
  for i, edge in enumerate(right_edges):
    # i + 1 to account for the new edge.
    right_node.add_edge(edge, i + 1)
    edge.update_axis(right_axes_order[i], node, i + 1, right_node)

  connect(left_node.edges[-1], right_node.edges[0], name=edge_name)
  node.fresh_edges(node.axis_names)

  return left_node, right_node


def split_node_rq(
    node: BaseNode,
    left_edges: List[Edge],
    right_edges: List[Edge],
    left_name: Optional[Text] = None,
    right_name: Optional[Text] = None,
    edge_name: Optional[Text] = None,
) -> Tuple[BaseNode, BaseNode]:
  """Split a `node` using RQ (reversed QR) decomposition.

  Let :math:`M` be the matrix created by 
  flattening `left_edges` and `right_edges` into 2 axes. 

  Let :math:`QR = M^*` be the QR Decomposition of :math:`M^*`. 
  This will split the network into 2 nodes. 

  The left node's tensor will be :math:`R^*` (a lower triangular matrix) 
  and the right node's tensor will be :math:`Q^*` (an orthonormal matrix)

  Args:
    node: The node you want to split.
    left_edges: The edges you want connected to the new left node.
    right_edges: The edges you want connected to the new right node.
    left_name: The name of the new left node. If `None`, a name will be
      generated automatically.
    right_name: The name of the new right node. If `None`, a name will be
      generated automatically.
    edge_name: The name of the new `Edge` connecting the new left and
      right node. If `None`, a name will be generated automatically.

  Returns:
    A tuple containing:
      left_node:
        A new node that connects to all of the `left_edges`.
        Its underlying tensor is :math:`R^*`
      right_node:
        A new node that connects to all of the `right_edges`.
        Its underlying tensor is :math:`Q^*`

  Raises:
    AttributeError: If `node` has no backend attribute
  """
  if not hasattr(node, 'backend'):
    raise AttributeError('Node {} of type {} has no `backend`'.format(
        node, type(node)))

  if node.axis_names and edge_name:
    left_axis_names = []
    right_axis_names = [edge_name]
    for edge in left_edges:
      left_axis_names.append(node.axis_names[edge.axis1] if edge.node1 is node
                             else node.axis_names[edge.axis2])
    for edge in right_edges:
      right_axis_names.append(node.axis_names[edge.axis1] if edge.node1 is node
                              else node.axis_names[edge.axis2])
    left_axis_names.append(edge_name)
  else:
    left_axis_names = None
    right_axis_names = None
  backend = node.backend
  transp_tensor = node.tensor_from_edge_order(left_edges + right_edges)

  r, q = backend.rq_decomposition(transp_tensor, len(left_edges))
  left_node = Node(
      r, name=left_name, axis_names=left_axis_names, backend=backend)

  left_axes_order = [
      edge.axis1 if edge.node1 is node else edge.axis2 for edge in left_edges
  ]
  for i, edge in enumerate(left_edges):
    left_node.add_edge(edge, i)
    edge.update_axis(left_axes_order[i], node, i, left_node)

  right_node = Node(
      q, name=right_name, axis_names=right_axis_names, backend=backend)

  right_axes_order = [
      edge.axis1 if edge.node1 is node else edge.axis2 for edge in right_edges
  ]

  for i, edge in enumerate(right_edges):
    # i + 1 to account for the new edge.
    right_node.add_edge(edge, i + 1)
    edge.update_axis(right_axes_order[i], node, i + 1, right_node)

  connect(left_node.edges[-1], right_node.edges[0], name=edge_name)
  node.fresh_edges(node.axis_names)
  return left_node, right_node


def split_node_full_svd(
    node: BaseNode,
    left_edges: List[Edge],
    right_edges: List[Edge],
    max_singular_values: Optional[int] = None,
    max_truncation_err: Optional[float] = None,
    relative: Optional[bool] = False,
    left_name: Optional[Text] = None,
    middle_name: Optional[Text] = None,
    right_name: Optional[Text] = None,
    left_edge_name: Optional[Text] = None,
    right_edge_name: Optional[Text] = None,
) -> Tuple[BaseNode, BaseNode, BaseNode, Tensor]:
  """Split a node by doing a full singular value decomposition.

  Let :math:`M` be the matrix created by 
  flattening `left_edges` and `right_edges` into 2 axes. 
  Let :math:`U S V^* = M` be the Singular Value Decomposition of :math:`M`.

  The left most node will be :math:`U` tensor of the SVD, the middle node is
  the diagonal matrix of the singular values, ordered largest to smallest,
  and the right most node will be the :math:`V*` tensor of the SVD.

  The singular value decomposition is truncated if `max_singular_values` or
  `max_truncation_err` is not `None`.

  The truncation error is the 2-norm of the vector of truncated singular
  values. If only `max_truncation_err` is set, as many singular values will
  be truncated as possible while maintaining:
  `norm(truncated_singular_values) <= max_truncation_err`.
  If `relative` is set `True` then `max_truncation_err` is understood
  relative to the largest singular value.

  If only `max_singular_values` is set, the number of singular values kept
  will be `min(max_singular_values, number_of_singular_values)`, so that
  `max(0, number_of_singular_values - max_singular_values)` are truncated.

  If both `max_truncation_err` and `max_singular_values` are set,
  `max_singular_values` takes priority: The truncation error may be larger
  than `max_truncation_err` if required to satisfy `max_singular_values`.

  Args:
    node: The node you want to split.
    left_edges: The edges you want connected to the new left node.
    right_edges: The edges you want connected to the new right node.
    max_singular_values: The maximum number of singular values to keep.
    max_truncation_err: The maximum allowed truncation error.
<<<<<<< HEAD
    left_name: The name of the new left node. If `None`, a name will be
=======
    relative: Multiply `max_truncation_err` with the largest singular value.
    left_name: The name of the new left node. If None, a name will be 
>>>>>>> 9f1f6ca7
      generated automatically.
    middle_name: The name of the new center node. If `None`, a name will be
      generated automatically.
    right_name: The name of the new right node. If `None`, a name will be
      generated automatically.
    left_edge_name: The name of the new left `Edge` connecting
      the new left node (:math:`U`) and the new central node (:math:`S`).
      If `None`, a name will be generated automatically.
    right_edge_name: The name of the new right `Edge` connecting
      the new central node (:math:`S`) and the new right node (:math:`V*`).
      If `None`, a name will be generated automatically.

  Returns:
    A tuple containing:
      left_node:
        A new node created that connects to all of the `left_edges`.
        Its underlying tensor is :math:`U`
      singular_values_node:
        A new node that has 2 edges connecting `left_node` and `right_node`.
        Its underlying tensor is :math:`S`
      right_node:
        A new node created that connects to all of the `right_edges`.
        Its underlying tensor is :math:`V^*`
      truncated_singular_values:
        The vector of truncated singular values.

  Raises:
    AttributeError: If `node` has no backend attribute
  """
  if not hasattr(node, 'backend'):
    raise AttributeError('Node {} of type {} has no `backend`'.format(
        node, type(node)))

  if node.axis_names and left_edge_name and right_edge_name:
    left_axis_names = []
    right_axis_names = [right_edge_name]
    for edge in left_edges:
      left_axis_names.append(node.axis_names[edge.axis1] if edge.node1 is node
                             else node.axis_names[edge.axis2])
    for edge in right_edges:
      right_axis_names.append(node.axis_names[edge.axis1] if edge.node1 is node
                              else node.axis_names[edge.axis2])
    left_axis_names.append(left_edge_name)
    center_axis_names = [left_edge_name, right_edge_name]
  else:
    left_axis_names = None
    center_axis_names = None
    right_axis_names = None

  backend = node.backend
  transp_tensor = node.tensor_from_edge_order(left_edges + right_edges)

  u, s, vh, trun_vals = backend.svd_decomposition(
      transp_tensor,
      len(left_edges),
      max_singular_values,
      max_truncation_err,
      relative=relative)
  left_node = Node(
      u, name=left_name, axis_names=left_axis_names, backend=backend)
  singular_values_node = Node(
      backend.diag(s),
      name=middle_name,
      axis_names=center_axis_names,
      backend=backend)

  right_node = Node(
      vh, name=right_name, axis_names=right_axis_names, backend=backend)

  left_axes_order = [
      edge.axis1 if edge.node1 is node else edge.axis2 for edge in left_edges
  ]
  for i, edge in enumerate(left_edges):
    left_node.add_edge(edge, i)
    edge.update_axis(left_axes_order[i], node, i, left_node)

  right_axes_order = [
      edge.axis1 if edge.node1 is node else edge.axis2 for edge in right_edges
  ]
  for i, edge in enumerate(right_edges):
    # i + 1 to account for the new edge.
    right_node.add_edge(edge, i + 1)
    edge.update_axis(right_axes_order[i], node, i + 1, right_node)
  connect(
      left_node.edges[-1], singular_values_node.edges[0], name=left_edge_name)
  connect(
      singular_values_node.edges[1], right_node.edges[0], name=right_edge_name)
  node.fresh_edges(node.axis_names)
  return left_node, singular_values_node, right_node, trun_vals


def _reachable(nodes: Set[BaseNode]) -> Set[BaseNode]:
  if not nodes:
    raise ValueError("Reachable requires at least 1 node.")
  node_que = collections.deque(nodes)
  seen_nodes = set()
  while node_que:
    node = node_que.popleft()
    if node not in seen_nodes:
      seen_nodes.add(node)
    for e in node.edges:
      for n in e.get_nodes():
        if n is not None and n not in seen_nodes:
          node_que.append(n)
          seen_nodes.add(n)
  return seen_nodes


def reachable(
    inputs: Union[BaseNode, Iterable[BaseNode], Edge, Iterable[Edge]]
) -> Set[BaseNode]:
  """Computes all nodes reachable from `node` or `edge.node1` by connected
  edges.

  Args:
    inputs: A `BaseNode`/`Edge` or collection of `BaseNodes`/`Edges`
  Returns:
    A set of `BaseNode` objects that can be reached from `node`
    via connected edges.
  Raises:
    ValueError: If an unknown value for `strategy` is passed.
  """

  if isinstance(inputs, BaseNode):
    inputs = {inputs}
  elif isinstance(inputs, Edge):
    inputs = {inputs.node1}
  elif isinstance(inputs, list) and all(isinstance(x, Edge) for x in inputs):
    inputs = {x.node1 for x in inputs}
  return _reachable(set(inputs))


def check_correct(nodes: Iterable[BaseNode],
                  check_connections: Optional[bool] = True) -> None:
  """Check if the network defined by `nodes` fulfills necessary consistency
  relations.

  Args:
    nodes: A list of `BaseNode` objects.
    check_connections: Check if the network is connected.

  Returns:
    `None`

  Raises:
    ValueError: If the network defined by `nodes` is not
      correctly structured.
  """
  for node in nodes:
    for i, edge in enumerate(node.edges):
      if edge.node1 is not node and edge.node2 is not node:
        raise ValueError("Edge '{}' does not connect to node '{}'."
                         "Edge's nodes: '{}', '{}'.".format(
                             edge, node, edge.node1, edge.node2))

      is_edge_node_consistent = False
      if edge.node1 is node:
        if edge.axis1 == i:
          is_edge_node_consistent = True
      if edge.node2 is node:
        if edge.axis2 == i:
          is_edge_node_consistent = True
      if not is_edge_node_consistent:
        raise ValueError(
            "Edge '{}' does not point to '{}' on the correct axis. "
            "Edge axes: {}, {}. Node axis: {}.".format(edge, node, edge.axis1,
                                                       edge.axis2, i))
  if check_connections:
    check_connected(nodes)


def check_connected(nodes: Iterable[BaseNode]) -> None:
  """Check if all nodes in `nodes` are connected.

  Args:
    nodes: A list of `nodes`.
    
  Returns:
    `None`

  Raises:
    ValueError: If not all nodes in `nodes` are connected.
  """
  nodes = list(nodes)
  if not set(nodes) <= reachable([nodes[0]]):
    raise ValueError("Non-connected graph")


def get_all_nodes(edges: Iterable[Edge]) -> Set[BaseNode]:
  """Return the set of nodes connected to edges."""
  nodes = set()
  for edge in edges:
    if edge.node1 is not None:
      nodes |= {edge.node1}
    if edge.node2 is not None:
      nodes |= {edge.node2}

  return nodes


def get_all_edges(nodes: Iterable[BaseNode]) -> Set[Edge]:
  """Return the set of edges of all nodes."""
  edges = set()
  for node in nodes:
    edges |= set(node.edges)
  return edges


def get_subgraph_dangling(nodes: Iterable[BaseNode]) -> Set[Edge]:
  """Get all of the edges that are "relatively dangling" to the given nodes.

  A "relatively dangling" edge is an edge that is either actually dangling
  or is connected to another node that is outside of the given collection
  of `nodes`.

  Args:
    nodes: A set of nodes.

  Returns:
    The set of "relatively dangling" edges.
  """
  output = set()
  for edge in get_all_edges(nodes):
    if edge.is_dangling() or not set(edge.get_nodes()) <= set(nodes):
      output.add(edge)
  return output


def contract_trace_edges(node: BaseNode) -> BaseNode:
  """contract all trace edges of `node`.

  Args:
    node: A `BaseNode` object.

  Returns:
    A new `BaseNode` obtained from contracting all trace edges.

  Raises:
    ValueError: If `node` has no trace edges.
  """
  for edge in node.edges:
    if edge.is_trace():
      return contract_parallel(edge)
  raise ValueError('`node` has no trace edges')


def reduced_density(traced_out_edges: Iterable[Edge]) -> Tuple[dict, dict]:
  """Constructs the tensor network for a reduced density matrix, if it is pure.

  The tensor network connected to `traced_out_edges` is assumed to be a pure
  quantum state (a state vector). This modifies the network so that it
  describes the reduced density matrix obtained by "tracing out" the specified
  edges.

  This is done by making a conjugate copy of the original network and
  connecting each edge in `traced_out_edges` with its conjugate counterpart.

  The edges in `edge_dict` corresponding to `traced_out_edges` will be the
  new non-dangling edges connecting the state with its conjugate.

  Args:
    traced_out_edges: A list of dangling edges.

  Returns:
    A tuple containing:
      node_dict: A dictionary mapping the nodes in the original network to
        their conjugate copies.
      edge_dict: A dictionary mapping edges in the original network to their
        conjugate copies.
  """

  if list(filter(lambda x: not x.is_dangling(), traced_out_edges)):
    raise ValueError("traced_out_edges must only include dangling edges!")

  # Get all reachable nodes.
  old_nodes = reachable(get_all_nodes(traced_out_edges))

  # Copy and conjugate all reachable nodes.
  node_dict, edge_dict = copy(old_nodes, True)
  for t_edge in traced_out_edges:
    # Add each edge to the copied nodes as new edge.
    edge_dict[t_edge] = edge_dict[t_edge] ^ t_edge

  return node_dict, edge_dict


def switch_backend(nodes: Iterable[BaseNode], new_backend: Text) -> None:
  """Change the backend of the nodes.

  This will convert all `node`'s tensors to the `new_backend`'s Tensor type.

  Args:
    nodes: iterable of nodes
    new_backend (str): The new backend.
    dtype (datatype): The dtype of the backend. If `None`,
      a defautl dtype according to config.py will be chosen.

  Returns:
    None
  """
  if new_backend == 'symmetric':
    if np.all([n.backend.name == 'symmetric' for n in nodes]):
      return
    raise ValueError("switching to `symmetric` backend not possible")

  backend = backend_factory.get_backend(new_backend)
  for node in nodes:
    if node.backend.name != "numpy":
      raise NotImplementedError("Can only switch backends when the current "
                                "backend is 'numpy'. Current backend "
                                "is '{}'".format(node.backend))
    node.tensor = backend.convert_to_tensor(node.tensor)
    node.backend = backend<|MERGE_RESOLUTION|>--- conflicted
+++ resolved
@@ -252,12 +252,8 @@
     right_edges: The edges you want connected to the new right node.
     max_singular_values: The maximum number of singular values to keep.
     max_truncation_err: The maximum allowed truncation error.
-<<<<<<< HEAD
-    left_name: The name of the new left node. If `None`, a name will be
-=======
     relative: Multiply `max_truncation_err` with the largest singular value.
     left_name: The name of the new left node. If `None`, a name will be 
->>>>>>> 9f1f6ca7
       generated automatically.
     right_name: The name of the new right node. If `None`, a name will be
       generated automatically.
@@ -561,12 +557,8 @@
     right_edges: The edges you want connected to the new right node.
     max_singular_values: The maximum number of singular values to keep.
     max_truncation_err: The maximum allowed truncation error.
-<<<<<<< HEAD
-    left_name: The name of the new left node. If `None`, a name will be
-=======
     relative: Multiply `max_truncation_err` with the largest singular value.
     left_name: The name of the new left node. If None, a name will be 
->>>>>>> 9f1f6ca7
       generated automatically.
     middle_name: The name of the new center node. If `None`, a name will be
       generated automatically.
