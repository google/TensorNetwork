--- conflicted
+++ resolved
@@ -729,7 +729,6 @@
   raise ValueError('`node` has no trace edges')
 
 
-<<<<<<< HEAD
 def reduced_density(traced_out_edges: Iterable[Edge]) -> Tuple[dict, dict]:
   """
   Given a list of dangling edges, make a copy of the reachable nodes and their edges.
@@ -758,7 +757,8 @@
     edge_dict[t_edge] = edge_dict[t_edge] ^ t_edge
 
   return node_dict, edge_dict
-=======
+
+
 def switch_backend(nodes: Iterable[BaseNode],
                    new_backend: Text,
                    dtype: Optional[Type[np.number]] = None) -> None:
@@ -777,5 +777,4 @@
       raise NotImplementedError("Can only switch backends when the current "
                                 "backend is 'numpy'. Current backend "
                                 "is '{}'".format(node.backend.name))
-    node.tensor = backend.convert_to_tensor(node.tensor)
->>>>>>> c55b7133
+    node.tensor = backend.convert_to_tensor(node.tensor)