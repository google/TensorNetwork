--- conflicted
+++ resolved
@@ -98,10 +98,7 @@
     axis_names = node.axis_names
 
   new_node = Node(
-      node.tensor,
-      name=name,
-      axis_names=node.axis_names,
-      backend=node.backend)
+      node.tensor, name=name, axis_names=node.axis_names, backend=node.backend)
   return new_node.reorder_axes(perm)
 
 
@@ -126,31 +123,8 @@
   """
   node_dict = {}
   for node in nodes:
-<<<<<<< HEAD
-    if isinstance(node, CopyNode):
-      node_dict[node] = CopyNode(
-          node.rank,
-          node.dimension,
-          name=node.name,
-          axis_names=node.axis_names,
-          backend=node.backend,
-          dtype=node.dtype)
-    else:
-      if conjugate:
-        node_dict[node] = Node(
-            node.backend.conj(node.tensor),
-            name=node.name,
-            axis_names=node.axis_names,
-            backend=node.backend)
-      else:
-        node_dict[node] = Node(
-            node.tensor,
-            name=node.name,
-            axis_names=node.axis_names,
-            backend=node.backend)
-=======
     node_dict[node] = node.copy(conjugate)
->>>>>>> 217329c9
+
   edge_dict = {}
   for edge in get_all_edges(nodes):
     node1 = edge.node1
@@ -289,9 +263,8 @@
   backend = node.backend
   node.reorder_edges(left_edges + right_edges)
 
-  u, s, vh, trun_vals = backend.svd_decomposition(node.tensor, len(left_edges),
-                                                  max_singular_values,
-                                                  max_truncation_err)
+  u, s, vh, trun_vals = backend.svd_decomposition(
+      node.tensor, len(left_edges), max_singular_values, max_truncation_err)
   sqrt_s = backend.sqrt(s)
   u_s = u * sqrt_s
   # We have to do this since we are doing element-wise multiplication against
@@ -561,9 +534,8 @@
   backend = node.backend
 
   node.reorder_edges(left_edges + right_edges)
-  u, s, vh, trun_vals = backend.svd_decomposition(node.tensor, len(left_edges),
-                                                  max_singular_values,
-                                                  max_truncation_err)
+  u, s, vh, trun_vals = backend.svd_decomposition(
+      node.tensor, len(left_edges), max_singular_values, max_truncation_err)
   left_node = Node(
       u, name=left_name, axis_names=left_axis_names, backend=backend)
   singular_values_node = Node(
