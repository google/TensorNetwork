--- conflicted
+++ resolved
@@ -92,7 +92,9 @@
       backend=node.backend.name)
   return new_node.reorder_axes(perm)
 
-def copy(nodes: Iterable[BaseNode], conjugate: bool = False) -> Tuple[dict, dict]:
+
+def copy(nodes: Iterable[BaseNode],
+         conjugate: bool = False) -> Tuple[dict, dict]:
   """
 
   Return a copy of the TensorNetwork.
@@ -120,9 +122,10 @@
   else:
     node_dict = {
         node: Node(
-            node.tensor, name=node.name, axis_names=node.axis_names, 
-            backend=node.backend.name)
-        for node in nodes
+            node.tensor,
+            name=node.name,
+            axis_names=node.axis_names,
+            backend=node.backend.name) for node in nodes
     }
   edge_dict = {}
   for edge in get_all_edges(nodes):
@@ -132,8 +135,8 @@
     if not edge.is_dangling():
       node2 = edge.node2
       axis2 = edge.node2.get_axis_number(edge.axis2)
-      new_edge = Edge(node_dict[node1], axis1, edge.name,
-                      node_dict[node2], axis2)
+      new_edge = Edge(node_dict[node1], axis1, edge.name, node_dict[node2],
+                      axis2)
       new_edge.set_signature(edge.signature)
     else:
       new_edge = Edge(node_dict[node1], axis1, edge.name)
@@ -144,8 +147,8 @@
     edge_dict[edge] = new_edge
   return node_dict, edge_dict
 
-def remove_node(node: BaseNode
-               ) -> Tuple[Dict[Text, Edge], Dict[int, Edge]]:
+
+def remove_node(node: BaseNode) -> Tuple[Dict[Text, Edge], Dict[int, Edge]]:
   """Remove a node from the network.
 
   Args:
@@ -170,6 +173,7 @@
       disconnected_edges_by_axis[i] = new_disconnected_edge
       disconnected_edges_by_name[name] = new_disconnected_edge
   return disconnected_edges_by_name, disconnected_edges_by_axis
+
 
 def split_node(
     node: BaseNode,
@@ -642,11 +646,7 @@
   return nodes
 
 
-<<<<<<< HEAD
 def get_all_edges(nodes: Iterable[BaseNode]) -> Set[Edge]:
-=======
-def get_all_edges(nodes: Union[Iterable[BaseNode]]) -> Set[Edge]:
->>>>>>> f02b3b57
   """Return the set of edges of all nodes."""
   edges = set()
   for node in nodes:
