--- conflicted
+++ resolved
@@ -340,12 +340,7 @@
       raise TypeError("network_structure and out_order "
                       "have to have the same dtype")
     network_structure, mapping = _map_string_to_int(network_structure)
-<<<<<<< HEAD
-=======
-    print(network_structure)
-    print(mapping)
->>>>>>> 49af4d05
-
+    
     reverse_mapping = {v: k for k, v in mapping.items()}
     flat_connections = np.concatenate(network_structure)
   if out_order is None:
