--- conflicted
+++ resolved
@@ -23,22 +23,14 @@
 Tensor = Any
 
 
-<<<<<<< HEAD
-def ncon(tensors: Sequence[Union[network_components.BaseNode, Tensor]],
-         network_structure: Sequence[Sequence],
-         con_order: Optional[Sequence] = None,
-         out_order: Optional[Sequence] = None,
-         backend: Optional[Union[Text, BaseBackend]] = None
-        ) -> Union[network_components.BaseNode, Tensor]:
-=======
+
 def ncon(
     tensors: Sequence[Union[network_components.BaseNode, Tensor]],
     network_structure: Sequence[Sequence],
     con_order: Optional[Sequence] = None,
     out_order: Optional[Sequence] = None,
-    backend: Optional[Text] = None
+    backend: Optional[Union[Text, BaseBackend] = None
 ) -> Union[network_components.BaseNode, Tensor]:
->>>>>>> fdd2adde
   r"""Contracts a list of tensors or nodes according to a tensor network 
     specification.
 
@@ -166,24 +158,14 @@
   return res_node.tensor
 
 
-<<<<<<< HEAD
-def ncon_network(tensors: Sequence[Tensor],
-                 network_structure: Sequence[Sequence],
-                 con_order: Optional[Sequence] = None,
-                 out_order: Optional[Sequence] = None,
-                 backend: Optional[Union[Text, BaseBackend]] = None
-                ) -> Tuple[List[network_components.BaseNode], List[
-                    network_components.Edge], List[network_components.Edge]]:
-=======
 def ncon_network(
     tensors: Sequence[Tensor],
     network_structure: Sequence[Sequence],
     con_order: Optional[Sequence] = None,
     out_order: Optional[Sequence] = None,
-    backend: Optional[Text] = None
+    backend: Optional[Union[Text, BaseBackend] = None
 ) -> Tuple[List[network_components.BaseNode], List[network_components.Edge],
            List[network_components.Edge]]:
->>>>>>> fdd2adde
   r"""Creates a network from a list of tensors according to `tensors`.
 
     The network is provided as a list of lists, one for each
