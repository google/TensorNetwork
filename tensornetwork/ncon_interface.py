--- conflicted
+++ resolved
@@ -56,15 +56,6 @@
 
   int_out_labels = sorted([l for l in int_labels if l < 0], reverse=True)
   int_cont_labels = sorted([label for label in int_labels if label >= 0])
-<<<<<<< HEAD
-
-  str_out_labels = [label for label in str_labels if label[0] == '-']
-  str_cont_labels = [label for label in str_labels if label[0] != '-']
-
-  # pylint: disable=unnecessary-lambda
-  str_cont_labels = sorted(str_cont_labels, key=lambda x: str(x))
-=======
->>>>>>> 61d5e259
   # pylint: disable=unnecessary-lambda
   str_out_labels = sorted([label for label in str_labels if label[0] == '-'],
                           key=lambda x: str(x))
@@ -231,11 +222,7 @@
                        f"appear in `network_structure`.")
 
   # check if contracted dimensions are matching
-<<<<<<< HEAD
-  mismatched_labels = []  
-=======
   mismatched_labels = []
->>>>>>> 61d5e259
   for l in cont_labels:
     dims = {
         tensor_dimensions[m][n]
