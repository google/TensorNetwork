--- conflicted
+++ resolved
@@ -18,15 +18,6 @@
 Tensor = Any
 
 
-<<<<<<< HEAD
-def svd_decomposition(
-    tf: Any,
-    tensor: Tensor,
-    split_axis: int,
-    max_singular_values: Optional[int] = None,
-    max_truncation_error: Optional[float] = None
-) -> Tuple[Tensor, Tensor, Tensor, Tensor]:
-=======
 def svd_decomposition(tf: Any,
                       tensor: Tensor,
                       split_axis: int,
@@ -34,7 +25,6 @@
                       max_truncation_error: Optional[float] = None,
                       relative: Optional[bool] = False
                      ) -> Tuple[Tensor, Tensor, Tensor, Tensor]:
->>>>>>> 9f1f6ca7
   """Computes the singular value decomposition (SVD) of a tensor.
 
   The SVD is performed by treating the tensor as a matrix, with an effective
