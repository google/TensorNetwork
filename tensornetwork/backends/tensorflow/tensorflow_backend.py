# Copyright 2019 The TensorNetwork Authors
#
# Licensed under the Apache License, Version 2.0 (the "License");
# you may not use this file except in compliance with the License.
# You may obtain a copy of the License at
#
#      http://www.apache.org/licenses/LICENSE-2.0
#
# Unless required by applicable law or agreed to in writing, software
# distributed under the License is distributed on an "AS IS" BASIS,
# WITHOUT WARRANTIES OR CONDITIONS OF ANY KIND, either express or implied.
# See the License for the specific language governing permissions and
# limitations under the License.
#pylint: disable=line-too-long
from typing import Optional, Any, Sequence, Tuple, Type, Callable, List, Text
from tensornetwork.backends import base_backend
from tensornetwork.backends.tensorflow import decompositions
from tensornetwork.backends.tensorflow import tensordot2

# This might seem bad, but pytype treats tf.Tensor as Any anyway, so
# we don't actually lose anything by doing this.
import numpy as np
Tensor = Any

#pylint: disable=abstract-method


class TensorFlowBackend(base_backend.BaseBackend):
  """See base_backend.BaseBackend for documentation."""

  def __init__(self):
    # pylint: disable=global-variable-undefined
    global tf
    super(TensorFlowBackend, self).__init__()
    try:
      #pylint: disable=import-outside-toplevel
      import tensorflow
    except ImportError:
      raise ImportError("Tensorflow not installed, please switch to a "
                        "different backend or install Tensorflow.")
    tf = tensorflow
    self.name = "tensorflow"

  def tensordot(self, a: Tensor, b: Tensor, axes: Sequence[Sequence[int]]):
    return tensordot2.tensordot(tf, a, b, axes)

  def reshape(self, tensor: Tensor, shape: Tensor):
    return tf.reshape(tensor, shape)

  def transpose(self, tensor, perm):
    return tf.transpose(tensor, perm)

  def slice(self, tensor: Tensor, start_indices: Tuple[int, ...],
            slice_sizes: Tuple[int, ...]) -> Tensor:
    if len(start_indices) != len(slice_sizes):
      raise ValueError("Lengths of start_indices and slice_sizes must be"
                       "identical.")
    return tf.slice(tensor, start_indices, slice_sizes)

  def svd_decomposition(
      self,
      tensor: Tensor,
      split_axis: int,
      max_singular_values: Optional[int] = None,
      max_truncation_error: Optional[float] = None,
      relative: Optional[bool] = False
  ) -> Tuple[Tensor, Tensor, Tensor, Tensor]:
    return decompositions.svd_decomposition(
        tf,
        tensor,
        split_axis,
        max_singular_values,
        max_truncation_error,
        relative=relative)

  def qr_decomposition(self, tensor: Tensor,
                       split_axis: int) -> Tuple[Tensor, Tensor]:
    return decompositions.qr_decomposition(tf, tensor, split_axis)

  def rq_decomposition(self, tensor: Tensor,
                       split_axis: int) -> Tuple[Tensor, Tensor]:
    return decompositions.rq_decomposition(tf, tensor, split_axis)

  def shape_concat(self, values: Tensor, axis: int) -> Tensor:
    return tf.concat(values, axis)

  def shape_tensor(self, tensor: Tensor) -> Tensor:
    return tf.shape(tensor)

  def shape_tuple(self, tensor: Tensor) -> Tuple[Optional[int], ...]:
    return tuple(tensor.shape.as_list())

  def sparse_shape(self, tensor: Tensor) -> Tuple[Optional[int], ...]:
    return self.shape_tuple(tensor)

  def shape_prod(self, values: Tensor) -> Tensor:
    return tf.reduce_prod(values)

  def sqrt(self, tensor: Tensor) -> Tensor:
    return tf.sqrt(tensor)

  def diag(self, tensor: Tensor) -> Tensor:
    return tf.linalg.diag(tensor)

  def convert_to_tensor(self, tensor: Tensor) -> Tensor:
    result = tf.convert_to_tensor(tensor)
    return result

  def trace(self, tensor: Tensor) -> Tensor:
    return tf.linalg.trace(tensor)

  def outer_product(self, tensor1: Tensor, tensor2: Tensor) -> Tensor:
    return tensordot2.tensordot(tf, tensor1, tensor2, 0)

  def einsum(self, expression: str, *tensors: Tensor) -> Tensor:
    return tf.einsum(expression, *tensors)

  def norm(self, tensor: Tensor) -> Tensor:
    return tf.linalg.norm(tensor)

  def eye(self,
          N: int,
          dtype: Optional[Type[np.number]] = None,
          M: Optional[int] = None) -> Tensor:
    dtype = dtype if dtype is not None else tf.float64
    return tf.eye(num_rows=N, num_columns=M, dtype=dtype)

  def ones(self,
           shape: Tuple[int, ...],
           dtype: Optional[Type[np.number]] = None) -> Tensor:
    dtype = dtype if dtype is not None else tf.float64
    return tf.ones(shape=shape, dtype=dtype)

  def zeros(self,
            shape: Tuple[int, ...],
            dtype: Optional[Type[np.number]] = None) -> Tensor:
    dtype = dtype if dtype is not None else tf.float64
    return tf.zeros(shape, dtype=dtype)

  def randn(self,
            shape: Tuple[int, ...],
            dtype: Optional[Type[np.number]] = None,
            seed: Optional[int] = None) -> Tensor:
    if seed:
      tf.random.set_seed(seed)

    dtype = dtype if dtype is not None else tf.float64
    if (dtype is tf.complex128) or (dtype is tf.complex64):
      return tf.complex(
          tf.random.normal(shape=shape, dtype=dtype.real_dtype),
          tf.random.normal(shape=shape, dtype=dtype.real_dtype))
    return tf.random.normal(shape=shape, dtype=dtype)

  def random_uniform(self,
                     shape: Tuple[int, ...],
                     boundaries: Optional[Tuple[float, float]] = (0.0, 1.0),
                     dtype: Optional[Type[np.number]] = None,
                     seed: Optional[int] = None) -> Tensor:
    if seed:
      tf.random.set_seed(seed)

    dtype = dtype if dtype is not None else tf.float64
    if (dtype is tf.complex128) or (dtype is tf.complex64):
      return tf.complex(
          tf.random.uniform(
              shape=shape,
              minval=boundaries[0],
              maxval=boundaries[1],
              dtype=dtype.real_dtype),
          tf.random.uniform(
              shape=shape,
              minval=boundaries[0],
              maxval=boundaries[1],
              dtype=dtype.real_dtype))
    tf.random.set_seed(10)
    a = tf.random.uniform(
        shape=shape, minval=boundaries[0], maxval=boundaries[1], dtype=dtype)
    return a

  def conj(self, tensor: Tensor) -> Tensor:
    return tf.math.conj(tensor)

  def eigh(self, matrix: Tensor) -> Tuple[Tensor, Tensor]:
    return tf.linalg.eigh(matrix)

  def addition(self, tensor1: Tensor, tensor2: Tensor) -> Tensor:
    return tensor1 + tensor2

  def subtraction(self, tensor1: Tensor, tensor2: Tensor) -> Tensor:
    return tensor1 - tensor2

  def multiply(self, tensor1: Tensor, tensor2: Tensor) -> Tensor:
    return tensor1 * tensor2

  def divide(self, tensor1: Tensor, tensor2: Tensor) -> Tensor:
    return tensor1 / tensor2

  def index_update(self, tensor: Tensor, mask: Tensor,
                   assignee: Tensor) -> Tensor:
    #returns a copy (unfortunately)
    return tf.where(mask, assignee, tensor)

  def inv(self, matrix: Tensor) -> Tensor:
    if len(matrix.shape) > 2:
      raise ValueError("input to tensorflow backend method `inv` has shape {}. "
                       "Only matrices are supported.".format(tf.shape(matrix)))
    return tf.linalg.inv(matrix)

  def broadcast_right_multiplication(self, tensor1: Tensor,
                                     tensor2: Tensor) -> Tensor:
    if len(tensor2.shape) != 1:
      raise ValueError("only order-1 tensors are allowed for `tensor2`, "
                       "found `tensor2.shape = {}`".format(tf.shape(tensor2)))

    return tensor1 * tensor2

  def broadcast_left_multiplication(self, tensor1: Tensor,
                                    tensor2: Tensor) -> Tensor:
    if len(tensor1.shape) != 1:
      raise ValueError("only order-1 tensors are allowed for `tensor1`,"
                       " found `tensor1.shape = {}`".format(tf.shape(tensor1)))

    t1_broadcast_shape = self.shape_concat(
        [self.shape_tensor(tensor1), [1] * (len(tensor2.shape) - 1)], axis=-1)
    return tensor2 * self.reshape(tensor1, t1_broadcast_shape)

  def sin(self, tensor: Tensor):
    return tf.math.sin(tensor)

  def cos(self, tensor: Tensor):
    return tf.math.cos(tensor)

  def exp(self, tensor: Tensor):
    return tf.math.exp(tensor)

  def log(self, tensor: Tensor):
    return tf.math.log(tensor)

  def expm(self, matrix: Tensor) -> Tensor:
    if len(matrix.shape) != 2:
      raise ValueError("input to tensorflow backend method `expm` has shape {}."
                       " Only matrices are supported.".format(matrix.shape))
    if matrix.shape[0] != matrix.shape[1]:
      raise ValueError("input to tensorflow backend method `expm` only supports"
                       "N*N matrix, {x}*{y} matrix is given".format(
                           x=matrix.shape[0], y=matrix.shape[1]))
    return tf.linalg.expm(matrix)

  def jit(self, fun: Callable, *args: List, **kwargs: dict) -> Callable:
    return tf.function(fun, **kwargs)
<<<<<<< HEAD

  def make_passable_to_jit(self, fun):
    return fun
=======
>>>>>>> 296810bd
<|MERGE_RESOLUTION|>--- conflicted
+++ resolved
@@ -247,10 +247,4 @@
     return tf.linalg.expm(matrix)
 
   def jit(self, fun: Callable, *args: List, **kwargs: dict) -> Callable:
-    return tf.function(fun, **kwargs)
-<<<<<<< HEAD
-
-  def make_passable_to_jit(self, fun):
-    return fun
-=======
->>>>>>> 296810bd
+    return tf.function(fun, **kwargs)