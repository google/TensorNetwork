# Copyright 2019 The TensorNetwork Authors
#
# Licensed under the Apache License, Version 2.0 (the "License");
# you may not use this file except in compliance with the License.
# You may obtain a copy of the License at
#
#      http://www.apache.org/licenses/LICENSE-2.0
#
# Unless required by applicable law or agreed to in writing, software
# distributed under the License is distributed on an "AS IS" BASIS,
# WITHOUT WARRANTIES OR CONDITIONS OF ANY KIND, either express or implied.
# See the License for the specific language governing permissions and
# limitations under the License.

from __future__ import absolute_import
from __future__ import division
from __future__ import print_function
from typing import Optional, Any, Sequence, Tuple, Type
from tensornetwork.backends import base_backend
from tensornetwork.backends.tensorflow import decompositions
# This might seem bad, but pytype treats tf.Tensor as Any anyway, so
# we don't actually lose anything by doing this.
import numpy as np
Tensor = Any


class TensorFlowBackend(base_backend.BaseBackend):
  """See base_backend.BaseBackend for documentation."""

  def __init__(self, dtype: Optional[Type[np.number]] = None):
    super(TensorFlowBackend, self).__init__()
    from tensornetwork.backends.tensorflow import tensordot2
    self.tensordot2 = tensordot2
    try:
      import tensorflow as tf
    except ImportError:
      raise ImportError()
    self.tf = tf
    self.name = "tensorflow"
    self.dtype = dtype

  def tensordot(self, a: Tensor, b: Tensor, axes: Sequence[Sequence[int]]):
    return self.tensordot2.tensordot(a, b, axes)

  def reshape(self, tensor: Tensor, shape: Tensor):
    return self.tf.reshape(tensor, shape)

  def transpose(self, tensor, perm):
    return self.tf.transpose(tensor, perm)

  def svd_decomposition(self,
                        tensor: Tensor,
                        split_axis: int,
                        max_singular_values: Optional[int] = None,
                        max_truncation_error: Optional[float] = None
                       ) -> Tuple[Tensor, Tensor, Tensor, Tensor]:
    return decompositions.svd_decomposition(
        self.tf, tensor, split_axis, max_singular_values, max_truncation_error)

  def qr_decomposition(self, tensor: Tensor,
                       split_axis: int) -> Tuple[Tensor, Tensor]:
    return decompositions.qr_decomposition(self.tf, tensor, split_axis)

  def rq_decomposition(self, tensor: Tensor,
                       split_axis: int) -> Tuple[Tensor, Tensor]:
    return decompositions.rq_decomposition(self.tf, tensor, split_axis)

  def concat(self, values: Tensor, axis: int) -> Tensor:
    return self.tf.concat(values, axis)

  def shape(self, tensor: Tensor) -> Tensor:
    return self.tf.shape(tensor)

  def shape_tuple(self, tensor: Tensor) -> Tuple[Optional[int], ...]:
    return tuple(tensor.shape.as_list())

  def prod(self, values: Tensor) -> Tensor:
    return self.tf.reduce_prod(values)

  def sqrt(self, tensor: Tensor) -> Tensor:
    return self.tf.sqrt(tensor)

  def diag(self, tensor: Tensor) -> Tensor:
    return self.tf.linalg.diag(tensor)

  def convert_to_tensor(self, tensor: Tensor) -> Tensor:
    result = self.tf.convert_to_tensor(tensor)
    if self.dtype is not None and result.dtype is not self.dtype:
      raise TypeError(
          "Backend '{}' cannot convert tensor of dtype {} to dtype {}".format(
              self.name, result.dtype, self.dtype))
    return result

  def trace(self, tensor: Tensor) -> Tensor:
    return self.tf.linalg.trace(tensor)

  def outer_product(self, tensor1: Tensor, tensor2: Tensor) -> Tensor:
    return self.tensordot2.tensordot(tensor1, tensor2, 0)

  def einsum(self, expression: str, *tensors: Tensor) -> Tensor:
    return self.tf.einsum(expression, *tensors)

  def norm(self, tensor: Tensor) -> Tensor:
    return self.tf.linalg.norm(tensor)

  def eye(self,
          N: int,
          dtype: Optional[Type[np.number]] = None,
          M: Optional[int] = None) -> Tensor:
    if not dtype:
      dtype = self.dtype
    if not dtype:
      dtype = self.tf.float64

    return self.tf.eye(num_rows=N, num_columns=M, dtype=dtype)

  def ones(self,
           shape: Tuple[int, ...],
           dtype: Optional[Type[np.number]] = None) -> Tensor:
    if not dtype:
      dtype = self.dtype
    if not dtype:
      dtype = self.tf.float64

    return self.tf.ones(shape=shape, dtype=dtype)

  def zeros(self,
            shape: Tuple[int, ...],
            dtype: Optional[Type[np.number]] = None) -> Tensor:
    if not dtype:
      dtype = self.dtype
    if not dtype:
      dtype = self.tf.float64

    return self.tf.zeros(shape, dtype=dtype)

  def randn(self,
            shape: Tuple[int, ...],
            dtype: Optional[Type[np.number]] = None) -> Tensor:
    if not dtype:
      dtype = self.dtype
    if not dtype:
      dtype = self.tf.float64

<<<<<<< HEAD
    return self.tf.random.normal(shape=shape, dtype=dtype)

  def conj(self, tensor: Tensor) -> Tensor:
    return self.tf.math.conj(tensor)
=======
    return self.tf.random_normal(shape=shape, dtype=dtype)

  def conj(self, tensor: Tensor) -> Tensor:
    return self.tf.conj(tensor)
>>>>>>> a3385bb4
<|MERGE_RESOLUTION|>--- conflicted
+++ resolved
@@ -142,14 +142,7 @@
     if not dtype:
       dtype = self.tf.float64
 
-<<<<<<< HEAD
-    return self.tf.random.normal(shape=shape, dtype=dtype)
-
-  def conj(self, tensor: Tensor) -> Tensor:
-    return self.tf.math.conj(tensor)
-=======
     return self.tf.random_normal(shape=shape, dtype=dtype)
 
   def conj(self, tensor: Tensor) -> Tensor:
-    return self.tf.conj(tensor)
->>>>>>> a3385bb4
+    return self.tf.conj(tensor)