--- conflicted
+++ resolved
@@ -48,7 +48,7 @@
   def reshape(self, tensor: Tensor, shape: Tensor) -> Tensor:
     return tf.reshape(tensor, shape)
 
-  def transpose(self, tensor, perm=None):
+  def transpose(self, tensor, perm) -> Tensor:
     return tf.transpose(tensor, perm)
 
   def slice(self, tensor: Tensor, start_indices: Tuple[int, ...],
@@ -74,13 +74,6 @@
         max_truncation_error,
         relative=relative)
 
-<<<<<<< HEAD
-  def qr(self, tensor: Tensor, split_axis: int) -> Tuple[Tensor, Tensor]:
-    return decompositions.qr(tf, tensor, split_axis)
-
-  def rq(self, tensor: Tensor, split_axis: int) -> Tuple[Tensor, Tensor]:
-    return decompositions.rq(tf, tensor, split_axis)
-=======
   def qr(self, tensor: Tensor, pivot_axis: int = 1,
          non_negative_diagonal: bool = False) -> Tuple[Tensor, Tensor]:
     return decompositions.qr(tf, tensor, pivot_axis, non_negative_diagonal)
@@ -88,7 +81,6 @@
   def rq(self, tensor: Tensor, pivot_axis: int = 1,
          non_negative_diagonal: bool = False) -> Tuple[Tensor, Tensor]:
     return decompositions.rq(tf, tensor, pivot_axis, non_negative_diagonal)
->>>>>>> 6bc2c4db
 
   def shape_concat(self, values: Tensor, axis: int) -> Tensor:
     return tf.concat(values, axis)
@@ -186,9 +178,7 @@
     return a
 
   def conj(self, tensor: Tensor) -> Tensor:
-    if tensor.dtype != bool:
-      return tf.math.conj(tensor)
-    return tensor
+    return tf.math.conj(tensor)
 
   def eigh(self, matrix: Tensor) -> Tuple[Tensor, Tensor]:
     return tf.linalg.eigh(matrix)
