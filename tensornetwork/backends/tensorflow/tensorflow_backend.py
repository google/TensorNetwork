--- conflicted
+++ resolved
@@ -135,17 +135,9 @@
             seed: Optional[int] = None) -> Tensor:
     if seed:
       self.tf.random.set_random_seed(seed)
-<<<<<<< HEAD
-    if not dtype:
-      dtype = self.dtype
-    if not dtype:
-      dtype = self.tf.float64
-=======
-
     if not dtype:
       dtype = self.dtype if self.dtype is not None else self.tf.float64
 
->>>>>>> 7b5ec565
     if (dtype is self.tf.complex128) or (dtype is self.tf.complex64):
       return self.tf.complex(
           self.tf.random_normal(shape=shape, dtype=dtype.real_dtype),
