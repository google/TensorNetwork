# Copyright 2019 The TensorNetwork Authors
#
# Licensed under the Apache License, Version 2.0 (the "License");
# you may not use this file except in compliance with the License.
# You may obtain a copy of the License at
#
#      http://www.apache.org/licenses/LICENSE-2.0
#
# Unless required by applicable law or agreed to in writing, software
# distributed under the License is distributed on an "AS IS" BASIS,
# WITHOUT WARRANTIES OR CONDITIONS OF ANY KIND, either express or implied.
# See the License for the specific language governing permissions and
# limitations under the License.
#pylint: disable=line-too-long
from typing import Optional, Any, Sequence, Tuple, Type, Callable, List, Text
from tensornetwork.backends import abstract_backend
from tensornetwork.backends.tensorflow import decompositions
from tensornetwork.backends.tensorflow import tensordot2

# This might seem bad, but pytype treats tf.Tensor as Any anyway, so
# we don't actually lose anything by doing this.
import numpy as np
Tensor = Any

#pylint: disable=abstract-method


class TensorFlowBackend(abstract_backend.AbstractBackend):
  """See base_backend.BaseBackend for documentation."""

  def __init__(self) -> None:
    # pylint: disable=global-variable-undefined
    global tf
    super(TensorFlowBackend, self).__init__()
    try:
      #pylint: disable=import-outside-toplevel
      import tensorflow
    except ImportError:
      raise ImportError("Tensorflow not installed, please switch to a "
                        "different backend or install Tensorflow.")
    tf = tensorflow
    self.name = "tensorflow"

  def tensordot(self, a: Tensor, b: Tensor,
                axes: Sequence[Sequence[int]]) -> Tensor:
    return tensordot2.tensordot(tf, a, b, axes)

  def reshape(self, tensor: Tensor, shape: Tensor) -> Tensor:
    return tf.reshape(tensor, shape)

  def transpose(self, tensor, perm=None):
    return tf.transpose(tensor, perm)

  def slice(self, tensor: Tensor, start_indices: Tuple[int, ...],
            slice_sizes: Tuple[int, ...]) -> Tensor:
    if len(start_indices) != len(slice_sizes):
      raise ValueError("Lengths of start_indices and slice_sizes must be"
                       "identical.")
    return tf.slice(tensor, start_indices, slice_sizes)

  def svd(
      self,
      tensor: Tensor,
      pivot_axis: int = -1,
      max_singular_values: Optional[int] = None,
      max_truncation_error: Optional[float] = None,
      relative: Optional[bool] = False
  ) -> Tuple[Tensor, Tensor, Tensor, Tensor]:
    return decompositions.svd(
        tf,
        tensor,
        pivot_axis,
        max_singular_values,
        max_truncation_error,
        relative=relative)

<<<<<<< HEAD
  def qr(self, tensor: Tensor, split_axis: int) -> Tuple[Tensor, Tensor]:
    return decompositions.qr(tf, tensor, split_axis)

  def rq(self, tensor: Tensor, split_axis: int) -> Tuple[Tensor, Tensor]:
    return decompositions.rq(tf, tensor, split_axis)
=======
  def qr(self, tensor: Tensor, pivot_axis: int = -1,
         non_negative_diagonal: bool = False) -> Tuple[Tensor, Tensor]:
    return decompositions.qr(tf, tensor, pivot_axis, non_negative_diagonal)

  def rq(self, tensor: Tensor, pivot_axis: int = -1,
         non_negative_diagonal: bool = False) -> Tuple[Tensor, Tensor]:
    return decompositions.rq(tf, tensor, pivot_axis, non_negative_diagonal)
>>>>>>> dc3ce480

  def shape_concat(self, values: Tensor, axis: int) -> Tensor:
    return tf.concat(values, axis)

  def shape_tensor(self, tensor: Tensor) -> Tensor:
    return tf.shape(tensor)

  def shape_tuple(self, tensor: Tensor) -> Tuple[Optional[int], ...]:
    return tuple(tensor.shape.as_list())

  def sparse_shape(self, tensor: Tensor) -> Tuple[Optional[int], ...]:
    return self.shape_tuple(tensor)

  def shape_prod(self, values: Tensor) -> Tensor:
    return tf.reduce_prod(values)

  def sqrt(self, tensor: Tensor) -> Tensor:
    return tf.sqrt(tensor)

  def convert_to_tensor(self, tensor: Tensor) -> Tensor:
    result = tf.convert_to_tensor(tensor)
    return result

  def outer_product(self, tensor1: Tensor, tensor2: Tensor) -> Tensor:
    return tensordot2.tensordot(tf, tensor1, tensor2, 0)

  #pylint: disable=unused-argument
  def einsum(self,
             expression: str,
             *tensors: Tensor,
             optimize: bool = True) -> Tensor:
    return tf.einsum(expression, *tensors)

  def norm(self, tensor: Tensor) -> Tensor:
    return tf.linalg.norm(tensor)

  def eye(self,
          N: int,
          dtype: Optional[Type[np.number]] = None,
          M: Optional[int] = None) -> Tensor:
    dtype = dtype if dtype is not None else tf.float64
    return tf.eye(num_rows=N, num_columns=M, dtype=dtype)

  def ones(self,
           shape: Tuple[int, ...],
           dtype: Optional[Type[np.number]] = None) -> Tensor:
    dtype = dtype if dtype is not None else tf.float64
    return tf.ones(shape=shape, dtype=dtype)

  def zeros(self,
            shape: Tuple[int, ...],
            dtype: Optional[Type[np.number]] = None) -> Tensor:
    dtype = dtype if dtype is not None else tf.float64
    return tf.zeros(shape, dtype=dtype)

  def randn(self,
            shape: Tuple[int, ...],
            dtype: Optional[Type[np.number]] = None,
            seed: Optional[int] = None) -> Tensor:
    if seed:
      tf.random.set_seed(seed)

    dtype = dtype if dtype is not None else tf.float64
    if (dtype is tf.complex128) or (dtype is tf.complex64):
      return tf.complex(
          tf.random.normal(shape=shape, dtype=dtype.real_dtype),
          tf.random.normal(shape=shape, dtype=dtype.real_dtype))
    return tf.random.normal(shape=shape, dtype=dtype)

  def random_uniform(self,
                     shape: Tuple[int, ...],
                     boundaries: Optional[Tuple[float, float]] = (0.0, 1.0),
                     dtype: Optional[Type[np.number]] = None,
                     seed: Optional[int] = None) -> Tensor:
    if seed:
      tf.random.set_seed(seed)

    dtype = dtype if dtype is not None else tf.float64
    if (dtype is tf.complex128) or (dtype is tf.complex64):
      #pylint: disable=unexpected-keyword-arg
      return tf.complex(
          tf.random.uniform(
              shape=shape,
              minval=boundaries[0],
              maxval=boundaries[1],
              dtype=dtype.real_dtype),
          tf.random.uniform(
              shape=shape,
              minval=boundaries[0],
              maxval=boundaries[1],
              dtype=dtype.real_dtype))
    tf.random.set_seed(10)
    #pylint: disable=unexpected-keyword-arg
    a = tf.random.uniform(
        shape=shape, minval=boundaries[0], maxval=boundaries[1], dtype=dtype)
    return a

  def conj(self, tensor: Tensor) -> Tensor:
    if tensor.dtype != bool:
      return tf.math.conj(tensor)
    return tensor

  def eigh(self, matrix: Tensor) -> Tuple[Tensor, Tensor]:
    return tf.linalg.eigh(matrix)

  def addition(self, tensor1: Tensor, tensor2: Tensor) -> Tensor:
    return tensor1 + tensor2

  def subtraction(self, tensor1: Tensor, tensor2: Tensor) -> Tensor:
    return tensor1 - tensor2

  def multiply(self, tensor1: Tensor, tensor2: Tensor) -> Tensor:
    return tensor1 * tensor2

  def divide(self, tensor1: Tensor, tensor2: Tensor) -> Tensor:
    return tensor1 / tensor2

  def index_update(self, tensor: Tensor, mask: Tensor,
                   assignee: Tensor) -> Tensor:
    #returns a copy (unfortunately)
    return tf.where(mask, assignee, tensor)

  def inv(self, matrix: Tensor) -> Tensor:
    if len(matrix.shape) > 2:
      raise ValueError("input to tensorflow backend method `inv` has shape {}. "
                       "Only matrices are supported.".format(tf.shape(matrix)))
    return tf.linalg.inv(matrix)

  def broadcast_right_multiplication(self, tensor1: Tensor,
                                     tensor2: Tensor) -> Tensor:
    if len(tensor2.shape) != 1:
      raise ValueError("only order-1 tensors are allowed for `tensor2`, "
                       "found `tensor2.shape = {}`".format(tf.shape(tensor2)))

    return tensor1 * tensor2

  def broadcast_left_multiplication(self, tensor1: Tensor,
                                    tensor2: Tensor) -> Tensor:
    if len(tensor1.shape) != 1:
      raise ValueError("only order-1 tensors are allowed for `tensor1`,"
                       " found `tensor1.shape = {}`".format(tf.shape(tensor1)))

    t1_broadcast_shape = self.shape_concat(
        [self.shape_tensor(tensor1), [1] * (len(tensor2.shape) - 1)], axis=-1)
    return tensor2 * self.reshape(tensor1, t1_broadcast_shape)

  def sin(self, tensor: Tensor) -> Tensor:
    return tf.math.sin(tensor)

  def cos(self, tensor: Tensor) -> Tensor:
    return tf.math.cos(tensor)

  def exp(self, tensor: Tensor) -> Tensor:
    return tf.math.exp(tensor)

  def log(self, tensor: Tensor) -> Tensor:
    return tf.math.log(tensor)

  def expm(self, matrix: Tensor) -> Tensor:
    if len(matrix.shape) != 2:
      raise ValueError("input to tensorflow backend method `expm` has shape {}."
                       " Only matrices are supported.".format(matrix.shape))
    if matrix.shape[0] != matrix.shape[1]:
      raise ValueError("input to tensorflow backend method `expm` only supports"
                       "N*N matrix, {x}*{y} matrix is given".format(
                           x=matrix.shape[0], y=matrix.shape[1]))
    return tf.linalg.expm(matrix)

  def jit(self, fun: Callable, *args: List, **kwargs: dict) -> Callable:
    # tf.function is slow and bad.
    return fun

  def sum(self,
          tensor: Tensor,
          axis: Optional[Sequence[int]] = None,
          keepdims: bool = False) -> Tensor:
    return tf.math.reduce_sum(tensor, axis=axis, keepdims=keepdims)

  def matmul(self, tensor1: Tensor, tensor2: Tensor) -> Tensor:
    if (tensor1.ndim <= 1) or (tensor2.ndim <= 1):
      raise ValueError("inputs to `matmul` have to be a tensors of order > 1,")

    return tf.matmul(tensor1, tensor2)
  
  def diagonal(self, tensor: Tensor, offset: int = 0, axis1: int = -2,
               axis2: int = -1) -> Tensor:
    """Return specified diagonals.

    If tensor is 2-D, returns the diagonal of tensor with the given offset,
    i.e., the collection of elements of the form a[i, i+offset].
    If a has more than two dimensions, then the axes specified by
    axis1 and axis2 are used to determine the 2-D sub-array whose diagonal is
    returned. The shape of the resulting array can be determined by removing
    axis1 and axis2 and appending an index to the right equal to the size of the
    resulting diagonals.

    This function only extracts diagonals. If you
    wish to create diagonal matrices from vectors, use diagflat.

    Args:
      tensor: A tensor.
      offset: Offset of the diagonal from the main diagonal.
      axis1, axis2: Axis to be used as the first/second axis of the 2D
                    sub-arrays from which the diagonals should be taken.
                    Defaults to second-last and last axis (note this
                    differs from the NumPy defaults).

                    These arguments are not supported in the TensorFlow
                    backend and an error will be raised if they are
                    specified.
    Returns:
      array_of_diagonals: A dim = min(1, tensor.ndim - 2) tensor storing
                          the batched diagonals.
    """
    if axis1 != -2 or axis2 != -1:
      errstr = (f"axis1={axis1}, axis2={axis2} must be -2, -1 (the defaults)"
                f"with TensorFlow backend.")
      raise NotImplementedError(errstr)
    #pylint: disable=unexpected-keyword-arg
    return tf.linalg.diag_part(tensor, k=offset)

  def diagflat(self, tensor: Tensor, k: int = 0) -> Tensor:
    """ Flattens tensor and creates a new matrix of zeros with its elements
    on the k'th diagonal.
    Args:
      tensor: A tensor.
      k     : The diagonal upon which to place its elements.
    Returns:
      tensor: A new tensor with all zeros save the specified diagonal.
    """
    #pylint: disable=unexpected-keyword-arg
    return tf.linalg.diag(tensor, k=k)

  def trace(self, tensor: Tensor, offset: int = 0, axis1: int = -2,
            axis2: int = -1) -> Tensor:
    """Return summed entries along diagonals.

    If tensor is 2-D, the sum is over the
    diagonal of tensor with the given offset,
    i.e., the collection of elements of the form a[i, i+offset].
    If a has more than two dimensions, then the axes specified by
    axis1 and axis2 are used to determine the 2-D sub-array whose diagonal is
    summed.

    Args:
      tensor: A tensor.
      offset: Offset of the diagonal from the main diagonal.
              This argument is not supported in the TensorFlow
              backend and an error will be raised if they are
              specified.
      axis1, axis2: Axis to be used as the first/second axis of the 2D
                    sub-arrays from which the diagonals should be taken.
                    Defaults to first/second axis.
                    These arguments are not supported in the TensorFlow
                    backend and an error will be raised if they are
                    specified.
    Returns:
      array_of_diagonals: The batched summed diagonals.
    """
    if offset != 0:
      errstr = (f"offset = {offset} must be 0 (the default)"
                f"with TensorFlow backend.")
      raise NotImplementedError(errstr)
    if axis1 == axis2:
      raise ValueError(f"axis1 = {axis1} cannot equal axis2 = {axis2}")
    N = len(tensor.shape)
    if N > 25:
      raise ValueError(f"Currently only tensors with ndim <= 25 can be traced"
                       f"in the TensorFlow backend (yours was {N})")

    if axis1 < 0:
      axis1 = N+axis1
    if axis2 < 0:
      axis2 = N+axis2

    inds = list(map(chr, range(98, 98+N)))
    indsout = [i for n, i in enumerate(inds) if n not in (axis1, axis2)]
    inds[axis1] = 'a'
    inds[axis2] = 'a'
    return tf.einsum(''.join(inds) + '->' +''.join(indsout), tensor)

  def abs(self, tensor: Tensor) -> Tensor:
    """
    Returns the elementwise absolute value of tensor.
    Args:
      tensor: An input tensor.
    Returns:
      tensor: Its elementwise absolute value.
    """
    return tf.math.abs(tensor)

  def sign(self, tensor: Tensor) -> Tensor:
    """
    Returns an elementwise tensor with entries
    y[i] = 1, 0, -1 where tensor[i] > 0, == 0, and < 0 respectively.

    For complex input the behaviour of this function may depend on the backend.
    The TensorFlow version returns y[i] = x[i] / abs(x[i]).

    Args:
      tensor: The input tensor.
    """
    return tf.math.sign(tensor)<|MERGE_RESOLUTION|>--- conflicted
+++ resolved
@@ -74,13 +74,6 @@
         max_truncation_error,
         relative=relative)
 
-<<<<<<< HEAD
-  def qr(self, tensor: Tensor, split_axis: int) -> Tuple[Tensor, Tensor]:
-    return decompositions.qr(tf, tensor, split_axis)
-
-  def rq(self, tensor: Tensor, split_axis: int) -> Tuple[Tensor, Tensor]:
-    return decompositions.rq(tf, tensor, split_axis)
-=======
   def qr(self, tensor: Tensor, pivot_axis: int = -1,
          non_negative_diagonal: bool = False) -> Tuple[Tensor, Tensor]:
     return decompositions.qr(tf, tensor, pivot_axis, non_negative_diagonal)
@@ -88,7 +81,6 @@
   def rq(self, tensor: Tensor, pivot_axis: int = -1,
          non_negative_diagonal: bool = False) -> Tuple[Tensor, Tensor]:
     return decompositions.rq(tf, tensor, pivot_axis, non_negative_diagonal)
->>>>>>> dc3ce480
 
   def shape_concat(self, values: Tensor, axis: int) -> Tensor:
     return tf.concat(values, axis)
@@ -272,7 +264,7 @@
       raise ValueError("inputs to `matmul` have to be a tensors of order > 1,")
 
     return tf.matmul(tensor1, tensor2)
-  
+
   def diagonal(self, tensor: Tensor, offset: int = 0, axis1: int = -2,
                axis2: int = -1) -> Tensor:
     """Return specified diagonals.
