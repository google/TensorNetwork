--- conflicted
+++ resolved
@@ -386,7 +386,6 @@
     """
     return tf.math.sign(tensor)
 
-<<<<<<< HEAD
   def item(self, tensor):
     numel = 0
     if len(tensor.shape) > 0:
@@ -398,25 +397,24 @@
     if numel == 1:
       return tensor[0]
     return tensor
-=======
+
   def power(self, a: Tensor, b: Union[Tensor, float]) -> Tensor:
     """
-    Returns the exponentiation of tensor a raised to b.  
-      If b is a tensor, then the exponentiation is element-wise 
+    Returns the exponentiation of tensor a raised to b.
+      If b is a tensor, then the exponentiation is element-wise
         between the two tensors, with a as the base and b as the power.
-        Note that a and b must be broadcastable to the same shape if 
+        Note that a and b must be broadcastable to the same shape if
         b is a tensor.
       If b is a scalar, then the exponentiation is each value in a
         raised to the power of b.
-    
+
     Args:
       a: The tensor containing the bases.
       b: The tensor containing the powers; or a single scalar as the power.
 
     Returns:
-      The tensor that is each element of a raised to the 
+      The tensor that is each element of a raised to the
         power of b.  Note that the shape of the returned tensor
         is that produced by the broadcast of a and b.
     """
-    return tf.math.pow(a, b)
->>>>>>> a3676028
+    return tf.math.pow(a, b)