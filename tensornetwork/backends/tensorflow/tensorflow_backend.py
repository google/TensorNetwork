# Copyright 2019 The TensorNetwork Authors
#
# Licensed under the Apache License, Version 2.0 (the "License");
# you may not use this file except in compliance with the License.
# You may obtain a copy of the License at
#
#      http://www.apache.org/licenses/LICENSE-2.0
#
# Unless required by applicable law or agreed to in writing, software
# distributed under the License is distributed on an "AS IS" BASIS,
# WITHOUT WARRANTIES OR CONDITIONS OF ANY KIND, either express or implied.
# See the License for the specific language governing permissions and
# limitations under the License.
#pylint: disable=line-too-long
from typing import Optional, Any, Sequence, Tuple, Type, Callable, List, Text
from tensornetwork.backends import base_backend
from tensornetwork.backends.tensorflow import decompositions
from tensornetwork.backends.tensorflow import tensordot2

# This might seem bad, but pytype treats tf.Tensor as Any anyway, so
# we don't actually lose anything by doing this.
import numpy as np
Tensor = Any


class TensorFlowBackend(base_backend.BaseBackend):
  """See base_backend.BaseBackend for documentation."""

  def __init__(self):
    super(TensorFlowBackend, self).__init__()
    try:
      #pylint: disable=import-outside-toplevel
      import tensorflow as tf
    except ImportError:
      raise ImportError("Tensorflow not installed, please switch to a "
                        "different backend or install Tensorflow.")
    self.tf = tf
    self.name = "tensorflow"

  def tensordot(self, a: Tensor, b: Tensor, axes: Sequence[Sequence[int]]):
    return tensordot2.tensordot(self.tf, a, b, axes)

  def reshape(self, tensor: Tensor, shape: Tensor):
    return self.tf.reshape(tensor, shape)

  def transpose(self, tensor, perm):
    return self.tf.transpose(tensor, perm)

  def svd_decomposition(self,
                        tensor: Tensor,
                        split_axis: int,
                        max_singular_values: Optional[int] = None,
                        max_truncation_error: Optional[float] = None
                       ) -> Tuple[Tensor, Tensor, Tensor, Tensor]:
    return decompositions.svd_decomposition(
        self.tf, tensor, split_axis, max_singular_values, max_truncation_error)

  def qr_decomposition(self, tensor: Tensor,
                       split_axis: int) -> Tuple[Tensor, Tensor]:
    return decompositions.qr_decomposition(self.tf, tensor, split_axis)

  def rq_decomposition(self, tensor: Tensor,
                       split_axis: int) -> Tuple[Tensor, Tensor]:
    return decompositions.rq_decomposition(self.tf, tensor, split_axis)

  def concat(self, values: Tensor, axis: int) -> Tensor:
    return self.tf.concat(values, axis)

  def shape(self, tensor: Tensor) -> Tensor:
    return self.tf.shape(tensor)

  def shape_tuple(self, tensor: Tensor) -> Tuple[Optional[int], ...]:
    return tuple(tensor.shape.as_list())

  def prod(self, values: Tensor) -> Tensor:
    return self.tf.reduce_prod(values)

  def sqrt(self, tensor: Tensor) -> Tensor:
    return self.tf.sqrt(tensor)

  def diag(self, tensor: Tensor) -> Tensor:
    return self.tf.linalg.diag(tensor)

  def convert_to_tensor(self, tensor: Tensor) -> Tensor:
    result = self.tf.convert_to_tensor(tensor)
    return result

  def trace(self, tensor: Tensor) -> Tensor:
    return self.tf.linalg.trace(tensor)

  def outer_product(self, tensor1: Tensor, tensor2: Tensor) -> Tensor:
    return tensordot2.tensordot(self.tf, tensor1, tensor2, 0)

  def einsum(self, expression: str, *tensors: Tensor) -> Tensor:
    return self.tf.einsum(expression, *tensors)

  def norm(self, tensor: Tensor) -> Tensor:
    return self.tf.linalg.norm(tensor)

  def eye(self,
          N: int,
          dtype: Optional[Type[np.number]] = None,
          M: Optional[int] = None) -> Tensor:
    dtype = dtype if dtype is not None else self.tf.float64
    return self.tf.eye(num_rows=N, num_columns=M, dtype=dtype)

  def ones(self,
           shape: Tuple[int, ...],
           dtype: Optional[Type[np.number]] = None) -> Tensor:
    dtype = dtype if dtype is not None else self.tf.float64
    return self.tf.ones(shape=shape, dtype=dtype)

  def zeros(self,
            shape: Tuple[int, ...],
            dtype: Optional[Type[np.number]] = None) -> Tensor:
    dtype = dtype if dtype is not None else self.tf.float64
    return self.tf.zeros(shape, dtype=dtype)

  def randn(self,
            shape: Tuple[int, ...],
            dtype: Optional[Type[np.number]] = None,
            seed: Optional[int] = None) -> Tensor:
    if seed:
      self.tf.random.set_seed(seed)

    dtype = dtype if dtype is not None else self.tf.float64
    if (dtype is self.tf.complex128) or (dtype is self.tf.complex64):
      return self.tf.complex(
          self.tf.random.normal(shape=shape, dtype=dtype.real_dtype),
          self.tf.random.normal(shape=shape, dtype=dtype.real_dtype))
    return self.tf.random.normal(shape=shape, dtype=dtype)

  def conj(self, tensor: Tensor) -> Tensor:
    return self.tf.math.conj(tensor)

  def eigh(self, matrix: Tensor) -> Tuple[Tensor, Tensor]:
    return self.tf.linalg.eigh(matrix)

  def eigs(self,
           A: Callable,
           initial_state: Optional[Tensor] = None,
           num_krylov_vecs: Optional[int] = 200,
           numeig: Optional[int] = 1,
           tol: Optional[float] = 1E-8,
           which: Optional[Text] = 'LR',
           maxiter: Optional[int] = None,
           dtype: Optional[Type] = None) -> Tuple[List, List]:
    raise NotImplementedError("Backend '{}' has not implemented eigs.".format(
        self.name))

  def eigsh_lanczos(
      self,
      A: Callable,
      initial_state: Optional[Tensor] = None,
      num_krylov_vecs: Optional[int] = 200,
      numeig: Optional[int] = 1,
      tol: Optional[float] = 1E-8,
      delta: Optional[float] = 1E-8,
      ndiag: Optional[int] = 20,
      reorthogonalize: Optional[bool] = False) -> Tuple[List, List]:
    raise NotImplementedError(
        "Backend '{}' has not implemented eighs_lanczos.".format(self.name))

  def multiply(self, tensor1: Tensor, tensor2: Tensor) -> Tensor:
    return tensor1 * tensor2

<<<<<<< HEAD
  def index_update(self, tensor: Tensor, mask: Tensor,
                   assignee: Tensor) -> Tensor:
    #returns a copy (unfortunately)
    return self.tf.where(mask, assignee, tensor)
=======
  def inv(self, matrix: Tensor) -> Tensor:
    if len(self.tf.shape(matrix)) > 2:
      raise ValueError(
          "input to tensorflow backend method `inv` has shape {}. Only matrices are supported."
          .format(self.tf.shape(matrix)))
    return self.tf.linalg.inv(matrix)
>>>>>>> 24e3f870
<|MERGE_RESOLUTION|>--- conflicted
+++ resolved
@@ -164,16 +164,14 @@
   def multiply(self, tensor1: Tensor, tensor2: Tensor) -> Tensor:
     return tensor1 * tensor2
 
-<<<<<<< HEAD
   def index_update(self, tensor: Tensor, mask: Tensor,
                    assignee: Tensor) -> Tensor:
     #returns a copy (unfortunately)
     return self.tf.where(mask, assignee, tensor)
-=======
+
   def inv(self, matrix: Tensor) -> Tensor:
     if len(self.tf.shape(matrix)) > 2:
       raise ValueError(
           "input to tensorflow backend method `inv` has shape {}. Only matrices are supported."
           .format(self.tf.shape(matrix)))
-    return self.tf.linalg.inv(matrix)
->>>>>>> 24e3f870
+    return self.tf.linalg.inv(matrix)