--- conflicted
+++ resolved
@@ -46,18 +46,6 @@
   def transpose(self, tensor, perm):
     return self.tf.transpose(tensor, perm)
 
-<<<<<<< HEAD
-  def svd_decomposition(
-      self,
-      tensor: Tensor,
-      split_axis: int,
-      max_singular_values: Optional[int] = None,
-      max_truncation_error: Optional[float] = None
-  ) -> Tuple[Tensor, Tensor, Tensor, Tensor]:
-    return decompositions.svd_decomposition(self.tf, tensor, split_axis,
-                                            max_singular_values,
-                                            max_truncation_error)
-=======
   def slice(self,
             tensor: Tensor,
             start_indices: Tuple[int, ...],
@@ -81,7 +69,6 @@
         max_singular_values,
         max_truncation_error,
         relative=relative)
->>>>>>> 9f1f6ca7
 
   def qr_decomposition(self, tensor: Tensor,
                        split_axis: int) -> Tuple[Tensor, Tensor]:
