# Copyright 2019 The TensorNetwork Authors
#
# Licensed under the Apache License, Version 2.0 (the "License");
# you may not use this file except in compliance with the License.
# You may obtain a copy of the License at
#
#      http://www.apache.org/licenses/LICENSE-2.0
#
# Unless required by applicable law or agreed to in writing, software
# distributed under the License is distributed on an "AS IS" BASIS,
# WITHOUT WARRANTIES OR CONDITIONS OF ANY KIND, either express or implied.
# See the License for the specific language governing permissions and
# limitations under the License.
#pylint: disable=line-too-long
from typing import Optional, Any, Sequence, Tuple, Type, Callable, List, Text
from tensornetwork.backends import base_backend
from tensornetwork.backends.tensorflow import decompositions
from tensornetwork.backends.tensorflow import tensordot2

# This might seem bad, but pytype treats tf.Tensor as Any anyway, so
# we don't actually lose anything by doing this.
import numpy as np
Tensor = Any

#pylint: disable=abstract-method


class TensorFlowBackend(base_backend.BaseBackend):
  """See base_backend.BaseBackend for documentation."""

  def __init__(self):
    # pylint: disable=global-variable-undefined
    global tf
    super(TensorFlowBackend, self).__init__()
    try:
      #pylint: disable=import-outside-toplevel
      import tensorflow
    except ImportError:
      raise ImportError("Tensorflow not installed, please switch to a "
                        "different backend or install Tensorflow.")
    tf = tensorflow
    self.name = "tensorflow"

  def tensordot(self, a: Tensor, b: Tensor, axes: Sequence[Sequence[int]]):
    return tensordot2.tensordot(tf, a, b, axes)

  def reshape(self, tensor: Tensor, shape: Tensor):
    return tf.reshape(tensor, shape)

  def transpose(self, tensor, perm):
    return tf.transpose(tensor, perm)

  def slice(self, tensor: Tensor, start_indices: Tuple[int, ...],
            slice_sizes: Tuple[int, ...]) -> Tensor:
    if len(start_indices) != len(slice_sizes):
      raise ValueError("Lengths of start_indices and slice_sizes must be"
                       "identical.")
    return tf.slice(tensor, start_indices, slice_sizes)

  def svd_decomposition(
      self,
      tensor: Tensor,
      split_axis: int,
      max_singular_values: Optional[int] = None,
      max_truncation_error: Optional[float] = None,
      relative: Optional[bool] = False
  ) -> Tuple[Tensor, Tensor, Tensor, Tensor]:
    return decompositions.svd_decomposition(
        tf,
        tensor,
        split_axis,
        max_singular_values,
        max_truncation_error,
        relative=relative)

  def qr_decomposition(self, tensor: Tensor,
                       split_axis: int) -> Tuple[Tensor, Tensor]:
    return decompositions.qr_decomposition(tf, tensor, split_axis)

  def rq_decomposition(self, tensor: Tensor,
                       split_axis: int) -> Tuple[Tensor, Tensor]:
    return decompositions.rq_decomposition(tf, tensor, split_axis)

  def shape_concat(self, values: Tensor, axis: int) -> Tensor:
    return tf.concat(values, axis)

  def shape_tensor(self, tensor: Tensor) -> Tensor:
    return tf.shape(tensor)

  def shape_tuple(self, tensor: Tensor) -> Tuple[Optional[int], ...]:
    return tuple(tensor.shape.as_list())

  def sparse_shape(self, tensor: Tensor) -> Tuple[Optional[int], ...]:
    return self.shape_tuple(tensor)

  def shape_prod(self, values: Tensor) -> Tensor:
    return tf.reduce_prod(values)

  def sqrt(self, tensor: Tensor) -> Tensor:
    return tf.sqrt(tensor)

  def diag(self, tensor: Tensor) -> Tensor:
    return tf.linalg.diag(tensor)

  def convert_to_tensor(self, tensor: Tensor) -> Tensor:
    result = tf.convert_to_tensor(tensor)
    return result

  def trace(self, tensor: Tensor) -> Tensor:
    return tf.linalg.trace(tensor)

  def outer_product(self, tensor1: Tensor, tensor2: Tensor) -> Tensor:
    return tensordot2.tensordot(tf, tensor1, tensor2, 0)

  def einsum(self, expression: str, *tensors: Tensor) -> Tensor:
    return tf.einsum(expression, *tensors)

  def norm(self, tensor: Tensor) -> Tensor:
    return tf.linalg.norm(tensor)

  def eye(self,
          N: int,
          dtype: Optional[Type[np.number]] = None,
          M: Optional[int] = None) -> Tensor:
    dtype = dtype if dtype is not None else tf.float64
    return tf.eye(num_rows=N, num_columns=M, dtype=dtype)

  def ones(self,
           shape: Tuple[int, ...],
           dtype: Optional[Type[np.number]] = None) -> Tensor:
    dtype = dtype if dtype is not None else tf.float64
    return tf.ones(shape=shape, dtype=dtype)

  def zeros(self,
            shape: Tuple[int, ...],
            dtype: Optional[Type[np.number]] = None) -> Tensor:
    dtype = dtype if dtype is not None else tf.float64
    return tf.zeros(shape, dtype=dtype)

  def randn(self,
            shape: Tuple[int, ...],
            dtype: Optional[Type[np.number]] = None,
            seed: Optional[int] = None) -> Tensor:
    if seed:
      tf.random.set_seed(seed)

    dtype = dtype if dtype is not None else tf.float64
    if (dtype is tf.complex128) or (dtype is tf.complex64):
      return tf.complex(
          tf.random.normal(shape=shape, dtype=dtype.real_dtype),
          tf.random.normal(shape=shape, dtype=dtype.real_dtype))
    return tf.random.normal(shape=shape, dtype=dtype)

  def random_uniform(self,
                     shape: Tuple[int, ...],
                     boundaries: Optional[Tuple[float, float]] = (0.0, 1.0),
                     dtype: Optional[Type[np.number]] = None,
                     seed: Optional[int] = None) -> Tensor:
    if seed:
      tf.random.set_seed(seed)

    dtype = dtype if dtype is not None else tf.float64
    if (dtype is tf.complex128) or (dtype is tf.complex64):
      return tf.complex(
          tf.random.uniform(
              shape=shape,
              minval=boundaries[0],
              maxval=boundaries[1],
              dtype=dtype.real_dtype),
          tf.random.uniform(
              shape=shape,
              minval=boundaries[0],
              maxval=boundaries[1],
              dtype=dtype.real_dtype))
    tf.random.set_seed(10)
    a = tf.random.uniform(
        shape=shape, minval=boundaries[0], maxval=boundaries[1], dtype=dtype)
    return a

  def conj(self, tensor: Tensor) -> Tensor:
    return tf.math.conj(tensor)

  def eigh(self, matrix: Tensor) -> Tuple[Tensor, Tensor]:
    return tf.linalg.eigh(matrix)

  def addition(self, tensor1: Tensor, tensor2: Tensor) -> Tensor:
    return tensor1 + tensor2

  def subtraction(self, tensor1: Tensor, tensor2: Tensor) -> Tensor:
    return tensor1 - tensor2

  def multiply(self, tensor1: Tensor, tensor2: Tensor) -> Tensor:
    return tensor1 * tensor2

  def divide(self, tensor1: Tensor, tensor2: Tensor) -> Tensor:
    return tensor1 / tensor2

  def index_update(self, tensor: Tensor, mask: Tensor,
                   assignee: Tensor) -> Tensor:
    #returns a copy (unfortunately)
    return tf.where(mask, assignee, tensor)

  def inv(self, matrix: Tensor) -> Tensor:
    if len(matrix.shape) > 2:
      raise ValueError("input to tensorflow backend method `inv` has shape {}. "
                       "Only matrices are supported.".format(tf.shape(matrix)))
    return tf.linalg.inv(matrix)

  def broadcast_right_multiplication(self, tensor1: Tensor,
                                     tensor2: Tensor) -> Tensor:
    if len(tensor2.shape) != 1:
      raise ValueError("only order-1 tensors are allowed for `tensor2`, "
                       "found `tensor2.shape = {}`".format(tf.shape(tensor2)))

    return tensor1 * tensor2

  def broadcast_left_multiplication(self, tensor1: Tensor,
                                    tensor2: Tensor) -> Tensor:
    if len(tensor1.shape) != 1:
      raise ValueError("only order-1 tensors are allowed for `tensor1`,"
                       " found `tensor1.shape = {}`".format(tf.shape(tensor1)))

    t1_broadcast_shape = self.shape_concat(
        [self.shape_tensor(tensor1), [1] * (len(tensor2.shape) - 1)], axis=-1)
    return tensor2 * self.reshape(tensor1, t1_broadcast_shape)

  def sin(self, tensor: Tensor):
    return tf.math.sin(tensor)

  def cos(self, tensor: Tensor):
    return tf.math.cos(tensor)

  def exp(self, tensor: Tensor):
    return tf.math.exp(tensor)

  def log(self, tensor: Tensor):
    return tf.math.log(tensor)

  def expm(self, matrix: Tensor) -> Tensor:
    if len(matrix.shape) != 2:
      raise ValueError("input to tensorflow backend method `expm` has shape {}."
                       " Only matrices are supported.".format(matrix.shape))
    if matrix.shape[0] != matrix.shape[1]:
      raise ValueError("input to tensorflow backend method `expm` only supports"
                       "N*N matrix, {x}*{y} matrix is given".format(
                           x=matrix.shape[0], y=matrix.shape[1]))
    return tf.linalg.expm(matrix)

  def jit(self, fun: Callable, *args: List, **kwargs: dict) -> Callable:
<<<<<<< HEAD
    return tf.function(fun, **kwargs)
=======
    return tf.function(fun, *args, **kwargs)
>>>>>>> e87ac1cb
<|MERGE_RESOLUTION|>--- conflicted
+++ resolved
@@ -247,8 +247,4 @@
     return tf.linalg.expm(matrix)
 
   def jit(self, fun: Callable, *args: List, **kwargs: dict) -> Callable:
-<<<<<<< HEAD
-    return tf.function(fun, **kwargs)
-=======
-    return tf.function(fun, *args, **kwargs)
->>>>>>> e87ac1cb
+    return tf.function(fun, *args, **kwargs)