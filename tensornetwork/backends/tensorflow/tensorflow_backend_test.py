# pytype: skip-file
"""Tests for graphmode_tensornetwork."""
import numpy as np
import tensorflow as tf
import pytest
from tensornetwork.backends.tensorflow import tensorflow_backend

tf_randn_dtypes = [tf.float32, tf.float16, tf.float64]
tf_dtypes = tf_randn_dtypes + [tf.complex128, tf.complex64]


def test_tensordot():
  backend = tensorflow_backend.TensorFlowBackend()
  a = backend.convert_to_tensor(2 * np.ones((2, 3, 4)))
  b = backend.convert_to_tensor(np.ones((2, 3, 4)))
  actual = backend.tensordot(a, b, ((1, 2), (1, 2)))
  expected = np.array([[24.0, 24.0], [24.0, 24.0]])
  np.testing.assert_allclose(expected, actual)


def test_reshape():
  backend = tensorflow_backend.TensorFlowBackend()
  a = backend.convert_to_tensor(np.ones((2, 3, 4)))
  actual = backend.shape_tuple(backend.reshape(a, np.array((6, 4, 1))))
  assert actual == (6, 4, 1)


def test_transpose():
  backend = tensorflow_backend.TensorFlowBackend()
  a = backend.convert_to_tensor(
      np.array([[[1., 2.], [3., 4.]], [[5., 6.], [7., 8.]]]))
  actual = backend.transpose(a, [2, 0, 1])
  expected = np.array([[[1.0, 3.0], [5.0, 7.0]], [[2.0, 4.0], [6.0, 8.0]]])
  np.testing.assert_allclose(expected, actual)


def test_concat():
  backend = tensorflow_backend.TensorFlowBackend()
  a = backend.convert_to_tensor(2 * np.ones((1, 3, 1)))
  b = backend.convert_to_tensor(np.ones((1, 2, 1)))
  expected = backend.concat((a, b), axis=1)
  actual = np.array([[[2.0], [2.0], [2.0], [1.0], [1.0]]])
  np.testing.assert_allclose(expected, actual)


def test_shape():
  backend = tensorflow_backend.TensorFlowBackend()
  a = backend.convert_to_tensor(np.ones([2, 3, 4]))
  assert isinstance(backend.shape(a), type(a))
  actual = backend.shape(a)
  expected = np.array([2, 3, 4])
  np.testing.assert_allclose(expected, actual)


def test_shape_tuple():
  backend = tensorflow_backend.TensorFlowBackend()
  a = backend.convert_to_tensor(np.ones([2, 3, 4]))
  actual = backend.shape_tuple(a)
  assert actual == (2, 3, 4)


def test_prod():
  backend = tensorflow_backend.TensorFlowBackend()
  a = backend.convert_to_tensor(2 * np.ones([1, 2, 3, 4]))
  actual = np.array(backend.prod(a))
  assert actual == 2**24


def test_sqrt():
  backend = tensorflow_backend.TensorFlowBackend()
  a = backend.convert_to_tensor(np.array([4., 9.]))
  actual = backend.sqrt(a)
  expected = np.array([2, 3])
  np.testing.assert_allclose(expected, actual)


def test_diag():
  backend = tensorflow_backend.TensorFlowBackend()
  b = backend.convert_to_tensor(np.array([1.0, 2.0, 3.0]))
  actual = backend.diag(b)
  expected = np.array([[1.0, 0.0, 0.0], [0.0, 2.0, 0.0], [0.0, 0.0, 3.0]])
  np.testing.assert_allclose(expected, actual)


def test_convert_to_tensor():
  backend = tensorflow_backend.TensorFlowBackend()
  array = np.ones((2, 3, 4))
  actual = backend.convert_to_tensor(array)
  expected = tf.ones((2, 3, 4))
  assert isinstance(actual, type(expected))
  np.testing.assert_allclose(expected, actual)


def test_trace():
  backend = tensorflow_backend.TensorFlowBackend()
  a = backend.convert_to_tensor(np.array([[1.0, 2.0, 3.0], [4.0, 5.0, 6.0]]))
  actual = backend.trace(a)
  np.testing.assert_allclose(actual, 6)


def test_outer_product():
  backend = tensorflow_backend.TensorFlowBackend()
  a = backend.convert_to_tensor(2 * np.ones((2, 1)))
  b = backend.convert_to_tensor(np.ones((1, 2, 2)))
  actual = backend.outer_product(a, b)
  expected = np.array([[[[[2.0, 2.0], [2.0, 2.0]]]], [[[[2.0, 2.0], [2.0,
                                                                     2.0]]]]])
  np.testing.assert_allclose(expected, actual)


def test_einsum():
  backend = tensorflow_backend.TensorFlowBackend()
  a = backend.convert_to_tensor(2 * np.ones((2, 1)))
  b = backend.convert_to_tensor(np.ones((1, 2, 2)))
  actual = backend.einsum('ij,jil->l', a, b)
  expected = np.array([4.0, 4.0])
  np.testing.assert_allclose(expected, actual)


def test_norm():
  backend = tensorflow_backend.TensorFlowBackend()
  a = backend.convert_to_tensor(np.ones((2, 2)))
  assert backend.norm(a).numpy() == 2


@pytest.mark.parametrize("dtype", tf_dtypes)
def test_eye(dtype):
  backend = tensorflow_backend.TensorFlowBackend()
  a = backend.eye(N=4, M=5, dtype=dtype)
  np.testing.assert_allclose(tf.eye(num_rows=4, num_columns=5, dtype=dtype), a)


@pytest.mark.parametrize("dtype", tf_dtypes)
def test_ones(dtype):
  backend = tensorflow_backend.TensorFlowBackend()
  a = backend.ones((4, 4), dtype=dtype)
  np.testing.assert_allclose(tf.ones((4, 4), dtype=dtype), a)


@pytest.mark.parametrize("dtype", tf_dtypes)
def test_zeros(dtype):
  backend = tensorflow_backend.TensorFlowBackend()
  a = backend.zeros((4, 4), dtype=dtype)
  np.testing.assert_allclose(tf.zeros((4, 4), dtype=dtype), a)


@pytest.mark.parametrize("dtype", tf_randn_dtypes)
def test_randn(dtype):
  backend = tensorflow_backend.TensorFlowBackend()
  a = backend.randn((4, 4), dtype=dtype)
  assert a.shape == (4, 4)


@pytest.mark.parametrize("dtype", [tf.complex64, tf.complex128])
def test_randn_non_zero_imag(dtype):
  backend = tensorflow_backend.TensorFlowBackend()
  a = backend.randn((4, 4), dtype=dtype)
  assert tf.math.greater(tf.linalg.norm(tf.math.imag(a)), 0.0)


@pytest.mark.parametrize("dtype", tf_dtypes)
def test_eye_dtype(dtype):
  backend = tensorflow_backend.TensorFlowBackend()
  a = backend.eye(N=4, M=4, dtype=dtype)
  assert a.dtype == dtype


@pytest.mark.parametrize("dtype", tf_dtypes)
def test_ones_dtype(dtype):
  backend = tensorflow_backend.TensorFlowBackend()
  a = backend.ones((4, 4), dtype=dtype)
  assert a.dtype == dtype


@pytest.mark.parametrize("dtype", tf_dtypes)
def test_zeros_dtype(dtype):
  backend = tensorflow_backend.TensorFlowBackend()
  a = backend.zeros((4, 4), dtype=dtype)
  assert a.dtype == dtype


@pytest.mark.parametrize("dtype", tf_randn_dtypes)
def test_randn_dtype(dtype):
  backend = tensorflow_backend.TensorFlowBackend()
  a = backend.randn((4, 4), dtype=dtype)
  assert a.dtype == dtype


@pytest.mark.parametrize("dtype", tf_randn_dtypes)
def test_randn_seed(dtype):
  backend = tensorflow_backend.TensorFlowBackend()
  a = backend.randn((4, 4), seed=10, dtype=dtype)
  b = backend.randn((4, 4), seed=10, dtype=dtype)
  np.testing.assert_allclose(a, b)


def test_conj():
  backend = tensorflow_backend.TensorFlowBackend()
  real = np.random.rand(2, 2, 2)
  imag = np.random.rand(2, 2, 2)
  a = backend.convert_to_tensor(real + 1j * imag)
  actual = backend.conj(a)
  expected = real - 1j * imag
  np.testing.assert_allclose(expected, actual)


@pytest.mark.parametrize("a, b, expected", [
    pytest.param(np.ones((1, 2, 3)), np.ones((1, 2, 3)), np.ones((1, 2, 3))),
    pytest.param(2. * np.ones(()), np.ones((1, 2, 3)), 2. * np.ones((1, 2, 3))),
])
def test_multiply(a, b, expected):
  backend = tensorflow_backend.TensorFlowBackend()
  tensor1 = backend.convert_to_tensor(a)
  tensor2 = backend.convert_to_tensor(b)

  np.testing.assert_allclose(backend.multiply(tensor1, tensor2), expected)


<<<<<<< HEAD
@pytest.mark.parametrize("dtype", tf_randn_dtypes)
def test_index_update(dtype):
  backend = tensorflow_backend.TensorFlowBackend()
  tensor = backend.randn((4, 2, 3), dtype=dtype, seed=10)
  out = backend.index_update(tensor, tensor > 0.1, 0.0)
  tensor_np = tensor.numpy()
  tensor_np[tensor_np > 0.1] = 0.0
  np.testing.assert_allclose(out, tensor_np)
=======
@pytest.mark.parametrize("dtype", [tf.float64, tf.complex128])
def test_eigh(dtype):
  backend = tensorflow_backend.TensorFlowBackend()
  H = backend.randn((4, 4), dtype)
  H = H + tf.math.conj(tf.transpose(H))

  eta, U = backend.eigh(H)
  eta_ac, U_ac = tf.linalg.eigh(H)
  np.testing.assert_allclose(eta, eta_ac)
  np.testing.assert_allclose(U, U_ac)
>>>>>>> fafe98ef
<|MERGE_RESOLUTION|>--- conflicted
+++ resolved
@@ -216,7 +216,18 @@
   np.testing.assert_allclose(backend.multiply(tensor1, tensor2), expected)
 
 
-<<<<<<< HEAD
+@pytest.mark.parametrize("dtype", [tf.float64, tf.complex128])
+def test_eigh(dtype):
+  backend = tensorflow_backend.TensorFlowBackend()
+  H = backend.randn((4, 4), dtype)
+  H = H + tf.math.conj(tf.transpose(H))
+
+  eta, U = backend.eigh(H)
+  eta_ac, U_ac = tf.linalg.eigh(H)
+  np.testing.assert_allclose(eta, eta_ac)
+  np.testing.assert_allclose(U, U_ac)
+
+
 @pytest.mark.parametrize("dtype", tf_randn_dtypes)
 def test_index_update(dtype):
   backend = tensorflow_backend.TensorFlowBackend()
@@ -224,16 +235,4 @@
   out = backend.index_update(tensor, tensor > 0.1, 0.0)
   tensor_np = tensor.numpy()
   tensor_np[tensor_np > 0.1] = 0.0
-  np.testing.assert_allclose(out, tensor_np)
-=======
-@pytest.mark.parametrize("dtype", [tf.float64, tf.complex128])
-def test_eigh(dtype):
-  backend = tensorflow_backend.TensorFlowBackend()
-  H = backend.randn((4, 4), dtype)
-  H = H + tf.math.conj(tf.transpose(H))
-
-  eta, U = backend.eigh(H)
-  eta_ac, U_ac = tf.linalg.eigh(H)
-  np.testing.assert_allclose(eta, eta_ac)
-  np.testing.assert_allclose(U, U_ac)
->>>>>>> fafe98ef
+  np.testing.assert_allclose(out, tensor_np)