# pytype: skip-file
"""Tests for graphmode_tensornetwork."""
import numpy as np
import tensorflow as tf
import pytest
from tensornetwork.backends.tensorflow import tensorflow_backend

tf_randn_dtypes = [tf.float32, tf.float16, tf.float64]
tf_dtypes = tf_randn_dtypes + [tf.complex128, tf.complex64]


def test_tensordot():
  backend = tensorflow_backend.TensorFlowBackend()
  a = backend.convert_to_tensor(2 * np.ones((2, 3, 4)))
  b = backend.convert_to_tensor(np.ones((2, 3, 4)))
  actual = backend.tensordot(a, b, ((1, 2), (1, 2)))
  expected = np.array([[24.0, 24.0], [24.0, 24.0]])
  np.testing.assert_allclose(expected, actual)


def test_reshape():
  backend = tensorflow_backend.TensorFlowBackend()
  a = backend.convert_to_tensor(np.ones((2, 3, 4)))
  actual = backend.shape_tuple(backend.reshape(a, np.array((6, 4, 1))))
  assert actual == (6, 4, 1)


def test_transpose():
  backend = tensorflow_backend.TensorFlowBackend()
  a = backend.convert_to_tensor(
      np.array([[[1., 2.], [3., 4.]], [[5., 6.], [7., 8.]]]))
  actual = backend.transpose(a, [2, 0, 1])
  expected = np.array([[[1.0, 3.0], [5.0, 7.0]], [[2.0, 4.0], [6.0, 8.0]]])
  np.testing.assert_allclose(expected, actual)


def test_concat():
  backend = tensorflow_backend.TensorFlowBackend()
  a = backend.convert_to_tensor(2 * np.ones((1, 3, 1)))
  b = backend.convert_to_tensor(np.ones((1, 2, 1)))
  expected = backend.concat((a, b), axis=1)
  actual = np.array([[[2.0], [2.0], [2.0], [1.0], [1.0]]])
  np.testing.assert_allclose(expected, actual)


def test_shape():
  backend = tensorflow_backend.TensorFlowBackend()
  a = backend.convert_to_tensor(np.ones([2, 3, 4]))
  assert isinstance(backend.shape(a), type(a))
  actual = backend.shape(a)
  expected = np.array([2, 3, 4])
  np.testing.assert_allclose(expected, actual)


def test_shape_tuple():
  backend = tensorflow_backend.TensorFlowBackend()
  a = backend.convert_to_tensor(np.ones([2, 3, 4]))
  actual = backend.shape_tuple(a)
  assert actual == (2, 3, 4)


def test_prod():
  backend = tensorflow_backend.TensorFlowBackend()
  a = backend.convert_to_tensor(2 * np.ones([1, 2, 3, 4]))
  actual = np.array(backend.prod(a))
  assert actual == 2**24


def test_sqrt():
  backend = tensorflow_backend.TensorFlowBackend()
  a = backend.convert_to_tensor(np.array([4., 9.]))
  actual = backend.sqrt(a)
  expected = np.array([2, 3])
  np.testing.assert_allclose(expected, actual)


def test_diag():
  backend = tensorflow_backend.TensorFlowBackend()
  b = backend.convert_to_tensor(np.array([1.0, 2.0, 3.0]))
  actual = backend.diag(b)
  expected = np.array([[1.0, 0.0, 0.0], [0.0, 2.0, 0.0], [0.0, 0.0, 3.0]])
  np.testing.assert_allclose(expected, actual)


def test_convert_to_tensor():
  backend = tensorflow_backend.TensorFlowBackend()
  array = np.ones((2, 3, 4))
  actual = backend.convert_to_tensor(array)
  expected = tf.ones((2, 3, 4))
  assert isinstance(actual, type(expected))
  np.testing.assert_allclose(expected, actual)


def test_trace():
  backend = tensorflow_backend.TensorFlowBackend()
  a = backend.convert_to_tensor(np.array([[1.0, 2.0, 3.0], [4.0, 5.0, 6.0]]))
  actual = backend.trace(a)
  np.testing.assert_allclose(actual, 6)


def test_outer_product():
  backend = tensorflow_backend.TensorFlowBackend()
  a = backend.convert_to_tensor(2 * np.ones((2, 1)))
  b = backend.convert_to_tensor(np.ones((1, 2, 2)))
  actual = backend.outer_product(a, b)
  expected = np.array([[[[[2.0, 2.0], [2.0, 2.0]]]], [[[[2.0, 2.0], [2.0,
                                                                     2.0]]]]])
  np.testing.assert_allclose(expected, actual)


def test_einsum():
  backend = tensorflow_backend.TensorFlowBackend()
  a = backend.convert_to_tensor(2 * np.ones((2, 1)))
  b = backend.convert_to_tensor(np.ones((1, 2, 2)))
  actual = backend.einsum('ij,jil->l', a, b)
  expected = np.array([4.0, 4.0])
  np.testing.assert_allclose(expected, actual)


def test_norm():
  backend = tensorflow_backend.TensorFlowBackend()
  a = backend.convert_to_tensor(np.ones((2, 2)))
  assert backend.norm(a).numpy() == 2


@pytest.mark.parametrize("dtype", tf_dtypes)
def test_eye(dtype):
  backend = tensorflow_backend.TensorFlowBackend()
  a = backend.eye(N=4, M=5, dtype=dtype)
  np.testing.assert_allclose(tf.eye(num_rows=4, num_columns=5, dtype=dtype), a)


@pytest.mark.parametrize("dtype", tf_dtypes)
def test_ones(dtype):
  backend = tensorflow_backend.TensorFlowBackend()
  a = backend.ones((4, 4), dtype=dtype)
  np.testing.assert_allclose(tf.ones((4, 4), dtype=dtype), a)


@pytest.mark.parametrize("dtype", tf_dtypes)
def test_zeros(dtype):
  backend = tensorflow_backend.TensorFlowBackend()
  a = backend.zeros((4, 4), dtype=dtype)
  np.testing.assert_allclose(tf.zeros((4, 4), dtype=dtype), a)


@pytest.mark.parametrize("dtype", tf_randn_dtypes)
def test_randn(dtype):
  backend = tensorflow_backend.TensorFlowBackend()
  a = backend.randn((4, 4), dtype=dtype)
  assert a.shape == (4, 4)


@pytest.mark.parametrize("dtype", [tf.complex64, tf.complex128])
def test_randn_non_zero_imag(dtype):
  backend = tensorflow_backend.TensorFlowBackend()
  a = backend.randn((4, 4), dtype=dtype)
  assert tf.math.greater(tf.linalg.norm(tf.math.imag(a)), 0.0)


@pytest.mark.parametrize("dtype", tf_dtypes)
def test_eye_dtype(dtype):
  backend = tensorflow_backend.TensorFlowBackend()
  a = backend.eye(N=4, M=4, dtype=dtype)
  assert a.dtype == dtype


@pytest.mark.parametrize("dtype", tf_dtypes)
def test_ones_dtype(dtype):
  backend = tensorflow_backend.TensorFlowBackend()
  a = backend.ones((4, 4), dtype=dtype)
  assert a.dtype == dtype


@pytest.mark.parametrize("dtype", tf_dtypes)
def test_zeros_dtype(dtype):
  backend = tensorflow_backend.TensorFlowBackend()
  a = backend.zeros((4, 4), dtype=dtype)
  assert a.dtype == dtype


@pytest.mark.parametrize("dtype", tf_randn_dtypes)
def test_randn_dtype(dtype):
  backend = tensorflow_backend.TensorFlowBackend()
  a = backend.randn((4, 4), dtype=dtype)
  assert a.dtype == dtype


@pytest.mark.parametrize("dtype", tf_randn_dtypes)
def test_randn_seed(dtype):
  backend = tensorflow_backend.TensorFlowBackend()
  a = backend.randn((4, 4), seed=10, dtype=dtype)
  b = backend.randn((4, 4), seed=10, dtype=dtype)
  np.testing.assert_allclose(a, b)


def test_conj():
  backend = tensorflow_backend.TensorFlowBackend()
  real = np.random.rand(2, 2, 2)
  imag = np.random.rand(2, 2, 2)
  a = backend.convert_to_tensor(real + 1j * imag)
  actual = backend.conj(a)
  expected = real - 1j * imag
  np.testing.assert_allclose(expected, actual)


@pytest.mark.parametrize("a, b, expected", [
    pytest.param(np.ones((1, 2, 3)), np.ones((1, 2, 3)), np.ones((1, 2, 3))),
    pytest.param(2. * np.ones(()), np.ones((1, 2, 3)), 2. * np.ones((1, 2, 3))),
])
def test_multiply(a, b, expected):
  backend = tensorflow_backend.TensorFlowBackend()
  tensor1 = backend.convert_to_tensor(a)
  tensor2 = backend.convert_to_tensor(b)

  np.testing.assert_allclose(backend.multiply(tensor1, tensor2), expected)


@pytest.mark.parametrize("dtype", [tf.float64, tf.complex128])
def test_eigh(dtype):
  backend = tensorflow_backend.TensorFlowBackend()
  H = backend.randn((4, 4), dtype)
  H = H + tf.math.conj(tf.transpose(H))

  eta, U = backend.eigh(H)
  eta_ac, U_ac = tf.linalg.eigh(H)
  np.testing.assert_allclose(eta, eta_ac)
  np.testing.assert_allclose(U, U_ac)


<<<<<<< HEAD
@pytest.mark.parametrize("dtype", tf_randn_dtypes)
def test_index_update(dtype):
  backend = tensorflow_backend.TensorFlowBackend()
  tensor = backend.randn((4, 2, 3), dtype=dtype, seed=10)
  out = backend.index_update(tensor, tensor > 0.1, 0.0)
  tensor_np = tensor.numpy()
  tensor_np[tensor_np > 0.1] = 0.0
  np.testing.assert_allclose(out, tensor_np)
=======
@pytest.mark.parametrize("dtype", [tf.float64, tf.complex128])
def test_matrix_inv(dtype):
  backend = tensorflow_backend.TensorFlowBackend()
  matrix = backend.randn((4, 4), dtype=dtype, seed=10)
  inverse = backend.inv(matrix)
  m1 = tf.matmul(matrix, inverse)
  m2 = tf.matmul(inverse, matrix)

  np.testing.assert_almost_equal(m1, np.eye(4))
  np.testing.assert_almost_equal(m2, np.eye(4))


@pytest.mark.parametrize("dtype", tf_dtypes)
def test_matrix_inv_raises(dtype):
  backend = tensorflow_backend.TensorFlowBackend()
  matrix = backend.randn((4, 4, 4), dtype=dtype, seed=10)
  with pytest.raises(ValueError):
    backend.inv(matrix)
>>>>>>> 24e3f870
<|MERGE_RESOLUTION|>--- conflicted
+++ resolved
@@ -228,7 +228,6 @@
   np.testing.assert_allclose(U, U_ac)
 
 
-<<<<<<< HEAD
 @pytest.mark.parametrize("dtype", tf_randn_dtypes)
 def test_index_update(dtype):
   backend = tensorflow_backend.TensorFlowBackend()
@@ -237,7 +236,8 @@
   tensor_np = tensor.numpy()
   tensor_np[tensor_np > 0.1] = 0.0
   np.testing.assert_allclose(out, tensor_np)
-=======
+
+
 @pytest.mark.parametrize("dtype", [tf.float64, tf.complex128])
 def test_matrix_inv(dtype):
   backend = tensorflow_backend.TensorFlowBackend()
@@ -255,5 +255,4 @@
   backend = tensorflow_backend.TensorFlowBackend()
   matrix = backend.randn((4, 4, 4), dtype=dtype, seed=10)
   with pytest.raises(ValueError):
-    backend.inv(matrix)
->>>>>>> 24e3f870
+    backend.inv(matrix)