# Copyright 2019 The TensorNetwork Authors
#
# Licensed under the Apache License, Version 2.0 (the "License");
# you may not use this file except in compliance with the License.
# You may obtain a copy of the License at
#
#      http://www.apache.org/licenses/LICENSE-2.0
#
# Unless required by applicable law or agreed to in writing, software
# distributed under the License is distributed on an "AS IS" BASIS,
# WITHOUT WARRANTIES OR CONDITIONS OF ANY KIND, either express or implied.
# See the License for the specific language governing permissions and
# limitations under the License.

import functools
import operator
from tensornetwork.backends import abstract_backend
#pylint: disable=line-too-long
from typing import Optional, Sequence, Tuple, List, Any, Union, Type, Callable, Text
import numpy as np


class ShellTensor:

  def __init__(self, shape: Tuple[int, ...], dtype=None):
    self.shape = shape
    self.dtype = dtype

  def reshape(self, new_shape: Tuple[int, ...]):
    self.shape = new_shape
    return self


Tensor = Any


class ShellBackend(abstract_backend.AbstractBackend):
  """See base_backend.BaseBackend for documentation."""

  def __init__(self) -> None:
    super(ShellBackend, self).__init__()
    self.name = "shell"

  def tensordot(self, a: Tensor, b: Tensor,
                axes: Sequence[Sequence[int]]) -> Tensor:
    # Does not work when axis < 0
    gen_a = (x for i, x in enumerate(a.shape) if i not in axes[0])
    gen_b = (x for i, x in enumerate(b.shape) if i not in axes[1])
    return ShellTensor(tuple(self._concat_generators(gen_a, gen_b)))

  def _concat_generators(self, *gen):
    """Concatenates Python generators."""
    for g in gen:
      yield from g

  def reshape(self, tensor: Tensor, shape: Sequence[int]) -> Tensor:
    tensor = tensor.reshape(tuple(shape))
    return tensor

  def transpose(self, tensor: Tensor,
                perm: Optional[Sequence[int]] = None) -> Tensor:
    if perm is None:
      perm = tuple(range(tensor.ndim - 1, -1, -1))
    shape = tuple(tensor.shape[i] for i in perm)
    tensor = tensor.reshape(tuple(shape))
    return tensor

  def svd(
      self,
      tensor: Tensor,
      pivot_axis: int = 1,
      max_singular_values: Optional[int] = None,
      max_truncation_error: Optional[float] = None,
      relative: Optional[bool] = False
  ) -> Tuple[Tensor, Tensor, Tensor, Tensor]:
    if max_truncation_error is not None:
      raise NotImplementedError("SVD with truncation shape cannot be "
                                "calculated without explicit tensor values.")
    left_dims = tensor.shape[:pivot_axis]
    right_dims = tensor.shape[pivot_axis:]
    dim_s0 = min(
        functools.reduce(operator.mul, left_dims),
        functools.reduce(operator.mul, right_dims))
    if max_singular_values is not None:
      dim_s = min(dim_s0, max_singular_values)
    else:
      dim_s = dim_s0

    u = ShellTensor(left_dims + (dim_s,))
    vh = ShellTensor((dim_s,) + right_dims)
    s = ShellTensor((dim_s,))
    s_rest = ShellTensor((dim_s0 - dim_s,))
    return u, s, vh, s_rest

<<<<<<< HEAD
  def qr(self, tensor: Tensor, split_axis: int) -> Tuple[Tensor, Tensor]:
    left_dims = tensor.shape[:split_axis]
    right_dims = tensor.shape[split_axis:]
=======
  def qr(self, tensor: Tensor, pivot_axis: int = 1,
         non_negative_diagonal: bool = False) -> Tuple[Tensor, Tensor]:

    left_dims = tensor.shape[:pivot_axis]
    right_dims = tensor.shape[pivot_axis:]
>>>>>>> 6bc2c4db
    center_dim = min(np.prod(left_dims), np.prod(right_dims))
    q = ShellTensor(left_dims + (center_dim,))
    r = ShellTensor((center_dim,) + right_dims)
    return q, r

<<<<<<< HEAD
  def rq(self, tensor: Tensor, split_axis: int) -> Tuple[Tensor, Tensor]:
    left_dims = tensor.shape[:split_axis]
    right_dims = tensor.shape[split_axis:]
=======
  def rq(self, tensor: Tensor, pivot_axis: int = 1,
         non_negative_diagonal: bool = False) -> Tuple[Tensor, Tensor]:

    left_dims = tensor.shape[:pivot_axis]
    right_dims = tensor.shape[pivot_axis:]
>>>>>>> 6bc2c4db
    center_dim = min(np.prod(left_dims), np.prod(right_dims))
    q = ShellTensor(left_dims + (center_dim,))
    r = ShellTensor((center_dim,) + right_dims)
    return q, r

  def shape_concat(self, values: Sequence[Tensor], axis: int) -> Tensor:
    shape = values[0].shape
    if axis < 0:
      axis += len(shape)
    concat_size = sum(v.shape[axis] for v in values)
    new_shape = shape[:axis] + (concat_size,) + shape[axis + 1:]
    return ShellTensor(new_shape)

  def concat_shape(self, values) -> Sequence:
    tuple_values = (tuple(v) for v in values)
    return functools.reduce(operator.concat, tuple_values)

  def shape_tensor(self, tensor: Tensor) -> Tuple:
    return tensor.shape

  def shape_tuple(self, tensor: Tensor) -> Tuple[Optional[int], ...]:
    return tensor.shape

  def sparse_shape(self, tensor):
    return self.shape_tuple(tensor)

  def shape_prod(self, values: Tensor) -> int:
    # This is different from the BaseBackend prod!
    # prod calculates the product of tensor elements and cannot implemented
    # for shell tensors
    # This returns the product of sizes instead
    return self.shape_product(values.shape)

  def shape_product(self, shape: Sequence[int]) -> int:
    return functools.reduce(operator.mul, shape)

  def sqrt(self, tensor: Tensor) -> Tensor:
    return tensor

  def convert_to_tensor(self, tensor: Any) -> Tensor:
    shell_tensor = ShellTensor(tuple(tensor.shape))
    return shell_tensor

  def outer_product(self, tensor1: Tensor, tensor2: Tensor) -> Tensor:
    return ShellTensor(tensor1.shape + tensor2.shape)

  #pylint: disable=unused-argument
  def einsum(self,
             expression: str,
             *tensors: Tensor,
             optimize: bool = True) -> Tensor:
    expr_list = expression.split(",")
    expr_list[-1], res = expr_list[-1].split("->")
    shape = tuple(self._find_char(expr_list, char, tensors) for char in res)
    return ShellTensor(shape)

  def _find_char(self, expr_list: List[str], char: str,
                 tensors: Sequence[Tensor]) -> int:
    """Finds character in einsum tensor expression.

    Args:
      expr_list: List with expression for input tensors in einsum.
      char: One character string (letter) that corresponds to a specific
        einsum component.

    Returns:
      size: Size of the axis that corresponds to this einsum expression
        character.
    """
    for i, expr in enumerate(expr_list):
      ind = expr.find(char)
      if ind != -1:
        return tensors[i].shape[ind]
    raise ValueError("Einsum output expression contains letters not given"
                     "in input.")

  def norm(self, tensor: Tensor) -> Tensor:
    return ShellTensor(())

  def eye(self,
          N: int,
          dtype: Optional[Type[np.number]] = None,
          M: Optional[int] = None) -> Tensor:
    if not M:
      M = N
    return ShellTensor((N, M))

  def ones(self,
           shape: Tuple[int, ...],
           dtype: Optional[Type[np.number]] = None) -> Tensor:
    return ShellTensor(shape)

  def zeros(self,
            shape: Tuple[int, ...],
            dtype: Optional[Type[np.number]] = None) -> Tensor:

    return ShellTensor(shape)

  def randn(self,
            shape: Tuple[int, ...],
            dtype: Optional[Type[np.number]] = None,
            seed: Optional[int] = None) -> Tensor:
    return ShellTensor(shape)

  def random_uniform(self,
                     shape: Tuple[int, ...],
                     boundaries: Optional[Tuple[float, float]] = (0.0, 1.0),
                     dtype: Optional[Type[np.number]] = None,
                     seed: Optional[int] = None) -> Tensor:
    return ShellTensor(shape)

  def conj(self, tensor: Tensor) -> Tensor:
    return tensor

  def eigh(self, matrix: Tensor) -> Tuple[Tensor, Tensor]:
    shape = matrix.shape
    return ShellTensor((shape[0],)), ShellTensor(shape)

  def eigs(self,
           A: Callable,
           args: Optional[List[Tensor]] = None,
           initial_state: Optional[Tensor] = None,
           shape: Optional[Tuple[int, ...]] = None,
           dtype: Optional[Type[np.number]] = None,
           num_krylov_vecs: Optional[int] = 200,
           numeig: Optional[int] = 1,
           tol: Optional[float] = 1E-8,
           which: Optional[Text] = 'LR',
           maxiter: Optional[int] = None) -> Tuple[Tensor, List]:
    if args is None:
      args = []

    if num_krylov_vecs < numeig + 1:
      raise ValueError('`num_krylov_vecs` >= `numeig+1` required!')

    if initial_state is None:
      if (shape is None) or (dtype is None):
        raise ValueError("if no `initial_state` is passed, then `shape` and"
                         "`dtype` have to be provided")
      return [ShellTensor(tuple()) for _ in range(numeig)
             ], [ShellTensor(shape) for _ in range(numeig)]
    if not isinstance(initial_state, ShellTensor):
      raise TypeError("Expected a `ShellTensor`. Got {}".format(
          type(initial_state)))

    return [ShellTensor(tuple()) for _ in range(numeig)
           ], [ShellTensor(initial_state.shape) for _ in range(numeig)]

  def eigsh_lanczos(self,
                    A: Callable,
                    args: Optional[List[Tensor]] = None,
                    initial_state: Optional[Tensor] = None,
                    shape: Optional[Tuple] = None,
                    dtype: Optional[Type[np.number]] = None,
                    num_krylov_vecs: int = 20,
                    numeig: int = 1,
                    tol: float = 1E-8,
                    delta: float = 1E-8,
                    ndiag: int = 20,
                    reorthogonalize: bool = False) -> Tuple[Tensor, List]:
    if args is None:
      args = []
    if num_krylov_vecs < numeig:
      raise ValueError('`num_krylov_vecs` >= `numeig` required!')

    if numeig > 1 and not reorthogonalize:
      raise ValueError(
          "Got numeig = {} > 1 and `reorthogonalize = False`. "
          "Use `reorthogonalize=True` for `numeig > 1`".format(numeig))
    if initial_state is None:
      if (shape is None) or (dtype is None):
        raise ValueError("if no `initial_state` is passed, then `shape` and"
                         "`dtype` have to be provided")
      return [ShellTensor(tuple()) for _ in range(numeig)
             ], [ShellTensor(shape) for _ in range(numeig)]
    if not isinstance(initial_state, ShellTensor):
      raise TypeError("Expected a `ShellTensor`. Got {}".format(
          type(initial_state)))

    return [ShellTensor(tuple()) for _ in range(numeig)
           ], [ShellTensor(initial_state.shape) for _ in range(numeig)]

  def addition(self, tensor1: Tensor, tensor2: Tensor) -> Tensor:
    raise NotImplementedError("Shell tensor has not implemented addition( + )")

  def subtraction(self, tensor1: Tensor, tensor2: Tensor) -> Tensor:
    raise NotImplementedError(
        "Shell tensor has not implemented subtraction( - )")

  def multiply(self, tensor1: Tensor, tensor2: Tensor) -> Tensor:
    a = np.ones(tensor1.shape)
    b = np.ones(tensor2.shape)
    return ShellTensor((a * b).shape)

  def divide(self, tensor1: Tensor, tensor2: Tensor) -> Tensor:
    raise NotImplementedError("Shell tensor has not implemented add( / )")

  def index_update(self, tensor: Tensor, mask: Tensor,
                   assignee: Tensor) -> Tensor:
    return ShellTensor(tensor.shape)

  def inv(self, matrix: Tensor) -> Tensor:
    if len(matrix.shape) > 2:
      raise ValueError(
          "input to shell backend method `inv` has shape {}. Only matrices are supported."
          .format(matrix.shape))
    return ShellTensor(matrix.shape)

  def broadcast_right_multiplication(self, tensor1: Tensor,
                                     tensor2: Tensor) -> Tensor:
    if len(tensor2.shape) != 1:
      raise ValueError(
          "only order-1 tensors are allowed for `tensor2`, found `tensor2.shape = {}`"
          .format(tensor2.shape))

    shape2 = tuple(tensor2.shape)
    if len(shape2) < len(tensor1.shape):
      shape2 = tuple([1] * (len(tensor1.shape) - len(shape2))) + shape2
    shape = tuple([max([s1, s2]) for s1, s2 in zip(tensor1.shape, shape2)])
    return ShellTensor(shape)

  def broadcast_left_multiplication(self, tensor1: Tensor,
                                    tensor2: Tensor) -> Tensor:
    if len(tensor1.shape) != 1:
      raise ValueError(
          "only order-1 tensors are allowed for `tensor1`, found `tensor1.shape = {}`"
          .format(tensor1.shape))

    shape1 = tuple(tensor1.shape)
    if len(shape1) < len(tensor2.shape):
      shape1 = shape1 + tuple([1] * (len(tensor2.shape) - len(shape1)))
    shape = tuple([max([s1, s2]) for s1, s2 in zip(tensor2.shape, shape1)])
    return ShellTensor(shape)

  def jit(self, fun: Callable, *args: List, **kwargs: dict) -> Callable:
    return fun

  def sum(self,
          tensor: Tensor,
          axis: Optional[Sequence[int]] = None,
          keepdims: bool = False) -> Tensor:
    if not keepdims:
      newshape = np.delete(tensor.shape, axis)
    else:
      newshape = np.array(tensor.shape)
      newshape[np.array(axis)] = 1
    return ShellTensor(newshape)

  def matmul(self, tensor1: Tensor, tensor2: Tensor) -> Tensor:
    shape1 = np.array(tensor1.shape)[:-2]
    shape2 = np.array(tensor2.shape)[:-2]
    if not np.array_equal(shape1, shape2):
      raise ValueError("shape mismatch for matmul")
    new_shape = np.append(shape1, [tensor1.shape[-2], tensor2.shape[-1]])
    return ShellTensor(new_shape)<|MERGE_RESOLUTION|>--- conflicted
+++ resolved
@@ -57,10 +57,7 @@
     tensor = tensor.reshape(tuple(shape))
     return tensor
 
-  def transpose(self, tensor: Tensor,
-                perm: Optional[Sequence[int]] = None) -> Tensor:
-    if perm is None:
-      perm = tuple(range(tensor.ndim - 1, -1, -1))
+  def transpose(self, tensor: Tensor, perm: Sequence[int]) -> Tensor:
     shape = tuple(tensor.shape[i] for i in perm)
     tensor = tensor.reshape(tuple(shape))
     return tensor
@@ -92,33 +89,21 @@
     s_rest = ShellTensor((dim_s0 - dim_s,))
     return u, s, vh, s_rest
 
-<<<<<<< HEAD
-  def qr(self, tensor: Tensor, split_axis: int) -> Tuple[Tensor, Tensor]:
-    left_dims = tensor.shape[:split_axis]
-    right_dims = tensor.shape[split_axis:]
-=======
   def qr(self, tensor: Tensor, pivot_axis: int = 1,
          non_negative_diagonal: bool = False) -> Tuple[Tensor, Tensor]:
 
     left_dims = tensor.shape[:pivot_axis]
     right_dims = tensor.shape[pivot_axis:]
->>>>>>> 6bc2c4db
     center_dim = min(np.prod(left_dims), np.prod(right_dims))
     q = ShellTensor(left_dims + (center_dim,))
     r = ShellTensor((center_dim,) + right_dims)
     return q, r
 
-<<<<<<< HEAD
-  def rq(self, tensor: Tensor, split_axis: int) -> Tuple[Tensor, Tensor]:
-    left_dims = tensor.shape[:split_axis]
-    right_dims = tensor.shape[split_axis:]
-=======
   def rq(self, tensor: Tensor, pivot_axis: int = 1,
          non_negative_diagonal: bool = False) -> Tuple[Tensor, Tensor]:
 
     left_dims = tensor.shape[:pivot_axis]
     right_dims = tensor.shape[pivot_axis:]
->>>>>>> 6bc2c4db
     center_dim = min(np.prod(left_dims), np.prod(right_dims))
     q = ShellTensor(left_dims + (center_dim,))
     r = ShellTensor((center_dim,) + right_dims)
