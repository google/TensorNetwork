# Copyright 2019 The TensorNetwork Authors
#
# Licensed under the Apache License, Version 2.0 (the "License");
# you may not use this file except in compliance with the License.
# You may obtain a copy of the License at
#
#      http://www.apache.org/licenses/LICENSE-2.0
#
# Unless required by applicable law or agreed to in writing, software
# distributed under the License is distributed on an "AS IS" BASIS,
# WITHOUT WARRANTIES OR CONDITIONS OF ANY KIND, either express or implied.
# See the License for the specific language governing permissions and
# limitations under the License.

from typing import Any, Optional, Tuple, Callable, List, Text, Type, Sequence
from tensornetwork.backends import abstract_backend
from tensornetwork.backends.numpy import decompositions
import numpy as np
from tensornetwork.backends.jax import jitted_functions
from functools import partial

Tensor = Any

# pylint: disable=abstract-method

_CACHED_MATVECS = {}


class JaxBackend(abstract_backend.AbstractBackend):
  """See abstract_backend.AbstractBackend for documentation."""

  def __init__(self, dtype: Optional[np.dtype] = None) -> None:
    # pylint: disable=global-variable-undefined
    global libjax  # Jax module
    global jnp  # jax.numpy module
    global jsp  # jax.scipy module
    super(JaxBackend, self).__init__()
    try:
      #pylint: disable=import-outside-toplevel
      import jax
    except ImportError:
      raise ImportError("Jax not installed, please switch to a different "
                        "backend or install Jax.")
    libjax = jax
    jnp = libjax.numpy
    jsp = libjax.scipy
    self.name = "jax"
    self._dtype = np.dtype(dtype) if dtype is not None else None

  def tensordot(self, a: Tensor, b: Tensor,
                axes: Sequence[Sequence[int]]) -> Tensor:
    return jnp.tensordot(a, b, axes)

  def reshape(self, tensor: Tensor, shape: Tensor) -> Tensor:
    return jnp.reshape(tensor, np.asarray(shape).astype(np.int32))

  def transpose(self, tensor, perm=None):
    return jnp.transpose(tensor, perm)

  def shape_concat(self, values: Tensor, axis: int) -> Tensor:
    return np.concatenate(values, axis)

  def slice(self, tensor: Tensor, start_indices: Tuple[int, ...],
            slice_sizes: Tuple[int, ...]) -> Tensor:
    if len(start_indices) != len(slice_sizes):
      raise ValueError("Lengths of start_indices and slice_sizes must be"
                       "identical.")
    return libjax.lax.dynamic_slice(tensor, start_indices, slice_sizes)

  def svd(
      self,
      tensor: Tensor,
      pivot_axis: int = 1,
      max_singular_values: Optional[int] = None,
      max_truncation_error: Optional[float] = None,
      relative: Optional[bool] = False
  ) -> Tuple[Tensor, Tensor, Tensor, Tensor]:
    return decompositions.svd(
        jnp,
        tensor,
        pivot_axis,
        max_singular_values,
        max_truncation_error,
        relative=relative)

  def qr(
      self,
      tensor: Tensor,
      pivot_axis: int = 1,
      non_negative_diagonal: bool = False
  ) -> Tuple[Tensor, Tensor]:
<<<<<<< HEAD
    return decompositions.qr(jnp, tensor, split_axis)
=======
    return decompositions.qr(jnp, tensor, pivot_axis, non_negative_diagonal)
>>>>>>> 6bc2c4db

  def rq(
      self,
      tensor: Tensor,
      pivot_axis: int = 1,
      non_negative_diagonal: bool = False
  ) -> Tuple[Tensor, Tensor]:
<<<<<<< HEAD
    return decompositions.rq(jnp, tensor, split_axis)
=======
    return decompositions.rq(jnp, tensor, pivot_axis, non_negative_diagonal)
>>>>>>> 6bc2c4db

  def shape_tensor(self, tensor: Tensor) -> Tensor:
    return tensor.shape

  def shape_tuple(self, tensor: Tensor) -> Tuple[Optional[int], ...]:
    return tensor.shape

  def sparse_shape(self, tensor: Tensor) -> Tuple[Optional[int], ...]:
    return self.shape_tuple(tensor)

  def shape_prod(self, values: Tensor) -> Tensor:
    return np.prod(values)

  def sqrt(self, tensor: Tensor) -> Tensor:
    return jnp.sqrt(tensor)


  def convert_to_tensor(self, tensor: Tensor) -> Tensor:
    if (not isinstance(tensor, jnp.ndarray) and not jnp.isscalar(tensor)):
      raise TypeError("Expected a `jnp.array` or scalar. Got {}".format(
          type(tensor)))
    result = jnp.asarray(tensor)
    return result

  def diagonal(self, tensor: Tensor, offset: int = 0, axis1: int = -2,
               axis2: int = -1) -> Tensor:
    """Return specified diagonals.

    If tensor is 2-D, returns the diagonal of tensor with the given offset,
    i.e., the collection of elements of the form a[i, i+offset].
    If a has more than two dimensions, then the axes specified by
    axis1 and axis2 are used to determine the 2-D sub-array whose diagonal is
    returned. The shape of the resulting array can be determined by removing
    axis1 and axis2 and appending an index to the right equal to the size of the
    resulting diagonals.

    This function only extracts diagonals. If you
    wish to create diagonal matrices from vectors, use diagflat.

    Args:
      tensor: A tensor.
      offset: Offset of the diagonal from the main diagonal.
      axis1, axis2: Axis to be used as the first/second axis of the 2D
                    sub-arrays from which the diagonals should be taken.
                    Defaults to second last/last axis.
    Returns:
      array_of_diagonals: A dim = min(1, tensor.ndim - 2) tensor storing
                          the batched diagonals.
    """
    if axis1 == axis2:
      raise ValueError("axis1, axis2 cannot be equal.")
    return jnp.diagonal(tensor, offset=offset, axis1=axis1, axis2=axis2)

  def diagflat(self, tensor: Tensor, k: int = 0) -> Tensor:
    """ Flattens tensor and creates a new matrix of zeros with its elements
    on the k'th diagonal.
    Args:
      tensor: A tensor.
      k     : The diagonal upon which to place its elements.
    Returns:
      tensor: A new tensor with all zeros save the specified diagonal.
    """
    return jnp.diag(jnp.ravel(tensor), k=k)

  def trace(self, tensor: Tensor, offset: int = 0, axis1: int = -2,
            axis2: int = -1) -> Tensor:
    """Return summed entries along diagonals.

    If tensor is 2-D, the sum is over the
    diagonal of tensor with the given offset,
    i.e., the collection of elements of the form a[i, i+offset].
    If a has more than two dimensions, then the axes specified by
    axis1 and axis2 are used to determine the 2-D sub-array whose diagonal is
    summed.

    Args:
      tensor: A tensor.
      offset: Offset of the diagonal from the main diagonal.
      axis1, axis2: Axis to be used as the first/second axis of the 2D
                    sub-arrays from which the diagonals should be taken.
                    Defaults to second last/last axis.
    Returns:
      array_of_diagonals: The batched summed diagonals.
    """
    if axis1 == axis2:
      raise ValueError("axis1, axis2 cannot be equal.")
    return jnp.trace(tensor, offset=offset, axis1=axis1, axis2=axis2)

  def abs(self, tensor: Tensor) -> Tensor:
    """
    Returns the elementwise absolute value of tensor.
    Args:
      tensor: An input tensor.
    Returns:
      tensor: Its elementwise absolute value.
    """
    return jnp.abs(tensor)

  def sign(self, tensor: Tensor) -> Tensor:
    """
    Returns an elementwise tensor with entries
    y[i] = 1, 0, -1 tensor[i] > 0, == 0, and < 0 respectively.

    For complex input the behaviour of this function may depend on the backend.
    With NumPy and Jax, it returns y[i] = x[i]/sqrt(x[i]^2). In
    TensorFlow it returns y[i] = x[i] / abs(x[i]). In PyTorch it is
    not implemented.

    Args:
      tensor: The input tensor.
    """
    out = jnp.sign(tensor)
    return out

  def outer_product(self, tensor1: Tensor, tensor2: Tensor) -> Tensor:
    return jnp.tensordot(tensor1, tensor2, 0)

  def einsum(self,
             expression: str,
             *tensors: Tensor,
             optimize: bool = True) -> Tensor:
    return jnp.einsum(expression, *tensors, optimize=optimize)

  def norm(self, tensor: Tensor) -> Tensor:
    return jnp.linalg.norm(tensor)

  def eye(self,
          N,
          dtype: Optional[np.dtype] = None,
          M: Optional[int] = None) -> Tensor:
    dtype = dtype if dtype is not None else jnp.float64
    return jnp.eye(N, M=M, dtype=dtype)

  def ones(self,
           shape: Tuple[int, ...],
           dtype: Optional[np.dtype] = None) -> Tensor:
    dtype = dtype if dtype is not None else jnp.float64
    return jnp.ones(shape, dtype=dtype)

  def zeros(self,
            shape: Tuple[int, ...],
            dtype: Optional[np.dtype] = None) -> Tensor:
    dtype = dtype if dtype is not None else jnp.float64
    return jnp.zeros(shape, dtype=dtype)

  def randn(self,
            shape: Tuple[int, ...],
            dtype: Optional[np.dtype] = None,
            seed: Optional[int] = None) -> Tensor:
    if not seed:
      seed = np.random.randint(0, 2**63)
    key = libjax.random.PRNGKey(seed)

    dtype = dtype if dtype is not None else np.dtype(np.float64)

    def cmplx_randn(complex_dtype, real_dtype):
      real_dtype = np.dtype(real_dtype)
      complex_dtype = np.dtype(complex_dtype)

      key_2 = libjax.random.PRNGKey(seed + 1)

      real_part = libjax.random.normal(key, shape, dtype=real_dtype)
      complex_part = libjax.random.normal(key_2, shape, dtype=real_dtype)
      unit = (
          np.complex64(1j)
          if complex_dtype == np.dtype(np.complex64) else np.complex128(1j))
      return real_part + unit * complex_part

    if np.dtype(dtype) is np.dtype(jnp.complex128):
      return cmplx_randn(dtype, jnp.float64)
    if np.dtype(dtype) is np.dtype(jnp.complex64):
      return cmplx_randn(dtype, jnp.float32)

    return libjax.random.normal(key, shape).astype(dtype)

  def random_uniform(self,
                     shape: Tuple[int, ...],
                     boundaries: Optional[Tuple[float, float]] = (0.0, 1.0),
                     dtype: Optional[np.dtype] = None,
                     seed: Optional[int] = None) -> Tensor:
    if not seed:
      seed = np.random.randint(0, 2**63)
    key = libjax.random.PRNGKey(seed)

    dtype = dtype if dtype is not None else np.dtype(np.float64)

    def cmplx_random_uniform(complex_dtype, real_dtype):
      real_dtype = np.dtype(real_dtype)
      complex_dtype = np.dtype(complex_dtype)

      key_2 = libjax.random.PRNGKey(seed + 1)

      real_part = libjax.random.uniform(
          key,
          shape,
          dtype=real_dtype,
          minval=boundaries[0],
          maxval=boundaries[1])
      complex_part = libjax.random.uniform(
          key_2,
          shape,
          dtype=real_dtype,
          minval=boundaries[0],
          maxval=boundaries[1])
      unit = (
          np.complex64(1j)
          if complex_dtype == np.dtype(np.complex64) else np.complex128(1j))
      return real_part + unit * complex_part

    if np.dtype(dtype) is np.dtype(jnp.complex128):
      return cmplx_random_uniform(dtype, jnp.float64)
    if np.dtype(dtype) is np.dtype(jnp.complex64):
      return cmplx_random_uniform(dtype, jnp.float32)

    return libjax.random.uniform(
        key, shape, minval=boundaries[0], maxval=boundaries[1]).astype(dtype)

  def eigs(self,
           A: Callable,
           args: Optional[List] = None,
           initial_state: Optional[Tensor] = None,
           shape: Optional[Tuple[int, ...]] = None,
           dtype: Optional[Type[np.number]] = None,
           num_krylov_vecs: int = 50,
           numeig: int = 6,
           tol: float = 1E-8,
           which: Text = 'LR',
           maxiter: int = 20) -> Tuple[Tensor, List]:
    """
    Implicitly restarted Arnoldi method for finding the lowest
    eigenvector-eigenvalue pairs of a linear operator `A`.
    `A` is a function implementing the matrix-vector
    product.

    WARNING: This routine uses jax.jit to reduce runtimes. jitting is triggered
    at the first invocation of `eigs`, and on any subsequent calls
    if the python `id` of `A` changes, even if the formal definition of `A`
    stays the same.
    Example: the following will jit once at the beginning, and then never again:

    ```python
    import jax
    import numpy as np
    def A(H,x):
      return jax.np.dot(H,x)
    for n in range(100):
      H = jax.np.array(np.random.rand(10,10))
      x = jax.np.array(np.random.rand(10,10))
      res = eigs(A, [H],x) #jitting is triggerd only at `n=0`
    ```

    The following code triggers jitting at every iteration, which
    results in considerably reduced performance

    ```python
    import jax
    import numpy as np
    for n in range(100):
      def A(H,x):
        return jax.np.dot(H,x)
      H = jax.np.array(np.random.rand(10,10))
      x = jax.np.array(np.random.rand(10,10))
      res = eigs(A, [H],x) #jitting is triggerd at every step `n`
    ```

    Args:
      A: A (sparse) implementation of a linear operator.
         Call signature of `A` is `res = A(vector, *args)`, where `vector`
         can be an arbitrary `Tensor`, and `res.shape` has to be `vector.shape`.
      arsg: A list of arguments to `A`.  `A` will be called as
        `res = A(initial_state, *args)`.
      initial_state: An initial vector for the algorithm. If `None`,
        a random initial `Tensor` is created using the `backend.randn` method
      shape: The shape of the input-dimension of `A`.
      dtype: The dtype of the input `A`. If no `initial_state` is provided,
        a random initial state with shape `shape` and dtype `dtype` is created.
      num_krylov_vecs: The number of iterations (number of krylov vectors).
      numeig: The number of eigenvector-eigenvalue pairs to be computed.
      tol: The desired precision of the eigenvalues. For the jax backend
        this has currently no effect, and precision of eigenvalues is not
        guaranteed. This feature may be added at a later point. To increase
        precision the caller can either increase `maxiter` or `num_krylov_vecs`.
      which: Flag for targetting different types of eigenvalues. Currently
        supported are `which = 'LR'` (larges real part) and `which = 'LM'`
        (larges magnitude).
      maxiter: Maximum number of restarts. For `maxiter=0` the routine becomes
        equivalent to a simple Arnoldi method.
    Returns:
      (eigvals, eigvecs)
       eigvals: A list of `numeig` eigenvalues
       eigvecs: A list of `numeig` eigenvectors
    """

    if args is None:
      args = []
    if which in ('SI', 'LI', 'SM', 'SR'):
      raise ValueError(f'which = {which} is currently not supported.')

    if numeig > num_krylov_vecs:
      raise ValueError('`num_krylov_vecs` >= `numeig` required!')

    if initial_state is None:
      if (shape is None) or (dtype is None):
        raise ValueError("if no `initial_state` is passed, then `shape` and"
                         "`dtype` have to be provided")
      initial_state = self.randn(shape, dtype)

    if not isinstance(initial_state, jnp.ndarray):
      raise TypeError("Expected a `jax.array`. Got {}".format(
          type(initial_state)))
    if A not in _CACHED_MATVECS:
      _CACHED_MATVECS[A] = libjax.tree_util.Partial(libjax.jit(A))
    imp_arnoldi = jitted_functions._implicitly_restarted_arnoldi(libjax)
    return imp_arnoldi(_CACHED_MATVECS[A], args, initial_state, num_krylov_vecs,
                       numeig, which, tol, maxiter)

  def eigsh_lanczos(
      self,
      A: Callable,
      args: Optional[List[Tensor]] = None,
      initial_state: Optional[Tensor] = None,
      shape: Optional[Tuple] = None,
      dtype: Optional[Type[np.number]] = None,
      num_krylov_vecs: int = 20,
      numeig: int = 1,
      tol: float = 1E-8,
      delta: float = 1E-8,
      ndiag: int = 10,
      reorthogonalize: Optional[bool] = False) -> Tuple[Tensor, List]:
    """
    Lanczos method for finding the lowest eigenvector-eigenvalue pairs
    of a hermitian linear operator `A`. `A` is a function implementing
    the matrix-vector product.
    WARNING: This routine uses jax.jit to reduce runtimes. jitting is triggered
    at the first invocation of `eigsh_lanczos`, and on any subsequent calls
    if the python `id` of `A` changes, even if the formal definition of `A`
    stays the same.
    Example: the following will jit once at the beginning, and then never again:

    ```python
    import jax
    import numpy as np
    def A(H,x):
      return jax.np.dot(H,x)
    for n in range(100):
      H = jax.np.array(np.random.rand(10,10))
      x = jax.np.array(np.random.rand(10,10))
      res = eigsh_lanczos(A, [H],x) #jitting is triggerd only at `n=0`
    ```

    The following code triggers jitting at every iteration, which
    results in considerably reduced performance

    ```python
    import jax
    import numpy as np
    for n in range(100):
      def A(H,x):
        return jax.np.dot(H,x)
      H = jax.np.array(np.random.rand(10,10))
      x = jax.np.array(np.random.rand(10,10))
      res = eigsh_lanczos(A, [H],x) #jitting is triggerd at every step `n`
    ```

    Args:
      A: A (sparse) implementation of a linear operator.
         Call signature of `A` is `res = A(vector, *args)`, where `vector`
         can be an arbitrary `Tensor`, and `res.shape` has to be `vector.shape`.
      arsg: A list of arguments to `A`.  `A` will be called as
        `res = A(initial_state, *args)`.
      initial_state: An initial vector for the Lanczos algorithm. If `None`,
        a random initial `Tensor` is created using the `backend.randn` method
      shape: The shape of the input-dimension of `A`.
      dtype: The dtype of the input `A`. If no `initial_state` is provided,
        a random initial state with shape `shape` and dtype `dtype` is created.
      num_krylov_vecs: The number of iterations (number of krylov vectors).
      numeig: The number of eigenvector-eigenvalue pairs to be computed.
        If `numeig > 1`, `reorthogonalize` has to be `True`.
      tol: The desired precision of the eigenvalues. For the jax backend
        this has currently no effect, and precision of eigenvalues is not
        guaranteed. This feature may be added at a later point.
        To increase precision the caller can increase `num_krylov_vecs`.
      delta: Stopping criterion for Lanczos iteration.
        If a Krylov vector :math: `x_n` has an L2 norm
        :math:`\\lVert x_n\\rVert < delta`, the iteration
        is stopped. It means that an (approximate) invariant subspace has
        been found.
      ndiag: The tridiagonal Operator is diagonalized every `ndiag` iterations
        to check convergence. This has currently no effect for the jax backend,
        but may be added at a later point.
      reorthogonalize: If `True`, Krylov vectors are kept orthogonal by
        explicit orthogonalization (more costly than `reorthogonalize=False`)
    Returns:
      (eigvals, eigvecs)
       eigvals: A jax-array containing `numeig` lowest eigenvalues
       eigvecs: A list of `numeig` lowest eigenvectors
    """
    if args is None:
      args = []
    if num_krylov_vecs < numeig:
      raise ValueError('`num_krylov_vecs` >= `numeig` required!')

    if numeig > 1 and not reorthogonalize:
      raise ValueError(
          "Got numeig = {} > 1 and `reorthogonalize = False`. "
          "Use `reorthogonalize=True` for `numeig > 1`".format(numeig))
    if initial_state is None:
      if (shape is None) or (dtype is None):
        raise ValueError("if no `initial_state` is passed, then `shape` and"
                         "`dtype` have to be provided")
      initial_state = self.randn(shape, dtype)

    if not isinstance(initial_state, jnp.ndarray):
      raise TypeError("Expected a `jax.array`. Got {}".format(
          type(initial_state)))
    if A not in _CACHED_MATVECS:
      _CACHED_MATVECS[A] = libjax.tree_util.Partial(A)
    eigsh_lanczos = jitted_functions._generate_jitted_eigsh_lanczos(libjax)
    return eigsh_lanczos(_CACHED_MATVECS[A], args, initial_state,
                         num_krylov_vecs, numeig, delta, reorthogonalize)

  def gmres(self,
            A_mv: Callable,
            b: Tensor,
            A_args: Optional[List] = None,
            A_kwargs: Optional[dict] = None,
            x0: Optional[Tensor] = None,
            tol: float = 1E-05,
            atol: Optional[float] = None,
            num_krylov_vectors: Optional[int] = None,
            maxiter: Optional[int] = 1,
            M: Optional[Callable] = None
            ) -> Tuple[Tensor, int]:
    """ GMRES solves the linear system A @ x = b for x given a vector `b` and
    a general (not necessarily symmetric/Hermitian) linear operator `A`.

    As a Krylov method, GMRES does not require a concrete matrix representation
    of the n by n `A`, but only a function
    `vector1 = A_mv(vector0, *A_args, **A_kwargs)`
    prescribing a one-to-one linear map from vector0 to vector1 (that is,
    A must be square, and thus vector0 and vector1 the same size). If `A` is a
    dense matrix, or if it is a symmetric/Hermitian operator, a different
    linear solver will usually be preferable.

    GMRES works by first constructing the Krylov basis
    K = (x0, A_mv@x0, A_mv@A_mv@x0, ..., (A_mv^num_krylov_vectors)@x_0) and then
    solving a certain dense linear system K @ q0 = q1 from whose solution x can
    be approximated. For `num_krylov_vectors = n` the solution is provably exact
    in infinite precision, but the expense is cubic in `num_krylov_vectors` so
    one is typically interested in the `num_krylov_vectors << n` case.
    The solution can in this case be repeatedly
    improved, to a point, by restarting the Arnoldi iterations each time
    `num_krylov_vectors` is reached. Unfortunately the optimal parameter choices
    balancing expense and accuracy are difficult to predict in advance, so
    applying this function requires a degree of experimentation.

    In a tensor network code one is typically interested in A_mv implementing
    some tensor contraction. This implementation thus allows `b` and `x0` to be
    of whatever arbitrary, though identical, shape `b = A_mv(x0, ...)` expects.
    Reshaping to and from a matrix problem is handled internally.

    The Jax backend version of GMRES uses a homemade implementation that, for
    now, is suboptimal for num_krylov_vecs ~ b.size.

    For the same reason as described in eigsh_lancsoz, the function A_mv
    should be Jittable (or already Jitted) and, if at all possible, defined
    only once at the global scope. A new compilation will be triggered each
    time an A_mv with a new function signature is passed in, even if the
    'new' function is identical to the old one (function identity is
    undecidable).


    Args:
      A_mv     : A function `v0 = A_mv(v, *A_args, **A_kwargs)` where `v0` and
                 `v` have the same shape.
      b        : The `b` in `A @ x = b`; it should be of the shape `A_mv`
                 operates on.
      A_args   : Positional arguments to `A_mv`, supplied to this interface
                 as a list.
                 Default: None.
      A_kwargs : In the other backends, keyword arguments to `A_mv`, supplied
                 as a dictionary. However, the Jax backend does not support
                 A_mv accepting
                 keyword arguments since this causes problems with Jit.
                 Therefore, an error is thrown if A_kwargs is specified.
                 Default: None.
      x0       : An optional guess solution. Zeros are used by default.
                 If `x0` is supplied, its shape and dtype must match those of
                 `b`, or an
                 error will be thrown.
                 Default: zeros.
      tol, atol: Solution tolerance to achieve,
                 norm(residual) <= max(tol*norm(b), atol).
                 Default: tol=1E-05
                          atol=tol
      num_krylov_vectors
               : Size of the Krylov space to build at each restart.
                 Expense is cubic in this parameter. If supplied, it must be
                 an integer in 0 < num_krylov_vectors <= b.size.
                 Default: b.size.
      maxiter  : The Krylov space will be repeatedly rebuilt up to this many
                 times. Large values of this argument
                 should be used only with caution, since especially for nearly
                 symmetric matrices and small `num_krylov_vectors` convergence
                 might well freeze at a value significantly larger than `tol`.
                 Default: 1
      M        : Inverse of the preconditioner of A; see the docstring for
                 `scipy.sparse.linalg.gmres`. This is unsupported in the Jax
                 backend, and NotImplementedError will be raised if it is
                 supplied.
                 Default: None.


    Raises:
      ValueError: -if `x0` is supplied but its shape differs from that of `b`.
                  -if num_krylov_vectors is 0 or exceeds b.size.
                  -if tol or atol was negative.
      NotImplementedError: - If M is supplied.
                           - If A_kwargs is supplied.

    Returns:
      x       : The converged solution. It has the same shape as `b`.
      info    : 0 if convergence was achieved, the number of restarts otherwise.
    """

    if x0 is not None and x0.shape != b.shape:
      errstring = (f"If x0 is supplied, its shape, {x0.shape}, must match b's"
                   f", {b.shape}.")
      raise ValueError(errstring)
    if x0 is not None and x0.dtype != b.dtype:
      errstring = (f"If x0 is supplied, its dtype, {x0.dtype}, must match b's"
                   f", {b.dtype}.")
      raise ValueError(errstring)
    if num_krylov_vectors is None:
      num_krylov_vectors = b.size
    if num_krylov_vectors <= 0 or num_krylov_vectors > b.size:
      errstring = (f"num_krylov_vectors must be in "
                   f"0 < {num_krylov_vectors} <= {b.size}.")
      raise ValueError(errstring)
    if tol < 0:
      raise ValueError(f"tol = {tol} must be positive.")
    if atol is None:
      atol = tol
    if atol < 0:
      raise ValueError(f"atol = {atol} must be positive.")

    if M is not None:
      raise NotImplementedError("M is not supported by the Jax backend.")
    if A_kwargs is not None:
      raise NotImplementedError("A_kwargs is not supported by the Jax backend.")

    if A_args is None:
      A_args = []

    if x0 is None:
      x0 = self.zeros(b.shape, b.dtype)

    if A_mv not in _CACHED_MATVECS:
      _CACHED_MATVECS[A_mv] = libjax.tree_util.Partial(A_mv)
    gmres_f = jitted_functions.gmres_wrapper(libjax)
    x, _, n_iter, converged = gmres_f(_CACHED_MATVECS[A_mv], A_args, b,
                                      x0, tol, atol, num_krylov_vectors,
                                      maxiter)
    if converged:
      info = 0
    else:
      info = n_iter
    return x, info




  def conj(self, tensor: Tensor) -> Tensor:
    return jnp.conj(tensor)

  def eigh(self, matrix: Tensor) -> Tuple[Tensor, Tensor]:
    return jnp.linalg.eigh(matrix)

  def addition(self, tensor1: Tensor, tensor2: Tensor) -> Tensor:
    return tensor1 + tensor2

  def subtraction(self, tensor1: Tensor, tensor2: Tensor) -> Tensor:
    return tensor1 - tensor2

  def multiply(self, tensor1: Tensor, tensor2: Tensor) -> Tensor:
    return tensor1 * tensor2

  def divide(self, tensor1: Tensor, tensor2: Tensor) -> Tensor:
    return tensor1 / tensor2

  def index_update(self, tensor: Tensor, mask: Tensor,
                   assignee: Tensor) -> Tensor:
    return libjax.ops.index_update(tensor, mask, assignee)

  def inv(self, matrix: Tensor) -> Tensor:
    if len(matrix.shape) > 2:
      raise ValueError("input to numpy backend method `inv` has shape {}."
                       " Only matrices are supported.".format(matrix.shape))
    return jnp.linalg.inv(matrix)

  def broadcast_right_multiplication(self, tensor1: Tensor,
                                     tensor2: Tensor) -> Tensor:
    if len(tensor2.shape) != 1:
      raise ValueError("only order-1 tensors are allowed for `tensor2`,"
                       " found `tensor2.shape = {}`".format(tensor2.shape))
    return tensor1 * tensor2

  def broadcast_left_multiplication(self, tensor1: Tensor,
                                    tensor2: Tensor) -> Tensor:
    if len(tensor1.shape) != 1:
      raise ValueError("only order-1 tensors are allowed for `tensor1`,"
                       " found `tensor1.shape = {}`".format(tensor1.shape))

    t1_broadcast_shape = self.shape_concat(
        [self.shape_tensor(tensor1), [1] * (len(tensor2.shape) - 1)], axis=-1)
    return tensor2 * self.reshape(tensor1, t1_broadcast_shape)

  def sin(self, tensor: Tensor) -> Tensor:
    return jnp.sin(tensor)

  def cos(self, tensor: Tensor) -> Tensor:
    return jnp.cos(tensor)

  def exp(self, tensor: Tensor) -> Tensor:
    return jnp.exp(tensor)

  def log(self, tensor: Tensor) -> Tensor:
    return jnp.log(tensor)

  def expm(self, matrix: Tensor) -> Tensor:
    if len(matrix.shape) != 2:
      raise ValueError("input to numpy backend method `expm` has shape {}."
                       " Only matrices are supported.".format(matrix.shape))
    if matrix.shape[0] != matrix.shape[1]:
      raise ValueError("input to numpy backend method `expm` only supports"
                       " N*N matrix, {x}*{y} matrix is given".format(
                           x=matrix.shape[0], y=matrix.shape[1]))
    # pylint: disable=no-member
    return jsp.linalg.expm(matrix)

  def jit(self, fun: Callable, *args: List, **kwargs: dict) -> Callable:
    return libjax.jit(fun, *args, **kwargs)

  def sum(self,
          tensor: Tensor,
          axis: Optional[Sequence[int]] = None,
          keepdims: bool = False) -> Tensor:
    if axis is not None:
      axis = tuple(axis)
    return jnp.sum(tensor, axis=axis, keepdims=keepdims)

  def matmul(self, tensor1: Tensor, tensor2: Tensor) -> Tensor:
    if (tensor1.ndim <= 1) or (tensor2.ndim <= 1):
      raise ValueError("inputs to `matmul` have to be tensors of order > 1,")
    return jnp.matmul(tensor1, tensor2)<|MERGE_RESOLUTION|>--- conflicted
+++ resolved
@@ -54,7 +54,7 @@
   def reshape(self, tensor: Tensor, shape: Tensor) -> Tensor:
     return jnp.reshape(tensor, np.asarray(shape).astype(np.int32))
 
-  def transpose(self, tensor, perm=None):
+  def transpose(self, tensor, perm) -> Tensor:
     return jnp.transpose(tensor, perm)
 
   def shape_concat(self, values: Tensor, axis: int) -> Tensor:
@@ -89,11 +89,7 @@
       pivot_axis: int = 1,
       non_negative_diagonal: bool = False
   ) -> Tuple[Tensor, Tensor]:
-<<<<<<< HEAD
-    return decompositions.qr(jnp, tensor, split_axis)
-=======
     return decompositions.qr(jnp, tensor, pivot_axis, non_negative_diagonal)
->>>>>>> 6bc2c4db
 
   def rq(
       self,
@@ -101,11 +97,7 @@
       pivot_axis: int = 1,
       non_negative_diagonal: bool = False
   ) -> Tuple[Tensor, Tensor]:
-<<<<<<< HEAD
-    return decompositions.rq(jnp, tensor, split_axis)
-=======
     return decompositions.rq(jnp, tensor, pivot_axis, non_negative_diagonal)
->>>>>>> 6bc2c4db
 
   def shape_tensor(self, tensor: Tensor) -> Tensor:
     return tensor.shape
@@ -418,9 +410,11 @@
           type(initial_state)))
     if A not in _CACHED_MATVECS:
       _CACHED_MATVECS[A] = libjax.tree_util.Partial(libjax.jit(A))
-    imp_arnoldi = jitted_functions._implicitly_restarted_arnoldi(libjax)
-    return imp_arnoldi(_CACHED_MATVECS[A], args, initial_state, num_krylov_vecs,
-                       numeig, which, tol, maxiter)
+    if not hasattr(self, '_iram'):
+      # pylint: disable=attribute-defined-outside-init
+      self._iram = jitted_functions._implicitly_restarted_arnoldi(libjax)
+    return self._iram(_CACHED_MATVECS[A], args, initial_state, num_krylov_vecs,
+                      numeig, which, tol, maxiter)
 
   def eigsh_lanczos(
       self,
@@ -523,160 +517,12 @@
           type(initial_state)))
     if A not in _CACHED_MATVECS:
       _CACHED_MATVECS[A] = libjax.tree_util.Partial(A)
-    eigsh_lanczos = jitted_functions._generate_jitted_eigsh_lanczos(libjax)
-    return eigsh_lanczos(_CACHED_MATVECS[A], args, initial_state,
-                         num_krylov_vecs, numeig, delta, reorthogonalize)
-
-  def gmres(self,
-            A_mv: Callable,
-            b: Tensor,
-            A_args: Optional[List] = None,
-            A_kwargs: Optional[dict] = None,
-            x0: Optional[Tensor] = None,
-            tol: float = 1E-05,
-            atol: Optional[float] = None,
-            num_krylov_vectors: Optional[int] = None,
-            maxiter: Optional[int] = 1,
-            M: Optional[Callable] = None
-            ) -> Tuple[Tensor, int]:
-    """ GMRES solves the linear system A @ x = b for x given a vector `b` and
-    a general (not necessarily symmetric/Hermitian) linear operator `A`.
-
-    As a Krylov method, GMRES does not require a concrete matrix representation
-    of the n by n `A`, but only a function
-    `vector1 = A_mv(vector0, *A_args, **A_kwargs)`
-    prescribing a one-to-one linear map from vector0 to vector1 (that is,
-    A must be square, and thus vector0 and vector1 the same size). If `A` is a
-    dense matrix, or if it is a symmetric/Hermitian operator, a different
-    linear solver will usually be preferable.
-
-    GMRES works by first constructing the Krylov basis
-    K = (x0, A_mv@x0, A_mv@A_mv@x0, ..., (A_mv^num_krylov_vectors)@x_0) and then
-    solving a certain dense linear system K @ q0 = q1 from whose solution x can
-    be approximated. For `num_krylov_vectors = n` the solution is provably exact
-    in infinite precision, but the expense is cubic in `num_krylov_vectors` so
-    one is typically interested in the `num_krylov_vectors << n` case.
-    The solution can in this case be repeatedly
-    improved, to a point, by restarting the Arnoldi iterations each time
-    `num_krylov_vectors` is reached. Unfortunately the optimal parameter choices
-    balancing expense and accuracy are difficult to predict in advance, so
-    applying this function requires a degree of experimentation.
-
-    In a tensor network code one is typically interested in A_mv implementing
-    some tensor contraction. This implementation thus allows `b` and `x0` to be
-    of whatever arbitrary, though identical, shape `b = A_mv(x0, ...)` expects.
-    Reshaping to and from a matrix problem is handled internally.
-
-    The Jax backend version of GMRES uses a homemade implementation that, for
-    now, is suboptimal for num_krylov_vecs ~ b.size.
-
-    For the same reason as described in eigsh_lancsoz, the function A_mv
-    should be Jittable (or already Jitted) and, if at all possible, defined
-    only once at the global scope. A new compilation will be triggered each
-    time an A_mv with a new function signature is passed in, even if the
-    'new' function is identical to the old one (function identity is
-    undecidable).
-
-
-    Args:
-      A_mv     : A function `v0 = A_mv(v, *A_args, **A_kwargs)` where `v0` and
-                 `v` have the same shape.
-      b        : The `b` in `A @ x = b`; it should be of the shape `A_mv`
-                 operates on.
-      A_args   : Positional arguments to `A_mv`, supplied to this interface
-                 as a list.
-                 Default: None.
-      A_kwargs : In the other backends, keyword arguments to `A_mv`, supplied
-                 as a dictionary. However, the Jax backend does not support
-                 A_mv accepting
-                 keyword arguments since this causes problems with Jit.
-                 Therefore, an error is thrown if A_kwargs is specified.
-                 Default: None.
-      x0       : An optional guess solution. Zeros are used by default.
-                 If `x0` is supplied, its shape and dtype must match those of
-                 `b`, or an
-                 error will be thrown.
-                 Default: zeros.
-      tol, atol: Solution tolerance to achieve,
-                 norm(residual) <= max(tol*norm(b), atol).
-                 Default: tol=1E-05
-                          atol=tol
-      num_krylov_vectors
-               : Size of the Krylov space to build at each restart.
-                 Expense is cubic in this parameter. If supplied, it must be
-                 an integer in 0 < num_krylov_vectors <= b.size.
-                 Default: b.size.
-      maxiter  : The Krylov space will be repeatedly rebuilt up to this many
-                 times. Large values of this argument
-                 should be used only with caution, since especially for nearly
-                 symmetric matrices and small `num_krylov_vectors` convergence
-                 might well freeze at a value significantly larger than `tol`.
-                 Default: 1
-      M        : Inverse of the preconditioner of A; see the docstring for
-                 `scipy.sparse.linalg.gmres`. This is unsupported in the Jax
-                 backend, and NotImplementedError will be raised if it is
-                 supplied.
-                 Default: None.
-
-
-    Raises:
-      ValueError: -if `x0` is supplied but its shape differs from that of `b`.
-                  -if num_krylov_vectors is 0 or exceeds b.size.
-                  -if tol or atol was negative.
-      NotImplementedError: - If M is supplied.
-                           - If A_kwargs is supplied.
-
-    Returns:
-      x       : The converged solution. It has the same shape as `b`.
-      info    : 0 if convergence was achieved, the number of restarts otherwise.
-    """
-
-    if x0 is not None and x0.shape != b.shape:
-      errstring = (f"If x0 is supplied, its shape, {x0.shape}, must match b's"
-                   f", {b.shape}.")
-      raise ValueError(errstring)
-    if x0 is not None and x0.dtype != b.dtype:
-      errstring = (f"If x0 is supplied, its dtype, {x0.dtype}, must match b's"
-                   f", {b.dtype}.")
-      raise ValueError(errstring)
-    if num_krylov_vectors is None:
-      num_krylov_vectors = b.size
-    if num_krylov_vectors <= 0 or num_krylov_vectors > b.size:
-      errstring = (f"num_krylov_vectors must be in "
-                   f"0 < {num_krylov_vectors} <= {b.size}.")
-      raise ValueError(errstring)
-    if tol < 0:
-      raise ValueError(f"tol = {tol} must be positive.")
-    if atol is None:
-      atol = tol
-    if atol < 0:
-      raise ValueError(f"atol = {atol} must be positive.")
-
-    if M is not None:
-      raise NotImplementedError("M is not supported by the Jax backend.")
-    if A_kwargs is not None:
-      raise NotImplementedError("A_kwargs is not supported by the Jax backend.")
-
-    if A_args is None:
-      A_args = []
-
-    if x0 is None:
-      x0 = self.zeros(b.shape, b.dtype)
-
-    if A_mv not in _CACHED_MATVECS:
-      _CACHED_MATVECS[A_mv] = libjax.tree_util.Partial(A_mv)
-    gmres_f = jitted_functions.gmres_wrapper(libjax)
-    x, _, n_iter, converged = gmres_f(_CACHED_MATVECS[A_mv], A_args, b,
-                                      x0, tol, atol, num_krylov_vectors,
-                                      maxiter)
-    if converged:
-      info = 0
-    else:
-      info = n_iter
-    return x, info
-
-
-
+    if not hasattr(self, '_jaxlan'):
+      # pylint: disable=attribute-defined-outside-init
+      self._jaxlan = jitted_functions._generate_jitted_eigsh_lanczos(libjax)
+
+    return self._jaxlan(_CACHED_MATVECS[A], args, initial_state,
+                        num_krylov_vecs, numeig, delta, reorthogonalize)
 
   def conj(self, tensor: Tensor) -> Tensor:
     return jnp.conj(tensor)
