# Copyright 2019 The TensorNetwork Authors
#
# Licensed under the Apache License, Version 2.0 (the "License");
# you may not use this file except in compliance with the License.
# You may obtain a copy of the License at
#
#      http://www.apache.org/licenses/LICENSE-2.0
#
# Unless required by applicable law or agreed to in writing, software
# distributed under the License is distributed on an "AS IS" BASIS,
# WITHOUT WARRANTIES OR CONDITIONS OF ANY KIND, either express or implied.
# See the License for the specific language governing permissions and
# limitations under the License.

from typing import Any, Optional, Tuple, Callable, List, Text, Type, Sequence
from tensornetwork.backends import base_backend
from tensornetwork.backends.numpy import decompositions
import numpy as np
from tensornetwork.backends.jax import jitted_functions
from functools import partial

Tensor = Any

# pylint: disable=abstract-method

_CACHED_MATVECS = {}


class JaxBackend(base_backend.BaseBackend):
  """See base_backend.BaseBackend for documentation."""

  def __init__(self, dtype: Optional[np.dtype] = None):
    # pylint: disable=global-variable-undefined
    global libjax  # Jax module
    global jnp  # jax.numpy module
    global jsp  # jax.scipy module
    super(JaxBackend, self).__init__()
    try:
      #pylint: disable=import-outside-toplevel
      import jax
    except ImportError:
      raise ImportError("Jax not installed, please switch to a different "
                        "backend or install Jax.")
    libjax = jax
    jnp = libjax.numpy
    jsp = libjax.scipy
    self.name = "jax"
    self._dtype = np.dtype(dtype) if dtype is not None else None

  def tensordot(self, a: Tensor, b: Tensor, axes: Sequence[Sequence[int]]):
    return jnp.tensordot(a, b, axes)

  def reshape(self, tensor: Tensor, shape: Tensor):
    return jnp.reshape(tensor, np.asarray(shape).astype(np.int32))

  def transpose(self, tensor, perm):
    return jnp.transpose(tensor, perm)

  def shape_concat(self, values: Tensor, axis: int) -> Tensor:
    return np.concatenate(values, axis)

  def slice(self, tensor: Tensor, start_indices: Tuple[int, ...],
            slice_sizes: Tuple[int, ...]) -> Tensor:
    if len(start_indices) != len(slice_sizes):
      raise ValueError("Lengths of start_indices and slice_sizes must be"
                       "identical.")
    return libjax.lax.dynamic_slice(tensor, start_indices, slice_sizes)

  def svd_decomposition(
      self,
      tensor: Tensor,
      split_axis: int,
      max_singular_values: Optional[int] = None,
      max_truncation_error: Optional[float] = None,
      relative: Optional[bool] = False
  ) -> Tuple[Tensor, Tensor, Tensor, Tensor]:
    return decompositions.svd_decomposition(
        jnp,
        tensor,
        split_axis,
        max_singular_values,
        max_truncation_error,
        relative=relative)

  def qr_decomposition(
      self,
      tensor: Tensor,
      split_axis: int,
  ) -> Tuple[Tensor, Tensor]:
    return decompositions.qr_decomposition(jnp, tensor, split_axis)

  def rq_decomposition(
      self,
      tensor: Tensor,
      split_axis: int,
  ) -> Tuple[Tensor, Tensor]:
    return decompositions.rq_decomposition(jnp, tensor, split_axis)

  def shape_tensor(self, tensor: Tensor) -> Tensor:
    return tensor.shape

  def shape_tuple(self, tensor: Tensor) -> Tuple[Optional[int], ...]:
    return tensor.shape

  def sparse_shape(self, tensor: Tensor) -> Tuple[Optional[int], ...]:
    return self.shape_tuple(tensor)

  def shape_prod(self, values: Tensor) -> Tensor:
    return np.prod(values)

  def sqrt(self, tensor: Tensor) -> Tensor:
    return jnp.sqrt(tensor)

  def diag(self, tensor: Tensor) -> Tensor:
    if len(tensor.shape) != 1:
      raise TypeError("Only one dimensional tensors are allowed as input")
    return jnp.diag(tensor)

  def convert_to_tensor(self, tensor: Tensor) -> Tensor:
    if (not isinstance(tensor, jnp.ndarray) and not jnp.isscalar(tensor)):
      raise TypeError("Expected a `jnp.array` or scalar. Got {}".format(
          type(tensor)))
    result = jnp.asarray(tensor)
    return result

  def trace(self, tensor: Tensor) -> Tensor:
    # Default np.trace uses first two axes.
    return jnp.trace(tensor, axis1=-2, axis2=-1)

  def outer_product(self, tensor1: Tensor, tensor2: Tensor) -> Tensor:
    return jnp.tensordot(tensor1, tensor2, 0)

  def einsum(self, expression: str, *tensors: Tensor) -> Tensor:
    return jnp.einsum(expression, *tensors)

  def norm(self, tensor: Tensor) -> Tensor:
    return jnp.linalg.norm(tensor)

  def eye(self,
          N,
          dtype: Optional[np.dtype] = None,
          M: Optional[int] = None) -> Tensor:
    dtype = dtype if dtype is not None else jnp.float64
    return jnp.eye(N, M=M, dtype=dtype)

  def ones(self,
           shape: Tuple[int, ...],
           dtype: Optional[np.dtype] = None) -> Tensor:
    dtype = dtype if dtype is not None else jnp.float64
    return jnp.ones(shape, dtype=dtype)

  def zeros(self,
            shape: Tuple[int, ...],
            dtype: Optional[np.dtype] = None) -> Tensor:
    dtype = dtype if dtype is not None else jnp.float64
    return jnp.zeros(shape, dtype=dtype)

  def randn(self,
            shape: Tuple[int, ...],
            dtype: Optional[np.dtype] = None,
            seed: Optional[int] = None) -> Tensor:
    if not seed:
      seed = np.random.randint(0, 2**63)
    key = libjax.random.PRNGKey(seed)

    dtype = dtype if dtype is not None else np.dtype(np.float64)

    def cmplx_randn(complex_dtype, real_dtype):
      real_dtype = np.dtype(real_dtype)
      complex_dtype = np.dtype(complex_dtype)

      key_2 = libjax.random.PRNGKey(seed + 1)

      real_part = libjax.random.normal(key, shape, dtype=real_dtype)
      complex_part = libjax.random.normal(key_2, shape, dtype=real_dtype)
      unit = (
          np.complex64(1j)
          if complex_dtype == np.dtype(np.complex64) else np.complex128(1j))
      return real_part + unit * complex_part

    if np.dtype(dtype) is np.dtype(jnp.complex128):
      return cmplx_randn(dtype, jnp.float64)
    if np.dtype(dtype) is np.dtype(jnp.complex64):
      return cmplx_randn(dtype, jnp.float32)

    return libjax.random.normal(key, shape).astype(dtype)

  def random_uniform(self,
                     shape: Tuple[int, ...],
                     boundaries: Optional[Tuple[float, float]] = (0.0, 1.0),
                     dtype: Optional[np.dtype] = None,
                     seed: Optional[int] = None) -> Tensor:
    if not seed:
      seed = np.random.randint(0, 2**63)
    key = libjax.random.PRNGKey(seed)

    dtype = dtype if dtype is not None else np.dtype(np.float64)

    def cmplx_random_uniform(complex_dtype, real_dtype):
      real_dtype = np.dtype(real_dtype)
      complex_dtype = np.dtype(complex_dtype)

      key_2 = libjax.random.PRNGKey(seed + 1)

      real_part = libjax.random.uniform(
          key,
          shape,
          dtype=real_dtype,
          minval=boundaries[0],
          maxval=boundaries[1])
      complex_part = libjax.random.uniform(
          key_2,
          shape,
          dtype=real_dtype,
          minval=boundaries[0],
          maxval=boundaries[1])
      unit = (
          np.complex64(1j)
          if complex_dtype == np.dtype(np.complex64) else np.complex128(1j))
      return real_part + unit * complex_part

    if np.dtype(dtype) is np.dtype(jnp.complex128):
      return cmplx_random_uniform(dtype, jnp.float64)
    if np.dtype(dtype) is np.dtype(jnp.complex64):
      return cmplx_random_uniform(dtype, jnp.float32)

    return libjax.random.uniform(
        key, shape, minval=boundaries[0], maxval=boundaries[1]).astype(dtype)

  def eigsh_lanczos(
      self,
      A: Callable,
      args: List[Tensor],
      initial_state: Optional[Tensor] = None,
      shape: Optional[Tuple] = None,
      dtype: Optional[Type[np.number]] = None,
      num_krylov_vecs: int = 20,
      numeig: int = 1,
      tol: float = 1E-8,
      delta: float = 1E-8,
      ndiag: int = 10,
      reorthogonalize: Optional[bool] = False) -> Tuple[List, List]:
    """
    Lanczos method for finding the lowest eigenvector-eigenvalue pairs
    of a linear operator `A`. `A` is a function implementing the matrix-vector
    product. 
    WARNING: This routine uses jax.jit to reduce runtimes. jitting is triggered
    at the first invocation of `eigsh_lanczos`, and on any subsequent calls 
    if the python `id` of `A` changes, even if the formal definition of `A` 
    stays the same. 
    Example: the following will jit once at the beginning, and then never again:

    ```python
    import jax
    import numpy as np
    def A(H,x):
      return jax.np.dot(H,x)
    for n in range(100):
      H = jax.np.array(np.random.rand(10,10))
      x = jax.np.array(np.random.rand(10,10))
      res = eigsh_lanczos(A, [H],x) #jitting is triggerd only at `n=0`
    ```

    The following code triggers jitting at every iteration, which 
    results in considerably reduced performance

    ```python
    import jax
    import numpy as np
    for n in range(100):
      def A(H,x):
        return jax.np.dot(H,x)
      H = jax.np.array(np.random.rand(10,10))
      x = jax.np.array(np.random.rand(10,10))
      res = eigsh_lanczos(A, [H],x) #jitting is triggerd at every step `n`
    ```
    
    Args:
      A: A (sparse) implementation of a linear operator.
         Call signature of `A` is `res = A(*args, vector)`, where `vector`
         can be an arbitrary `Tensor`, and `res.shape` has to be `vector.shape`.
      arsg: A list of arguments to `A`.  `A` will be called as
        `res = A(*args, initial_state)`.
      initial_state: An initial vector for the Lanczos algorithm. If `None`,
        a random initial `Tensor` is created using the `backend.randn` method
      shape: The shape of the input-dimension of `A`.
      dtype: The dtype of the input `A`. If both no `initial_state` is provided,
        a random initial state with shape `shape` and dtype `dtype` is created.
      num_krylov_vecs: The number of iterations (number of krylov vectors).
      numeig: The nummber of eigenvector-eigenvalue pairs to be computed.
        If `numeig > 1`, `reorthogonalize` has to be `True`.
      tol: The desired precision of the eigenvalus. Uses
        `np.linalg.norm(eigvalsnew[0:numeig] - eigvalsold[0:numeig]) < tol`
        as stopping criterion between two diagonalization steps of the
        tridiagonal operator.
      delta: Stopping criterion for Lanczos iteration.
        If a Krylov vector :math: `x_n` has an L2 norm
        :math:`\\lVert x_n\\rVert < delta`, the iteration
        is stopped. It means that an (approximate) invariant subspace has
        been found.
      ndiag: The tridiagonal Operator is diagonalized every `ndiag` iterations
        to check convergence.
      reorthogonalize: If `True`, Krylov vectors are kept orthogonal by
        explicit orthogonalization (more costly than `reorthogonalize=False`)
    Returns:
      (eigvals, eigvecs)
       eigvals: A list of `numeig` lowest eigenvalues
       eigvecs: A list of `numeig` lowest eigenvectors
    """
    if num_krylov_vecs < numeig:
      raise ValueError('`num_krylov_vecs` >= `numeig` required!')

    if numeig > 1 and not reorthogonalize:
      raise ValueError(
          "Got numeig = {} > 1 and `reorthogonalize = False`. "
          "Use `reorthogonalize=True` for `numeig > 1`".format(numeig))
    if initial_state is None:
      if (shape is None) or (dtype is None):
        raise ValueError("if no `initial_state` is passed, then `shape` and"
                         "`dtype` have to be provided")
      initial_state = self.randn(shape, dtype)

    if not isinstance(initial_state, jnp.ndarray):
      raise TypeError("Expected a `jax.array`. Got {}".format(
          type(initial_state)))
    if A not in _CACHED_MATVECS:
      _CACHED_MATVECS[A] = libjax.tree_util.Partial(A)
    if not hasattr(self, '_jaxlan'):
      # pylint: disable=attribute-defined-outside-init
      self._jaxlan = jitted_functions._generate_jitted_eigsh_lanczos(libjax)

    return self._jaxlan(_CACHED_MATVECS[A], args, initial_state,
                        num_krylov_vecs, numeig, delta, reorthogonalize)

  def conj(self, tensor: Tensor) -> Tensor:
    return jnp.conj(tensor)

  def eigh(self, matrix: Tensor) -> Tuple[Tensor, Tensor]:
    return jnp.linalg.eigh(matrix)

  def addition(self, tensor1: Tensor, tensor2: Tensor) -> Tensor:
    return tensor1 + tensor2

  def subtraction(self, tensor1: Tensor, tensor2: Tensor) -> Tensor:
    return tensor1 - tensor2

  def multiply(self, tensor1: Tensor, tensor2: Tensor) -> Tensor:
    return tensor1 * tensor2

  def divide(self, tensor1: Tensor, tensor2: Tensor) -> Tensor:
    return tensor1 / tensor2

  def index_update(self, tensor: Tensor, mask: Tensor,
                   assignee: Tensor) -> Tensor:
    return libjax.ops.index_update(tensor, mask, assignee)

  def inv(self, matrix: Tensor) -> Tensor:
    if len(matrix.shape) > 2:
      raise ValueError("input to numpy backend method `inv` has shape {}."
                       " Only matrices are supported.".format(matrix.shape))
    return jnp.linalg.inv(matrix)

  def broadcast_right_multiplication(self, tensor1: Tensor, tensor2: Tensor):
    if len(tensor2.shape) != 1:
      raise ValueError("only order-1 tensors are allowed for `tensor2`,"
                       " found `tensor2.shape = {}`".format(tensor2.shape))
    return tensor1 * tensor2

  def broadcast_left_multiplication(self, tensor1: Tensor, tensor2: Tensor):
    if len(tensor1.shape) != 1:
      raise ValueError("only order-1 tensors are allowed for `tensor1`,"
                       " found `tensor1.shape = {}`".format(tensor1.shape))

    t1_broadcast_shape = self.shape_concat(
        [self.shape_tensor(tensor1), [1] * (len(tensor2.shape) - 1)], axis=-1)
    return tensor2 * self.reshape(tensor1, t1_broadcast_shape)

  def sin(self, tensor: Tensor):
    return jnp.sin(tensor)

  def cos(self, tensor: Tensor):
    return jnp.cos(tensor)

  def exp(self, tensor: Tensor):
    return jnp.exp(tensor)

  def log(self, tensor: Tensor):
    return jnp.log(tensor)

  def expm(self, matrix: Tensor):
    if len(matrix.shape) != 2:
      raise ValueError("input to numpy backend method `expm` has shape {}."
                       " Only matrices are supported.".format(matrix.shape))
    if matrix.shape[0] != matrix.shape[1]:
      raise ValueError("input to numpy backend method `expm` only supports"
                       " N*N matrix, {x}*{y} matrix is given".format(
                           x=matrix.shape[0], y=matrix.shape[1]))
    # pylint: disable=no-member
    return jsp.linalg.expm(matrix)

  def jit(self, fun: Callable, *args: List, **kwargs: dict) -> Callable:
<<<<<<< HEAD
    return libjax.jit(fun, **kwargs)
=======
    return libjax.jit(fun, *args, **kwargs)
>>>>>>> 1609dd6b
<|MERGE_RESOLUTION|>--- conflicted
+++ resolved
@@ -399,8 +399,4 @@
     return jsp.linalg.expm(matrix)
 
   def jit(self, fun: Callable, *args: List, **kwargs: dict) -> Callable:
-<<<<<<< HEAD
-    return libjax.jit(fun, **kwargs)
-=======
-    return libjax.jit(fun, *args, **kwargs)
->>>>>>> 1609dd6b
+    return libjax.jit(fun, *args, **kwargs)