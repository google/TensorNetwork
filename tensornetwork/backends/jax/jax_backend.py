# Copyright 2019 The TensorNetwork Authors
#
# Licensed under the Apache License, Version 2.0 (the "License");
# you may not use this file except in compliance with the License.
# You may obtain a copy of the License at
#
#      http://www.apache.org/licenses/LICENSE-2.0
#
# Unless required by applicable law or agreed to in writing, software
# distributed under the License is distributed on an "AS IS" BASIS,
# WITHOUT WARRANTIES OR CONDITIONS OF ANY KIND, either express or implied.
# See the License for the specific language governing permissions and
# limitations under the License.

from typing import Any, Optional, Tuple, Callable, List, Text, Type
from tensornetwork.backends.numpy import numpy_backend
import numpy as np

Tensor = Any


class JaxBackend(numpy_backend.NumPyBackend):
  """See base_backend.BaseBackend for documentation."""

  def __init__(self, dtype: Optional[np.dtype] = None):
    super(JaxBackend, self).__init__()
    try:
      #pylint: disable=import-outside-toplevel
      import jax
    except ImportError:
      raise ImportError("Jax not installed, please switch to a different "
                        "backend or install Jax.")
    self.jax = jax
    self.np = self.jax.numpy
    self.name = "jax"
    self._dtype = np.dtype(dtype) if dtype is not None else None

  def convert_to_tensor(self, tensor: Tensor) -> Tensor:
    result = self.jax.jit(lambda x: x)(tensor)
    return result

  def concat(self, values: Tensor, axis: int) -> Tensor:
    return np.concatenate(values, axis)

  def randn(self,
            shape: Tuple[int, ...],
            dtype: Optional[np.dtype] = None,
            seed: Optional[int] = None) -> Tensor:
    if not seed:
      seed = np.random.randint(0, 2**63)
    key = self.jax.random.PRNGKey(seed)

    dtype = dtype if dtype is not None else np.dtype(np.float64)

    def cmplx_randn(complex_dtype, real_dtype):
      real_dtype = np.dtype(real_dtype)
      complex_dtype = np.dtype(complex_dtype)

      key_2 = self.jax.random.PRNGKey(seed + 1)

      real_part = self.jax.random.normal(key, shape, dtype=real_dtype)
      complex_part = self.jax.random.normal(key_2, shape, dtype=real_dtype)
      unit = (
          np.complex64(1j)
          if complex_dtype == np.dtype(np.complex64) else np.complex128(1j))
      return real_part + unit * complex_part

    if np.dtype(dtype) is np.dtype(self.np.complex128):
      return cmplx_randn(dtype, self.np.float64)
    if np.dtype(dtype) is np.dtype(self.np.complex64):
      return cmplx_randn(dtype, self.np.float32)

    return self.jax.random.normal(key, shape).astype(dtype)

  def eigs(self,
           A: Callable,
           initial_state: Optional[Tensor] = None,
           num_krylov_vecs: Optional[int] = 200,
           numeig: Optional[int] = 1,
           tol: Optional[float] = 1E-8,
           which: Optional[Text] = 'LR',
           maxiter: Optional[int] = None,
           dtype: Optional[Type] = None) -> Tuple[List, List]:
<<<<<<< HEAD
    raise NotImplementedError()
=======
    raise NotImplementedError("Backend '{}' has not implemented eigs.".format(
        self.name))
>>>>>>> 10505da8

  def eigsh_lanczos(
      self,
      A: Callable,
      initial_state: Optional[Tensor] = None,
<<<<<<< HEAD
      ncv: Optional[int] = 200,
=======
      num_krylov_vecs: Optional[int] = 200,
>>>>>>> 10505da8
      numeig: Optional[int] = 1,
      tol: Optional[float] = 1E-8,
      delta: Optional[float] = 1E-8,
      ndiag: Optional[int] = 20,
      reorthogonalize: Optional[bool] = False) -> Tuple[List, List]:
    raise NotImplementedError(
        "Backend '{}' has not implemented eighs_lanczos.".format(self.name))

  def index_update(self, tensor: Tensor, mask: Tensor,
                   assignee: Tensor) -> Tensor:
    return self.jax.ops.index_update(tensor, mask, assignee)<|MERGE_RESOLUTION|>--- conflicted
+++ resolved
@@ -81,22 +81,14 @@
            which: Optional[Text] = 'LR',
            maxiter: Optional[int] = None,
            dtype: Optional[Type] = None) -> Tuple[List, List]:
-<<<<<<< HEAD
-    raise NotImplementedError()
-=======
     raise NotImplementedError("Backend '{}' has not implemented eigs.".format(
         self.name))
->>>>>>> 10505da8
 
   def eigsh_lanczos(
       self,
       A: Callable,
       initial_state: Optional[Tensor] = None,
-<<<<<<< HEAD
-      ncv: Optional[int] = 200,
-=======
       num_krylov_vecs: Optional[int] = 200,
->>>>>>> 10505da8
       numeig: Optional[int] = 1,
       tol: Optional[float] = 1E-8,
       delta: Optional[float] = 1E-8,
