--- conflicted
+++ resolved
@@ -676,37 +676,6 @@
       info    : 0 if convergence was achieved, the number of restarts otherwise.
     """
 
-<<<<<<< HEAD
-    if x0 is not None:
-      if x0.shape != b.shape:
-        errstring = (f"If x0 is supplied, its shape, {x0.shape}, must match b's"
-                     f", {b.shape}.")
-        raise ValueError(errstring)
-      if x0.dtype != b.dtype:
-        errstring = (f"If x0 is supplied, its dtype, {x0.dtype}, must match b's"
-                     f", {b.dtype}.")
-        raise TypeError(errstring)
-      x0 = x0.ravel()
-    else:
-      x0 = self.zeros(b.shape, b.dtype).ravel()
-
-    if num_krylov_vectors is None:
-      num_krylov_vectors = b.size
-    if num_krylov_vectors <= 0 or num_krylov_vectors > b.size:
-      errstring = (f"num_krylov_vectors must be in "
-                   f"0 < {num_krylov_vectors} <= {b.size}.")
-      raise ValueError(errstring)
-
-    if tol < 0:
-      raise ValueError(f"tol = {tol} must be positive.")
-
-    if atol is None:
-      atol = tol
-    elif atol < 0:
-      raise ValueError(f"atol = {atol} must be positive.")
-
-=======
->>>>>>> 3ebbc6ad
     if M is not None:
       raise NotImplementedError("M is not supported by the Jax backend.")
     if A_kwargs:
