# Copyright 2019 The TensorNetwork Authors
#
# Licensed under the Apache License, Version 2.0 (the "License");
# you may not use this file except in compliance with the License.
# You may obtain a copy of the License at
#
#      http://www.apache.org/licenses/LICENSE-2.0
#
# Unless required by applicable law or agreed to in writing, software
# distributed under the License is distributed on an "AS IS" BASIS,
# WITHOUT WARRANTIES OR CONDITIONS OF ANY KIND, either express or implied.
# See the License for the specific language governing permissions and
# limitations under the License.

from typing import Any, Optional, Tuple, Callable, List, Text, Type, Sequence
from tensornetwork.backends import base_backend
from tensornetwork.backends.numpy import decompositions
import numpy as np
from tensornetwork.backends.jax import jitted_functions
from functools import partial

Tensor = Any

# pylint: disable=abstract-method

_CACHED_MATVECS = {}


class JaxBackend(base_backend.BaseBackend):
  """See base_backend.BaseBackend for documentation."""

  def __init__(self, dtype: Optional[np.dtype] = None):
    # pylint: disable=global-variable-undefined
    global libjax  # Jax module
    global jnp  # jax.numpy module
    global jsp  # jax.scipy module
    super(JaxBackend, self).__init__()
    try:
      #pylint: disable=import-outside-toplevel
      import jax
    except ImportError:
      raise ImportError("Jax not installed, please switch to a different "
                        "backend or install Jax.")
    libjax = jax
    jnp = libjax.numpy
    jsp = libjax.scipy
    self.name = "jax"
    self._dtype = np.dtype(dtype) if dtype is not None else None

  def tensordot(self, a: Tensor, b: Tensor, axes: Sequence[Sequence[int]]):
    return jnp.tensordot(a, b, axes)

  def reshape(self, tensor: Tensor, shape: Tensor):
    return jnp.reshape(tensor, np.asarray(shape).astype(np.int32))

  def transpose(self, tensor, perm):
    return jnp.transpose(tensor, perm)

  def shape_concat(self, values: Tensor, axis: int) -> Tensor:
    return np.concatenate(values, axis)

  def slice(self, tensor: Tensor, start_indices: Tuple[int, ...],
            slice_sizes: Tuple[int, ...]) -> Tensor:
    if len(start_indices) != len(slice_sizes):
      raise ValueError("Lengths of start_indices and slice_sizes must be"
                       "identical.")
    return libjax.lax.dynamic_slice(tensor, start_indices, slice_sizes)

  def svd_decomposition(
      self,
      tensor: Tensor,
      split_axis: int,
      max_singular_values: Optional[int] = None,
      max_truncation_error: Optional[float] = None,
      relative: Optional[bool] = False
  ) -> Tuple[Tensor, Tensor, Tensor, Tensor]:
    return decompositions.svd_decomposition(
        jnp,
        tensor,
        split_axis,
        max_singular_values,
        max_truncation_error,
        relative=relative)

  def qr_decomposition(
      self,
      tensor: Tensor,
      split_axis: int,
  ) -> Tuple[Tensor, Tensor]:
    return decompositions.qr_decomposition(jnp, tensor, split_axis)

  def rq_decomposition(
      self,
      tensor: Tensor,
      split_axis: int,
  ) -> Tuple[Tensor, Tensor]:
    return decompositions.rq_decomposition(jnp, tensor, split_axis)

  def shape_tensor(self, tensor: Tensor) -> Tensor:
    return tensor.shape

  def shape_tuple(self, tensor: Tensor) -> Tuple[Optional[int], ...]:
    return tensor.shape

  def sparse_shape(self, tensor: Tensor) -> Tuple[Optional[int], ...]:
    return self.shape_tuple(tensor)

  def shape_prod(self, values: Tensor) -> Tensor:
    return np.prod(values)

  def sqrt(self, tensor: Tensor) -> Tensor:
    return jnp.sqrt(tensor)

  def diag(self, tensor: Tensor) -> Tensor:
    if len(tensor.shape) != 1:
      raise TypeError("Only one dimensional tensors are allowed as input")
    return jnp.diag(tensor)

  def convert_to_tensor(self, tensor: Tensor) -> Tensor:
    if (not isinstance(tensor, jnp.ndarray) and not jnp.isscalar(tensor)):
      raise TypeError("Expected a `jnp.array` or scalar. Got {}".format(
          type(tensor)))
    result = jnp.asarray(tensor)
    return result

  def trace(self, tensor: Tensor) -> Tensor:
    # Default np.trace uses first two axes.
    return jnp.trace(tensor, axis1=-2, axis2=-1)

  def outer_product(self, tensor1: Tensor, tensor2: Tensor) -> Tensor:
    return jnp.tensordot(tensor1, tensor2, 0)

  def einsum(self, expression: str, *tensors: Tensor) -> Tensor:
    return jnp.einsum(expression, *tensors)

  def norm(self, tensor: Tensor) -> Tensor:
    return jnp.linalg.norm(tensor)

  def eye(self,
          N,
          dtype: Optional[np.dtype] = None,
          M: Optional[int] = None) -> Tensor:
    dtype = dtype if dtype is not None else jnp.float64
    return jnp.eye(N, M=M, dtype=dtype)

  def ones(self,
           shape: Tuple[int, ...],
           dtype: Optional[np.dtype] = None) -> Tensor:
    dtype = dtype if dtype is not None else jnp.float64
    return jnp.ones(shape, dtype=dtype)

  def zeros(self,
            shape: Tuple[int, ...],
            dtype: Optional[np.dtype] = None) -> Tensor:
    dtype = dtype if dtype is not None else jnp.float64
    return jnp.zeros(shape, dtype=dtype)

  def randn(self,
            shape: Tuple[int, ...],
            dtype: Optional[np.dtype] = None,
            seed: Optional[int] = None) -> Tensor:
    if not seed:
      seed = np.random.randint(0, 2**63)
    key = libjax.random.PRNGKey(seed)

    dtype = dtype if dtype is not None else np.dtype(np.float64)

    def cmplx_randn(complex_dtype, real_dtype):
      real_dtype = np.dtype(real_dtype)
      complex_dtype = np.dtype(complex_dtype)

      key_2 = libjax.random.PRNGKey(seed + 1)

      real_part = libjax.random.normal(key, shape, dtype=real_dtype)
      complex_part = libjax.random.normal(key_2, shape, dtype=real_dtype)
      unit = (
          np.complex64(1j)
          if complex_dtype == np.dtype(np.complex64) else np.complex128(1j))
      return real_part + unit * complex_part

    if np.dtype(dtype) is np.dtype(jnp.complex128):
      return cmplx_randn(dtype, jnp.float64)
    if np.dtype(dtype) is np.dtype(jnp.complex64):
      return cmplx_randn(dtype, jnp.float32)

    return libjax.random.normal(key, shape).astype(dtype)

  def random_uniform(self,
                     shape: Tuple[int, ...],
                     boundaries: Optional[Tuple[float, float]] = (0.0, 1.0),
                     dtype: Optional[np.dtype] = None,
                     seed: Optional[int] = None) -> Tensor:
    if not seed:
      seed = np.random.randint(0, 2**63)
    key = libjax.random.PRNGKey(seed)

    dtype = dtype if dtype is not None else np.dtype(np.float64)

    def cmplx_random_uniform(complex_dtype, real_dtype):
      real_dtype = np.dtype(real_dtype)
      complex_dtype = np.dtype(complex_dtype)

      key_2 = libjax.random.PRNGKey(seed + 1)

      real_part = libjax.random.uniform(
          key,
          shape,
          dtype=real_dtype,
          minval=boundaries[0],
          maxval=boundaries[1])
      complex_part = libjax.random.uniform(
          key_2,
          shape,
          dtype=real_dtype,
          minval=boundaries[0],
          maxval=boundaries[1])
      unit = (
          np.complex64(1j)
          if complex_dtype == np.dtype(np.complex64) else np.complex128(1j))
      return real_part + unit * complex_part

    if np.dtype(dtype) is np.dtype(jnp.complex128):
      return cmplx_random_uniform(dtype, jnp.float64)
    if np.dtype(dtype) is np.dtype(jnp.complex64):
      return cmplx_random_uniform(dtype, jnp.float32)

    return libjax.random.uniform(
        key, shape, minval=boundaries[0], maxval=boundaries[1]).astype(dtype)

  def eigsh_lanczos(
      self,
      A: Callable,
      args: List[Tensor],
      initial_state: Optional[Tensor] = None,
      shape: Optional[Tuple] = None,
      dtype: Optional[Type[np.number]] = None,
      num_krylov_vecs: int = 20,
      numeig: int = 1,
      tol: float = 1E-8,
      delta: float = 1E-8,
      ndiag: int = 10,
      reorthogonalize: Optional[bool] = False) -> Tuple[List, List]:
    """
    Lanczos method for finding the lowest eigenvector-eigenvalue pairs
    of a linear operator `A`. `A` is a function implementing the matrix-vector
    product. 
    WARNING: This routine uses jax.jit to reduce runtimes. jitting is triggered
    at the first invocation of `eigsh_lanczos`, and on any subsequent calls 
    if the python `id` of `A` changes, even if the formal definition of `A` 
    stays the same. 
    Example: the following will jit once at the beginning, and then never again:

    ```python
    import jax
    import numpy as np
    def A(H,x):
      return jax.np.dot(H,x)
    for n in range(100):
      H = jax.np.array(np.random.rand(10,10))
      x = jax.np.array(np.random.rand(10,10))
      res = eigsh_lanczos(A, [H],x) #jitting is triggerd only at `n=0`
    ```

    The following code triggers jitting at every iteration, which 
    results in considerably reduced performance

    ```python
    import jax
    import numpy as np
    for n in range(100):
      def A(H,x):
        return jax.np.dot(H,x)
      H = jax.np.array(np.random.rand(10,10))
      x = jax.np.array(np.random.rand(10,10))
      res = eigsh_lanczos(A, [H],x) #jitting is triggerd at every step `n`
    ```
    
    Args:
      A: A (sparse) implementation of a linear operator.
         Call signature of `A` is `res = A(*args, vector)`, where `vector`
         can be an arbitrary `Tensor`, and `res.shape` has to be `vector.shape`.
      arsg: A list of arguments to `A`.  `A` will be called as
        `res = A(*args, initial_state)`.
      initial_state: An initial vector for the Lanczos algorithm. If `None`,
        a random initial `Tensor` is created using the `backend.randn` method
      shape: The shape of the input-dimension of `A`.
      dtype: The dtype of the input `A`. If both no `initial_state` is provided,
        a random initial state with shape `shape` and dtype `dtype` is created.
      num_krylov_vecs: The number of iterations (number of krylov vectors).
      numeig: The nummber of eigenvector-eigenvalue pairs to be computed.
        If `numeig > 1`, `reorthogonalize` has to be `True`.
      tol: The desired precision of the eigenvalus. Uses
        `np.linalg.norm(eigvalsnew[0:numeig] - eigvalsold[0:numeig]) < tol`
        as stopping criterion between two diagonalization steps of the
        tridiagonal operator.
      delta: Stopping criterion for Lanczos iteration.
        If a Krylov vector :math: `x_n` has an L2 norm
        :math:`\\lVert x_n\\rVert < delta`, the iteration
        is stopped. It means that an (approximate) invariant subspace has
        been found.
      ndiag: The tridiagonal Operator is diagonalized every `ndiag` iterations
        to check convergence.
      reorthogonalize: If `True`, Krylov vectors are kept orthogonal by
        explicit orthogonalization (more costly than `reorthogonalize=False`)
    Returns:
      (eigvals, eigvecs)
       eigvals: A list of `numeig` lowest eigenvalues
       eigvecs: A list of `numeig` lowest eigenvectors
    """
    if num_krylov_vecs < numeig:
      raise ValueError('`num_krylov_vecs` >= `numeig` required!')

    if numeig > 1 and not reorthogonalize:
      raise ValueError(
          "Got numeig = {} > 1 and `reorthogonalize = False`. "
          "Use `reorthogonalize=True` for `numeig > 1`".format(numeig))
    if initial_state is None:
      if (shape is None) or (dtype is None):
        raise ValueError("if no `initial_state` is passed, then `shape` and"
                         "`dtype` have to be provided")
      initial_state = self.randn(shape, dtype)

    if not isinstance(initial_state, jnp.ndarray):
      raise TypeError("Expected a `jax.array`. Got {}".format(
          type(initial_state)))
    if A not in _CACHED_MATVECS:
      _CACHED_MATVECS[A] = libjax.tree_util.Partial(A)
    if not hasattr(self, '_jaxlan'):
      # pylint: disable=attribute-defined-outside-init
      self._jaxlan = jitted_functions._generate_jitted_eigsh_lanczos(libjax)

    return self._jaxlan(_CACHED_MATVECS[A], args, initial_state,
                        num_krylov_vecs, numeig, delta, reorthogonalize)

  def conj(self, tensor: Tensor) -> Tensor:
    return jnp.conj(tensor)

  def eigh(self, matrix: Tensor) -> Tuple[Tensor, Tensor]:
    return jnp.linalg.eigh(matrix)

  def addition(self, tensor1: Tensor, tensor2: Tensor) -> Tensor:
    return tensor1 + tensor2

  def subtraction(self, tensor1: Tensor, tensor2: Tensor) -> Tensor:
    return tensor1 - tensor2

  def multiply(self, tensor1: Tensor, tensor2: Tensor) -> Tensor:
    return tensor1 * tensor2

  def divide(self, tensor1: Tensor, tensor2: Tensor) -> Tensor:
    return tensor1 / tensor2

  def index_update(self, tensor: Tensor, mask: Tensor,
                   assignee: Tensor) -> Tensor:
    return libjax.ops.index_update(tensor, mask, assignee)

  def inv(self, matrix: Tensor) -> Tensor:
    if len(matrix.shape) > 2:
      raise ValueError("input to numpy backend method `inv` has shape {}."
                       " Only matrices are supported.".format(matrix.shape))
    return jnp.linalg.inv(matrix)

  def broadcast_right_multiplication(self, tensor1: Tensor, tensor2: Tensor):
    if len(tensor2.shape) != 1:
      raise ValueError("only order-1 tensors are allowed for `tensor2`,"
                       " found `tensor2.shape = {}`".format(tensor2.shape))
    return tensor1 * tensor2

  def broadcast_left_multiplication(self, tensor1: Tensor, tensor2: Tensor):
    if len(tensor1.shape) != 1:
      raise ValueError("only order-1 tensors are allowed for `tensor1`,"
                       " found `tensor1.shape = {}`".format(tensor1.shape))

    t1_broadcast_shape = self.shape_concat(
        [self.shape_tensor(tensor1), [1] * (len(tensor2.shape) - 1)], axis=-1)
    return tensor2 * self.reshape(tensor1, t1_broadcast_shape)

  def sin(self, tensor: Tensor):
    return jnp.sin(tensor)

  def cos(self, tensor: Tensor):
    return jnp.cos(tensor)

  def exp(self, tensor: Tensor):
    return jnp.exp(tensor)

  def log(self, tensor: Tensor):
    return jnp.log(tensor)

  def expm(self, matrix: Tensor):
    if len(matrix.shape) != 2:
      raise ValueError("input to numpy backend method `expm` has shape {}."
                       " Only matrices are supported.".format(matrix.shape))
    if matrix.shape[0] != matrix.shape[1]:
      raise ValueError("input to numpy backend method `expm` only supports"
                       " N*N matrix, {x}*{y} matrix is given".format(
                           x=matrix.shape[0], y=matrix.shape[1]))
    # pylint: disable=no-member
    return jsp.linalg.expm(matrix)

  def jit(self, fun: Callable, *args: List, **kwargs: dict) -> Callable:
<<<<<<< HEAD
    return libjax.jit(fun, **kwargs)
=======
    return libjax.jit(fun, *args, **kwargs)
>>>>>>> e87ac1cb
<|MERGE_RESOLUTION|>--- conflicted
+++ resolved
@@ -399,8 +399,4 @@
     return jsp.linalg.expm(matrix)
 
   def jit(self, fun: Callable, *args: List, **kwargs: dict) -> Callable:
-<<<<<<< HEAD
-    return libjax.jit(fun, **kwargs)
-=======
-    return libjax.jit(fun, *args, **kwargs)
->>>>>>> e87ac1cb
+    return libjax.jit(fun, *args, **kwargs)