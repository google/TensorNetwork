import functools
from typing import List, Any, Tuple, Callable, Sequence
import collections
import types
import numpy as np
Tensor = Any
JaxPrecisionType = Any

def _generate_jitted_eigsh_lanczos(jax: types.ModuleType) -> Callable:
  """
  Helper function to generate jitted lanczos function used
  in JaxBackend.eigsh_lanczos. The function `jax_lanczos`
  returned by this higher-order function has the following
  call signature:
  ```
  eigenvalues, eigenvectors = jax_lanczos(matvec:Callable,
                                     arguments: List[Tensor],
                                     init: Tensor,
                                     ncv: int,
                                     neig: int,
                                     landelta: float,
                                     reortho: bool)
  ```
  `matvec`: A callable implementing the matrix-vector product of a
  linear operator. `arguments`: Arguments to `matvec` additional to
  an input vector. `matvec` will be called as `matvec(init, *args)`.
  `init`: An initial input state to `matvec`.
  `ncv`: Number of krylov iterations (i.e. dimension of the Krylov space).
  `neig`: Number of eigenvalue-eigenvector pairs to be computed.
  `landelta`: Convergence parameter: if the norm of the current Lanczos vector
    falls below `landelta`, iteration is stopped.
  `reortho`: If `True`, reorthogonalize all krylov vectors at each step.
     This should be used if `neig>1`.

  Args:
    jax: The `jax` module.
  Returns:
    Callable: A jitted function that does a lanczos iteration.

  """

  @functools.partial(jax.jit, static_argnums=(3, 4, 5, 6, 7))
  def jax_lanczos(matvec, arguments, init, ncv, neig, landelta, reortho,
                  precision):
    """
    Jitted lanczos routine.
    Args:
      matvec: A callable implementing the matrix-vector product of a
        linear operator.
      arguments: Arguments to `matvec` additional to an input vector.
        `matvec` will be called as `matvec(init, *args)`.
      init: An initial input state to `matvec`.
      ncv: Number of krylov iterations (i.e. dimension of the Krylov space).
      neig: Number of eigenvalue-eigenvector pairs to be computed.
      landelta: Convergence parameter: if the norm of the current Lanczos vector
        falls below `landelta`, iteration is stopped.
      reortho: If `True`, reorthogonalize all krylov vectors at each step.
        This should be used if `neig>1`.
    Returns:
      jax.numpy.ndarray: Eigenvalues
      list: Eigenvectors
    """

    def body_modified_gram_schmidt(i, vals):
      vector, krylov_vectors = vals
      v = krylov_vectors[i, :]
      vector -= jax.numpy.vdot(
          v, vector, precision=precision) * jax.numpy.reshape(v, vector.shape)
      return [vector, krylov_vectors]

    def body_lanczos(vals):
      current_vector, krylov_vectors, vector_norms = vals[0:3]
      diagonal_elements, matvec, args, _ = vals[3:7]
      threshold, i, maxiteration = vals[7:]
      norm = jax.numpy.linalg.norm(current_vector)
      normalized_vector = current_vector / norm
      normalized_vector, krylov_vectors = jax.lax.cond(
          reortho, True,
          lambda x: jax.lax.fori_loop(0, i, body_modified_gram_schmidt,
                                      [normalized_vector, krylov_vectors]),
          False, lambda x: [normalized_vector, krylov_vectors])
      Av = matvec(normalized_vector, *args)

      diag_element = jax.numpy.vdot(normalized_vector, Av, precision=precision)

      res = jax.numpy.reshape(
          jax.numpy.ravel(Av) -
          jax.numpy.ravel(normalized_vector) * diag_element -
          krylov_vectors[i - 1] * norm, Av.shape)
      krylov_vectors = jax.ops.index_update(krylov_vectors, jax.ops.index[i, :],
                                            jax.numpy.ravel(normalized_vector))

      vector_norms = jax.ops.index_update(vector_norms, jax.ops.index[i - 1],
                                          norm)
      diagonal_elements = jax.ops.index_update(diagonal_elements,
                                               jax.ops.index[i - 1],
                                               diag_element)

      return [
          res, krylov_vectors, vector_norms, diagonal_elements, matvec, args,
          norm, threshold, i + 1, maxiteration
      ]

    def cond_fun(vals):
      _, _, _, _, _, _, norm, threshold, iteration, maxiteration = vals

      def check_thresh(check_vals):
        val, thresh = check_vals
        return jax.lax.cond(val < thresh, False, lambda x: x, True, lambda x: x)

      return jax.lax.cond(iteration <= maxiteration, [norm, threshold],
                          check_thresh, False, lambda x: x)
<<<<<<< HEAD

=======
    #TODO (mganahl): check if this runs on TPU (dtype issue)
>>>>>>> 3df5735a
    numel = np.prod(init.shape).astype(np.int32)
    krylov_vecs = jax.numpy.zeros((ncv + 1, numel), dtype=init.dtype)
    norms = jax.numpy.zeros(ncv, dtype=init.dtype)
    diag_elems = jax.numpy.zeros(ncv, dtype=init.dtype)

    norms = jax.ops.index_update(norms, jax.ops.index[0], 1.0)

    norms_dtype = jax.numpy.real(jax.numpy.empty((0, 0),
                                                 dtype=init.dtype)).dtype
    initvals = [
        init, krylov_vecs, norms, diag_elems, matvec, arguments,
        norms_dtype.type(1.0), landelta, 1, ncv
    ]
    output = jax.lax.while_loop(cond_fun, body_lanczos, initvals)
    final_state, krylov_vecs, norms, diags, _, _, _, _, it, _ = output
    krylov_vecs = jax.ops.index_update(krylov_vecs, jax.ops.index[it, :],
                                       jax.numpy.ravel(final_state))

    A_tridiag = jax.numpy.diag(diags) + jax.numpy.diag(
        norms[1:], 1) + jax.numpy.diag(jax.numpy.conj(norms[1:]), -1)
    eigvals, U = jax.numpy.linalg.eigh(A_tridiag)
    eigvals = eigvals.astype(A_tridiag.dtype)

    def body_vector(i, vals):
      krv, unitary, states = vals
      dim = unitary.shape[1]
      n, m = jax.numpy.divmod(i, dim)
      states = jax.ops.index_add(states, jax.ops.index[n, :],
                                 krv[m + 1, :] * unitary[m, n])
      return [krv, unitary, states]

    state_vectors = jax.numpy.zeros([neig, numel], dtype=init.dtype)
    _, _, vectors = jax.lax.fori_loop(0, neig * (krylov_vecs.shape[0] - 1),
                                      body_vector,
                                      [krylov_vecs, U, state_vectors])

    return jax.numpy.array(eigvals[0:neig]), [
        jax.numpy.reshape(vectors[n, :], init.shape) /
        jax.numpy.linalg.norm(vectors[n, :]) for n in range(neig)
    ]

  return jax_lanczos


def _generate_arnoldi_factorization(jax: types.ModuleType) -> Callable:
  """
  Helper function to create a jitted arnoldi factorization.
  The function returns a function `_arnoldi_fact` which
  performs an m-step arnoldi factorization.

  `_arnoldi_fact` computes an m-step arnoldi factorization
  of an input callable `matvec`, with m = min(`it`,`num_krylov_vecs`).
  `_arnoldi_fact` will do at most `num_krylov_vecs` steps.
  `_arnoldi_fact` returns arrays `kv` and `H` which satisfy
  the Arnoldi recurrence relation
  ```
  matrix @ Vm - Vm @ Hm - fm * em = 0
  ```
  with `matrix` the matrix representation of `matvec` and
  `Vm =  jax.numpy.transpose(kv[:it, :])`,
  `Hm = H[:it, :it]`, `fm = np.expand_dims(kv[it, :] * H[it, it - 1]`,1)
  and `em` a kartesian basis vector of shape `(1, kv.shape[1])`
  with `em[0, -1] == 1` and 0 elsewhere.

  Note that the caller is responsible for dtype consistency between
  the inputs, i.e. dtypes between all input arrays have to match.

  Args:
    matvec: The matrix vector product. This function has to be wrapped into
      `jax.tree_util.Partial`. `matvec` will be called as `matvec(x, *args)`
      for an input vector `x`.
    args: List of arguments to `matvec`.
    v0: Initial state to `matvec`.
    krylov_vectors: An array for storing the krylov vectors. The individual
      vectors are stored as columns. The shape of `krylov_vecs` has to be
      (num_krylov_vecs + 1, np.ravel(v0).shape[0]).
    H: Matrix of overlaps. The shape has to be
      (num_krylov_vecs + 1,num_krylov_vecs + 1).
    start: Integer denoting the start position where the first
      produced krylov_vector should be inserted into `krylov_vectors`
    num_krylov_vecs: Number of krylov iterations, should be identical to
      `krylov_vectors.shape[0] + 1`
    eps: Convergence parameter. Iteration is terminated if the norm of a
      krylov-vector falls below `eps`.

  Returns:
    kv: An array of krylov vectors
    H: A matrix of overlaps
    it: The number of performed iterations.
    converged: Whether convergence was achieved.

  """


  @functools.partial(jax.jit, static_argnums=(5, 6, 7, 8))
  def _arnoldi_fact(matvec, args, v0, krylov_vectors, H, start, num_krylov_vecs,
                    eps, precision):
    """
    Compute an m-step arnoldi factorization of `matvec`, with
    m = min(`it`,`num_krylov_vecs`). The factorization will
    do at most `num_krylov_vecs` steps. The returned arrays
    `kv` and `H` will satisfy the Arnoldi recurrence relation
    ```
    matrix @ Vm - Vm @ Hm - fm * em = 0
    ```
    with `matrix` the matrix representation of `matvec` and
    `Vm =  jax.numpy.transpose(kv[:it, :])`,
    `Hm = H[:it, :it]`, `fm = np.expand_dims(kv[it, :] * H[it, it - 1]`,1)
    and `em` a cartesian basis vector of shape `(1, kv.shape[1])`
    with `em[0, -1] == 1` and 0 elsewhere.

    Note that the caller is responsible for dtype consistency between
    the inputs, i.e. dtypes between all input arrays have to match.

    Args:
      matvec: The matrix vector product.
      args: List of arguments to `matvec`.
      v0: Initial state to `matvec`.
      krylov_vectors: An array for storing the krylov vectors. The individual
        vectors are stored as columns.
        The shape of `krylov_vecs` has to be
        (num_krylov_vecs + 1, np.ravel(v0).shape[0]).
      H: Matrix of overlaps. The shape has to be
        (num_krylov_vecs + 1,num_krylov_vecs + 1).
      start: Integer denoting the start position where the first
        produced krylov_vector should be inserted into `krylov_vectors`
      num_krylov_vecs: Number of krylov iterations, should be identical to
        `krylov_vectors.shape[0] + 1`
      eps: Convergence parameter. Iteration is terminated if the norm of a
        krylov-vector falls below `eps`.
    Returns:
      kv: An array of krylov vectors
      H: A matrix of overlaps
      it: The number of performed iterations.
    """
    Z = jax.numpy.linalg.norm(v0)
    v = v0 / Z
    krylov_vectors = jax.ops.index_update(krylov_vectors,
                                          jax.ops.index[start, :],
                                          jax.numpy.ravel(v))
    H = jax.lax.cond(
        start > 0, start,
        lambda x: jax.ops.index_update(H, jax.ops.index[x, x - 1], Z), None,
        lambda x: H)

    def modified_gram_schmidt_step_arnoldi(j, vals):
      """
      Single step of a modified gram-schmidt orthogonalization.
      Args:
        j: Integer value denoting the vector to be orthogonalized.
        vals: A list of variables:
          `vector`: The current vector to be orthogonalized
          to all previous ones
          `krylov_vectors`: jax.array of collected krylov vectors
          `n`: integer denoting the column-position of the overlap
            <`krylov_vector`|`vector`> within `H`.
      Returns:
        updated vals.
  
      """
      vector, krylov_vectors, n, H = vals
      v = krylov_vectors[j, :]
      h = jax.numpy.vdot(v, vector, precision=precision)
      H = jax.ops.index_update(H, jax.ops.index[j, n], h)
      vector = vector - h * jax.numpy.reshape(v, vector.shape)
      return [vector, krylov_vectors, n, H]

    # body of the arnoldi iteration
    def body(vals):
      krylov_vectors, H, matvec, vector, _, threshold, i, maxiter = vals
      Av = matvec(vector, *args)
      initial_vals = [Av, krylov_vectors, i, H]
      Av, krylov_vectors, _, H = jax.lax.fori_loop(
          0, i + 1, modified_gram_schmidt_step_arnoldi, initial_vals)
      norm = jax.numpy.linalg.norm(Av)
      Av /= norm
      H = jax.ops.index_update(H, jax.ops.index[i + 1, i], norm)
      krylov_vectors = jax.ops.index_update(krylov_vectors,
                                            jax.ops.index[i + 1, :],
                                            jax.numpy.ravel(Av))
      return [krylov_vectors, H, matvec, Av, norm, threshold, i + 1, maxiter]

    def cond_fun(vals):
      # Continue loop while iteration < num_krylov_vecs and norm > eps
      _, _, _, _, norm, _, iteration, _ = vals
      counter_done = (iteration >= num_krylov_vecs)
      norm_not_too_small = norm > eps
      continue_iteration = jax.lax.cond(counter_done,
                                        _, lambda x: False,
                                        _, lambda x: norm_not_too_small)

      return continue_iteration
    initial_norm = v.real.dtype.type(1.0+eps)
    initial_values = [krylov_vectors, H, matvec, v, initial_norm, eps, start,
                      num_krylov_vecs]
    final_values = jax.lax.while_loop(cond_fun, body, initial_values)
    kvfinal, Hfinal, _, _, norm, _, it, _ = final_values
    return kvfinal, Hfinal, it, norm < eps

  return _arnoldi_fact


def _implicitly_restarted_arnoldi(jax: types.ModuleType) -> Callable:
  """
  Helper function to generate a jitted function to do an
  implicitly restarted arnoldi factorization of `matvec`. The
  returned routine finds the lowest `numeig`
  eigenvector-eigenvalue pairs of `matvec`
  by alternating between compression and re-expansion of an initial
  `num_krylov_vecs`-step Arnoldi factorization.

  Note: The caller has to ensure that the dtype of the return value
  of `matvec` matches the dtype of the initial state. Otherwise jax
  will raise a TypeError.

  The function signature of the returned function is
    Args:
      matvec: A callable representing the linear operator.
      args: Arguments to `matvec`.  `matvec` is called with
        `matvec(x, *args)` with `x` the input array on which
        `matvec` should act.
      initial_state: An starting vector for the iteration.
      num_krylov_vecs: Number of krylov vectors of the arnoldi factorization.
        numeig: The number of desired eigenvector-eigenvalue pairs.
      which: Which eigenvalues to target. Currently supported: `which = 'LR'`
        or `which = 'LM'`.
      eps: Convergence flag. If the norm of a krylov vector drops below `eps`
        the iteration is terminated.
      maxiter: Maximum number of (outer) iteration steps.
    Returns:
      eta, U: Two lists containing eigenvalues and eigenvectors.

  Args:
    jax: The jax module.
  Returns:
    Callable: A function performing an implicitly restarted
      Arnoldi factorization
  """

  arnoldi_fact = _generate_arnoldi_factorization(jax)

  # ######################################################
  # #######  NEW SORTING FUCTIONS INSERTED HERE  #########
  # ######################################################
  @functools.partial(jax.jit, static_argnums=(1,))
  def LR_sort(evals, p):
    inds = np.argsort(jax.numpy.real(evals), kind='stable')[::-1]
    shifts = evals[inds][-p:]
    return shifts, inds

  @functools.partial(jax.jit, static_argnums=(1,))
  def LM_sort(evals, p):
    inds = np.argsort(jax.numpy.abs(evals), kind='stable')[::-1]
    shifts = evals[inds][-p:]
    return shifts, inds

  # #######################################################
  # #######################################################
  # #######################################################
  @functools.partial(jax.jit, static_argnums=(4, 5, 6))
  def shifted_QR(Vm, Hm, fm, evals, k, p, which, res_thresh):
    funs = [LR_sort, LM_sort]
    shifts, _ = funs[which](evals, p)
    print(shifts)
    # compress to k = numeig
    q = jax.numpy.zeros(Hm.shape[0])
    q = jax.ops.index_update(q, jax.ops.index[-1], 1)
    m = Hm.shape[0]

    for shift in shifts:
      tmp = shift * jax.numpy.eye(m)
      Qj, R = jax.numpy.linalg.qr(Hm - tmp)
      Hm = R @ Qj + tmp
      Vm = Qj.T @ Vm
      q = q @ Qj

    fk = Vm[k, :] * Hm[k, k - 1] + fm * q[k - 1]
    Vk = Vm[0:k, :]
    Hk = Hm[0:k, 0:k]
    H = jax.numpy.zeros((k + p + 1, k + p), dtype=fm.dtype)
    H = jax.ops.index_update(H, jax.ops.index[0:k, 0:k], Hk)
    Z = jax.numpy.linalg.norm(fk)
    v = fk / Z
    krylov_vectors = jax.numpy.zeros((k + p + 1, Vm.shape[1]), dtype=fm.dtype)
    krylov_vectors = jax.ops.index_update(krylov_vectors, jax.ops.index[0:k, :],
                                          Vk)
    krylov_vectors = jax.ops.index_update(krylov_vectors, jax.ops.index[k:], v)
    Z = jax.numpy.linalg.norm(fk)
    #if fk is a zero-vector then arnoldi has exactly converged.
    #use small threshold to check this
    return krylov_vectors, H, fk, Z < res_thresh

  @functools.partial(jax.jit, static_argnums=(2,))
  def update_data(Vm_tmp, Hm_tmp, numits):
    Vm = Vm_tmp[0:numits, :]
    Hm = Hm_tmp[0:numits, 0:numits]
    fm = Vm_tmp[numits, :] * Hm_tmp[numits, numits - 1]
    return Vm, Hm, fm

  @functools.partial(jax.jit, static_argnums=(3,))
  def get_vectors(Vm, unitary, inds, numeig):

    def body_vector(i, vals):
      krv, unitary, states, inds = vals
      dim = unitary.shape[1]
      n, m = jax.numpy.divmod(i, dim)
      states = jax.ops.index_add(states, jax.ops.index[n, :],
                                 krv[m, :] * unitary[m, inds[n]])
      return [krv, unitary, states, inds]

    state_vectors = jax.numpy.zeros([numeig, Vm.shape[1]], dtype=Vm.dtype)
    _, _, state_vectors, _ = jax.lax.fori_loop(
        0, numeig * Vm.shape[0], body_vector,
        [Vm, unitary, state_vectors, inds])
    state_norms = jax.numpy.linalg.norm(state_vectors, axis=1)
    state_vectors = state_vectors / state_norms[:, None]
    return state_vectors


  def implicitly_restarted_arnoldi_method(
      matvec, args, initial_state, num_krylov_vecs, numeig, which, eps, maxiter,
      res_thresh, precision) -> Tuple[List[Tensor], List[Tensor]]:
    """
    Implicitly restarted arnoldi factorization of `matvec`. The routine
    finds the lowest `numeig` eigenvector-eigenvalue pairs of `matvec`
    by alternating between compression and re-expansion of an initial
    `num_krylov_vecs`-step Arnoldi factorization.

    Note: The caller has to ensure that the dtype of the return value
    of `matvec` matches the dtype of the initial state. Otherwise jax
    will raise a TypeError.

    Args:
      matvec: A callable representing the linear operator.
      args: Arguments to `matvec`.  `matvec` is called with
        `matvec(x, *args)` with `x` the input array on which
        `matvec` should act.
      initial_state: An starting vector for the iteration.
      num_krylov_vecs: Number of krylov vectors of the arnoldi factorization.
        numeig: The number of desired eigenvector-eigenvalue pairs.
      which: Which eigenvalues to target. Currently supported: `which = 'LR'`
        or `which = 'LM'`.
      eps: Convergence flag. If the norm of a krylov vector drops below `eps`
        the iteration is terminated.
      maxiter: Maximum number of (outer) iteration steps.
    Returns:
      eta, U: Two lists containing eigenvalues and eigenvectors.
    """
    N = np.prod(initial_state.shape)
    p = num_krylov_vecs - numeig
    num_krylov_vecs = np.min([num_krylov_vecs, N])
    if (p <= 1) and (num_krylov_vecs < N):
      raise ValueError(f"`num_krylov_vecs` must be between `numeig` + 1 <"
                       f" `num_krylov_vecs` <= N={N},"
                       f" `num_krylov_vecs`={num_krylov_vecs}")

    dtype = initial_state.dtype
    # initialize arrays
    krylov_vectors = jax.numpy.zeros(
        (num_krylov_vecs + 1, jax.numpy.ravel(initial_state).shape[0]),
        dtype=dtype)
    H = jax.numpy.zeros((num_krylov_vecs + 1, num_krylov_vecs), dtype=dtype)
    # perform initial arnoldi factorization
    Vm_tmp, Hm_tmp, numits, converged = arnoldi_fact(matvec, args,
                                                     initial_state,
                                                     krylov_vectors, H, 0,
                                                     num_krylov_vecs, eps,
                                                     precision)
    # obtain an m-step arnoldi factorization
    Vm, Hm, fm = update_data(Vm_tmp, Hm_tmp, numits)

    it = 0
    if which == 'LR':
      _which = 0
    elif which == 'LM':
      _which = 1
    else:
      raise ValueError(f"which = {which} not implemented")
    # make sure the dtypes are matching
    if maxiter > 0:
      if Vm.dtype == np.float64:
        dtype = np.complex128
      elif Vm.dtype == np.float32:
        dtype = np.complex64
      elif Vm.dtype == np.complex128:
        dtype = Vm.dtype
      elif Vm.dtype == np.complex64:
        dtype = Vm.dtype
      else:
        raise TypeError(f'dtype {Vm.dtype} not supported')
      Vm = Vm.astype(dtype)
      Hm = Hm.astype(dtype)
      fm = fm.astype(dtype)

    while (it < maxiter) and (not converged):
      evals, _ = jax.numpy.linalg.eig(Hm)
      krylov_vectors, H, fk, converged = shifted_QR(Vm, Hm, fm, evals, numeig,
                                                    p, _which, res_thresh)
      if converged:
        break
      v0 = jax.numpy.reshape(fk, initial_state.shape)
      # restart
      Vm_tmp, Hm_tmp, _, converged = arnoldi_fact(matvec, args, v0,
                                                  krylov_vectors, H, numeig,
                                                  num_krylov_vecs, eps,
                                                  precision)
      Vm, Hm, fm = update_data(Vm_tmp, Hm_tmp, num_krylov_vecs)
      it += 1

    eigvals, U = jax.numpy.linalg.eig(Hm)
    _, inds = LR_sort(eigvals, _which)
    vectors = get_vectors(Vm, U, inds, numeig)

    return eigvals[inds[0:numeig]], [
        jax.numpy.reshape(vectors[n, :], initial_state.shape)
        for n in range(numeig)
    ]

  return implicitly_restarted_arnoldi_method


def gmres_wrapper(jax: types.ModuleType):
  """
  Allows Jax (the module) to be passed in as an argument rather than imported,
  since doing the latter breaks the build. In addition, instantiates certain
  of the enclosed functions as concrete objects within a Dict, allowing them to
  be cached. This avoids spurious recompilations that would otherwise be
  triggered by attempts to pass callables into Jitted functions.

  The important function here is functions["gmres_m"], which implements
  GMRES. The other functions are exposed only for testing.

  Args:
  ----
  jax: The imported Jax module.

  Returns:
  -------
  functions: A namedtuple of functions:
    functions.gmres_m = gmres_m
    functions.gmres_residual = gmres_residual
    functions.gmres_krylov = gmres_krylov
    functions.gs_step = _gs_step
    functions.kth_arnoldi_step = kth_arnoldi_step
    functions.givens_rotation = givens_rotation
  """
  jnp = jax.numpy

  def gmres_m(
      A_mv: Callable, A_args: Sequence, b: jax.ShapedArray, x0: jax.ShapedArray,
      tol: float, atol: float, num_krylov_vectors: int, maxiter: int,
      precision: JaxPrecisionType) -> Tuple[jax.ShapedArray, float, int, bool]:
    """
    Solve A x = b for x using the m-restarted GMRES method. This is
    intended to be called via jax_backend.gmres.

    Given a linear mapping with (n x n) matrix representation
        A = A_mv(*A_args) gmres_m solves
        Ax = b          (1)
    where x and b are length-n vectors, using the method of
    Generalized Minimum RESiduals with M iterations per restart (GMRES_M).

    Args:
      A_mv: A function v0 = A_mv(v, *A_args) where v0 and v have the same shape.
      A_args: A list of positional arguments to A_mv.
      b: The b in A @ x = b.
      x0: Initial guess solution.
      tol, atol: Solution tolerance to achieve,
        norm(residual) <= max(tol * norm(b), atol).
        tol is also used to set the threshold at which the Arnoldi factorization
        terminates.
      num_krylov_vectors: Size of the Krylov space to build at each restart.
      maxiter: The Krylov space will be repeatedly rebuilt up to this many
        times.
    Returns:
      x: The approximate solution.
      beta: Norm of the residual at termination.
      n_iter: Number of iterations at termination.
      converged: Whether the desired tolerance was achieved.
    """
    num_krylov_vectors = min(num_krylov_vectors, b.size)
    x = x0
    b_norm = jnp.linalg.norm(b)
    tol = max(tol * b_norm, atol)
    for n_iter in range(maxiter):
      done, beta, x = gmres(A_mv, A_args, b, x, num_krylov_vectors, x0, tol,
                            b_norm, precision)
      if done:
        break
    return x, beta, n_iter, done

  def gmres(A_mv: Callable, A_args: Sequence, b: jax.ShapedArray,
            x: jax.ShapedArray, num_krylov_vectors: int, x0: jax.ShapedArray,
            tol: float, b_norm: float,
            precision: JaxPrecisionType) -> Tuple[bool, float, jax.ShapedArray]:
    """
    A single restart of GMRES.

    Args:
      A_mv: A function `v0 = A_mv(v, *A_args)` where `v0` and
                 `v` have the same shape.
      A_args: A list of positional arguments to A_mv.
      b: The `b` in `A @ x = b`.
      x: Initial guess solution.
      tol: Solution tolerance to achieve,
      num_krylov_vectors : Size of the Krylov space to build.
    Returns:
      done: Whether convergence was achieved.
      beta: Magnitude of residual (i.e. the error estimate).
      x: The approximate solution.
    """
    r, beta = gmres_residual(A_mv, A_args, b, x)
    k, V, R, beta_vec = gmres_krylov(A_mv, A_args, num_krylov_vectors,
                                     x0, r, beta, tol, b_norm, precision)
    x = gmres_update(k, V, R, beta_vec, x0)
    done = k < num_krylov_vectors - 1
    return done, beta, x

  @jax.jit
  def gmres_residual(A_mv: Callable, A_args: Sequence, b: jax.ShapedArray,
                     x: jax.ShapedArray) -> Tuple[jax.ShapedArray, float]:
    """
    Computes the residual vector r and its norm, beta, which is minimized by
    GMRES.

    Args:
      A_mv: A function v0 = A_mv(v, *A_args) where v0 and
        v have the same shape.
      A_args: A list of positional arguments to A_mv.
      b: The b in A @ x = b.
      x: Initial guess solution.
    Returns:
      r: The residual vector.
      beta: Its magnitude.
    """
    r = b - A_mv(x, *A_args)
    beta = jnp.linalg.norm(r)
    return r, beta

  def gmres_update(k: int, V: jax.ShapedArray, R: jax.ShapedArray,
                   beta_vec: jax.ShapedArray,
                   x0: jax.ShapedArray) -> jax.ShapedArray:
    """
    Updates the solution in response to the information computed by the
    main GMRES loop.

    Args:
      k: The final iteration which was reached by GMRES before convergence.
      V: The Arnoldi matrix of Krylov vectors.
      R: The R factor in H = QR where H is the Arnoldi overlap matrix.
      beta_vec: Stores the Givens factors used to map H into QR.
      x0: The initial guess solution.
    Returns:
      x: The updated solution.
    """
    q = min(k, R.shape[1])
    y = jax.scipy.linalg.solve_triangular(R[:q, :q], beta_vec[:q])
    x = x0 + V[:, :q] @ y
    return x

  @functools.partial(jax.jit, static_argnums=(2, 8))
  def gmres_krylov(
      A_mv: Callable, A_args: Sequence, n_kry: int, x0: jax.ShapedArray,
      r: jax.ShapedArray, beta: float, tol: float, b_norm: float,
      precision: JaxPrecisionType
  ) -> Tuple[int, jax.ShapedArray, jax.ShapedArray, jax.ShapedArray]:
    """
    Builds the Arnoldi decomposition of (A, v), where v is the normalized
    residual of the current solution estimate. The decomposition is
    returned as V, R, where V is the usual matrix of Krylov vectors and
    R is the upper triangular matrix in H = QR, with H the usual matrix
    of overlaps.

    Args:
      A_mv: A function `v0 = A_mv(v, *A_args)` where `v0` and
        `v` have the same shape.
      A_args: A list of positional arguments to A_mv.
      n_kry: Size of the Krylov space to build; this is called
        num_krylov_vectors in higher level code.
      x0: Guess solution.
      r: Residual vector.
      beta: Magnitude of r.
      tol: Solution tolerance to achieve.
      b_norm: Magnitude of b in Ax = b.
    Returns:
      k: Counts the number of iterations before convergence.
      V: The Arnoldi matrix of Krylov vectors.
      R: From H = QR where H is the Arnoldi matrix of overlaps.
      beta_vec: Stores Q implicitly as Givens factors.
    """
    n = r.size
    err = beta
    v = r / beta

    # These will store the Givens rotations used to update the QR decompositions
    # of the Arnoldi matrices.
    # cos : givens[0, :]
    # sine: givens[1, :]
    givens = jnp.zeros((2, n_kry), dtype=x0.dtype)
    beta_vec = jnp.zeros((n_kry + 1), dtype=x0.dtype)
    beta_vec = jax.ops.index_update(beta_vec, jax.ops.index[0], beta)
    V = jnp.zeros((n, n_kry + 1), dtype=x0.dtype)
    V = jax.ops.index_update(V, jax.ops.index[:, 0], v)
    R = jnp.zeros((n_kry + 1, n_kry), dtype=x0.dtype)

    # The variable data for the carry call. Each iteration modifies these
    # values and feeds the results to the next iteration.
    k = 0
    gmres_variables = (k, V, R, beta_vec, err,  # < The actual output we need.
                       givens)                  # < Modified between iterations.
    gmres_constants = (tol, A_mv, A_args, b_norm, n_kry)
    gmres_carry = (gmres_variables, gmres_constants)
    # The 'x' input for the carry call. Each iteration will receive an ascending
    # loop index (from the jnp.arange) along with the constant data
    # in gmres_constants.

    def gmres_krylov_work(gmres_carry: GmresCarryType) -> GmresCarryType:
      """
      Performs a single iteration of gmres_krylov. See that function for a more
      detailed description.
  
      Args:
        gmres_carry: The gmres_carry from gmres_krylov.
      Returns:
        gmres_carry: The updated gmres_carry.
      """
      gmres_variables, gmres_constants = gmres_carry
      k, V, R, beta_vec, err, givens = gmres_variables
      tol, A_mv, A_args, b_norm, _ = gmres_constants

      V, H = kth_arnoldi_step(k, A_mv, A_args, V, R, tol, precision)
      R_col, givens = apply_givens_rotation(H[:, k], givens, k)
      R = jax.ops.index_update(R, jax.ops.index[:, k], R_col[:])

      # Update the residual vector.
      cs, sn = givens[:, k] * beta_vec[k]
      beta_vec = jax.ops.index_update(beta_vec, jax.ops.index[k], cs)
      beta_vec = jax.ops.index_update(beta_vec, jax.ops.index[k + 1], sn)
      err = jnp.abs(sn) / b_norm
      gmres_variables = (k + 1, V, R, beta_vec, err, givens)
      return (gmres_variables, gmres_constants)

    def gmres_krylov_loop_condition(gmres_carry: GmresCarryType) -> bool:
      """
      This function dictates whether the main GMRES while loop will proceed.
      It is equivalent to:
        if k < n_kry and err > tol:
          return True
        else:
          return False
      where k, n_kry, err, and tol are unpacked from gmres_carry.
  
      Args:
        gmres_carry: The gmres_carry from gmres_krylov.
      Returns:
        (bool): Whether to continue iterating.
      """
      gmres_constants, gmres_variables = gmres_carry
      tol = gmres_constants[0]
      k = gmres_variables[0]
      err = gmres_variables[4]
      n_kry = gmres_constants[4]

      def is_iterating(k, n_kry):
        return k < n_kry

      def not_converged(args):
        err, tol = args
        return err >= tol
      return jax.lax.cond(is_iterating(k, n_kry),   # Predicate.
                          not_converged,            # Called if True.
                          lambda x: False,          # Called if False.
                          (err, tol))               # Arguments to calls.

    gmres_carry = jax.lax.while_loop(gmres_krylov_loop_condition,
                                     gmres_krylov_work,
                                     gmres_carry)
    gmres_variables, gmres_constants = gmres_carry
    k, V, R, beta_vec, err, givens = gmres_variables
    return (k, V, R, beta_vec)

  VarType = Tuple[int, jax.ShapedArray, jax.ShapedArray, jax.ShapedArray,
                  float, jax.ShapedArray]
  ConstType = Tuple[float, Callable, Sequence, jax.ShapedArray, int]
  GmresCarryType = Tuple[VarType, ConstType]




  @functools.partial(jax.jit, static_argnums=(6,))
  def kth_arnoldi_step(
      k: int, A_mv: Callable, A_args: Sequence, V: jax.ShapedArray,
      H: jax.ShapedArray, tol: float,
      precision: JaxPrecisionType) -> Tuple[jax.ShapedArray, jax.ShapedArray]:
    """
    Performs the kth iteration of the Arnoldi reduction procedure.
    Args:
      k: The current iteration.
      A_mv, A_args: A function A_mv(v, *A_args) performing a linear
        transformation on v.
      V: A matrix of size (n, K + 1), K > k such that each column in
        V[n, :k+1] stores a Krylov vector and V[:, k+1] is all zeroes.
      H: A matrix of size (K, K), K > k with H[:, k] all zeroes.
    Returns:
      V, H: With their k'th columns respectively filled in by a new
        orthogonalized Krylov vector and new overlaps.
    """

    def _gs_step(
        r: jax.ShapedArray,
        v_i: jax.ShapedArray) -> Tuple[jax.ShapedArray, jax.ShapedArray]:
      """
      Performs one iteration of the stabilized Gram-Schmidt procedure, with
      r to be orthonormalized against {v} = {v_0, v_1, ...}.
  
      Args:
        r: The new vector which is not in the initially orthonormal set.
        v_i: The i'th vector in that set.
      Returns:
        r_i: The updated r which is now orthonormal with v_i.
        h_i: The overlap of r with v_i.
      """
      h_i = jnp.vdot(v_i, r, precision=precision)
      r_i = r - h_i * v_i
      return r_i, h_i

    v = A_mv(V[:, k], *A_args)
    v_new, H_k = jax.lax.scan(_gs_step, init=v, xs=V.T)
    v_norm = jnp.linalg.norm(v_new)
    r_new = v_new / v_norm
    #  Normalize v unless it is the zero vector.
    r_new = jax.lax.cond(v_norm > tol,
                         lambda x: x[0] / x[1],
                         lambda x: 0.*x[0],
                         (v_new, v_norm)
                         )
    H = jax.ops.index_update(H, jax.ops.index[:, k], H_k)
    H = jax.ops.index_update(H, jax.ops.index[k+1, k], v_norm)
    V = jax.ops.index_update(V, jax.ops.index[:, k+1], r_new)
    return V, H

####################################################################
# GIVENS ROTATIONS
####################################################################
  @jax.jit
  def apply_rotations(H_col: jax.ShapedArray, givens: jax.ShapedArray,
                      k: int) -> jax.ShapedArray:
    """
    Successively applies each of the rotations stored in givens to H_col.

    Args:
      H_col : The vector to be rotated.
      givens: 2 x K, K > k matrix of rotation factors.
      k     : Iteration number.
    Returns:
      H_col : The rotated vector.
    """
    rotation_carry = (H_col, 0, k, givens)

    def loop_condition(carry):
      i = carry[1]
      k = carry[2]
      return jax.lax.cond(i < k, lambda x: True, lambda x: False, 0)

    def apply_ith_rotation(carry):
      H_col, i, k, givens = carry
      cs = givens[0, i]
      sn = givens[1, i]
      H_i = cs * H_col[i] - sn * H_col[i + 1]
      H_ip1 = sn * H_col[i] + cs * H_col[i + 1]
      H_col = jax.ops.index_update(H_col, jax.ops.index[i], H_i)
      H_col = jax.ops.index_update(H_col, jax.ops.index[i + 1], H_ip1)
      return (H_col, i + 1, k, givens)

    rotation_carry = jax.lax.while_loop(loop_condition,
                                        apply_ith_rotation,
                                        rotation_carry)
    H_col = rotation_carry[0]
    return H_col

  @jax.jit
  def apply_givens_rotation(H_col: jax.ShapedArray, givens: jax.ShapedArray,
                            k: int) -> Tuple[jax.ShapedArray, jax.ShapedArray]:
    """
    Applies the Givens rotations stored in the vectors cs and sn to the vector
    H_col. Then constructs a new Givens rotation that eliminates H_col's
    k'th element, yielding the corresponding column of the R in H's QR
    decomposition. Returns the new column of R along with the new Givens
    factors.

    Args:
      H_col : The column of H to be rotated.
      givens: A matrix representing the cosine and sine factors of the
        previous GMRES Givens rotations, in that order
        (i.e. givens[0, :] -> the cos factor).
      k     : Iteration number.
    Returns:
      R_col : The column of R obtained by transforming H_col.
      givens_k: The new elements of givens that zeroed out the k+1'th element
        of H_col.
    """
    # This call successively applies each of the
    # Givens rotations stored in givens[:, :k] to H_col.
    H_col = apply_rotations(H_col, givens, k)

    cs_k, sn_k = givens_rotation(H_col[k], H_col[k + 1])
    givens = jax.ops.index_update(givens, jax.ops.index[0, k], cs_k)
    givens = jax.ops.index_update(givens, jax.ops.index[1, k], sn_k)

    r_k = cs_k * H_col[k] - sn_k * H_col[k + 1]
    R_col = jax.ops.index_update(H_col, jax.ops.index[k], r_k)
    R_col = jax.ops.index_update(R_col, jax.ops.index[k + 1], 0.)
    return R_col, givens

  @jax.jit
  def givens_rotation(v1: float, v2: float) -> Tuple[float, float]:
    """
    Given scalars v1 and v2, computes cs = cos(theta) and sn = sin(theta)
    so that   [cs  -sn]  @ [v1] = [r]
              [sn   cs]    [v2]   [0]
    Args:
      v1, v2: The scalars.
    Returns:
      cs, sn: The rotation factors.
    """
    t = jnp.sqrt(v1**2 + v2**2)
    cs = v1 / t
    sn = -v2 / t
    return cs, sn

  fnames = [
      "gmres_m", "gmres_residual", "gmres_krylov",
      "kth_arnoldi_step", "givens_rotation"
  ]
  functions = [
      gmres_m, gmres_residual, gmres_krylov, kth_arnoldi_step,
      givens_rotation
  ]

  class Functions:

    def __init__(self, fun_dict):
      self.dict = fun_dict

    def __getattr__(self, name):
      return self.dict[name]

  return Functions(dict(zip(fnames, functions)))<|MERGE_RESOLUTION|>--- conflicted
+++ resolved
@@ -110,11 +110,7 @@
 
       return jax.lax.cond(iteration <= maxiteration, [norm, threshold],
                           check_thresh, False, lambda x: x)
-<<<<<<< HEAD
-
-=======
     #TODO (mganahl): check if this runs on TPU (dtype issue)
->>>>>>> 3df5735a
     numel = np.prod(init.shape).astype(np.int32)
     krylov_vecs = jax.numpy.zeros((ncv + 1, numel), dtype=init.dtype)
     norms = jax.numpy.zeros(ncv, dtype=init.dtype)
