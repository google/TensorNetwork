--- conflicted
+++ resolved
@@ -76,12 +76,7 @@
           lambda x: jax.lax.fori_loop(0, i, body_modified_gram_schmidt,
                                       [normalized_vector, krylov_vectors]),
           False, lambda x: [normalized_vector, krylov_vectors])
-<<<<<<< HEAD
-      Av = matvec(*args, normalized_vector)
-      #Av = matvec(normalized_vector, args)
-=======
       Av = matvec(normalized_vector, *args)
->>>>>>> 8f91fd5b
 
       diag_element = jax.numpy.dot(
           jax.numpy.conj(jax.numpy.ravel(normalized_vector)),
