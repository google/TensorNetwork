--- conflicted
+++ resolved
@@ -272,10 +272,7 @@
         lambda x: jax.ops.index_update(H, jax.ops.index[x, x - 1], Z), None,
         lambda x: H)
 
-<<<<<<< HEAD
-=======
     # body of the arnoldi iteration
->>>>>>> 03226bac
     def body(vals):
       krylov_vectors, H, matvec, vector, _, threshold, i, maxiter = vals
       Av = matvec(vector, *args)
@@ -293,10 +290,7 @@
     def cond_fun(vals):
       _, _, _, _, norm, threshold, iteration, maxiter = vals
 
-<<<<<<< HEAD
-=======
       # check if an invariant subspace has been found
->>>>>>> 03226bac
       def check_thresh(check_vals):
         val, thresh = check_vals
         return jax.lax.cond(val < thresh, False, lambda x: x, True, lambda x: x)
@@ -312,7 +306,6 @@
         ])
     return kvfinal, Hfinal, it, norm < eps
 
-<<<<<<< HEAD
   return _arnoldi_fact
 
 
@@ -523,7 +516,4 @@
         for n in range(numeig)
     ]
 
-  return iram
-=======
-  return _arnoldi_fact
->>>>>>> 03226bac
+  return iram