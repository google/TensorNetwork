# pytype: skip-file
"""Tests for graphmode_tensornetwork."""
import tensorflow as tf
import numpy as np
import scipy as sp
import jax
import pytest
from tensornetwork.backends.jax import jax_backend

np_randn_dtypes = [np.float32, np.float16, np.float64]
np_dtypes = np_randn_dtypes + [np.complex64, np.complex128]


def test_tensordot():
  backend = jax_backend.JaxBackend()
  a = backend.convert_to_tensor(2 * np.ones((2, 3, 4)))
  b = backend.convert_to_tensor(np.ones((2, 3, 4)))
  actual = backend.tensordot(a, b, ((1, 2), (1, 2)))
  expected = np.array([[24.0, 24.0], [24.0, 24.0]])
  np.testing.assert_allclose(expected, actual)


def test_reshape():
  backend = jax_backend.JaxBackend()
  a = backend.convert_to_tensor(np.ones((2, 3, 4)))
  actual = backend.shape_tuple(backend.reshape(a, np.array((6, 4, 1))))
  assert actual == (6, 4, 1)


def test_transpose():
  backend = jax_backend.JaxBackend()
  a = backend.convert_to_tensor(
      np.array([[[1., 2.], [3., 4.]], [[5., 6.], [7., 8.]]]))
  actual = backend.transpose(a, [2, 0, 1])
  expected = np.array([[[1.0, 3.0], [5.0, 7.0]], [[2.0, 4.0], [6.0, 8.0]]])
  np.testing.assert_allclose(expected, actual)


def test_shape_concat():
  backend = jax_backend.JaxBackend()
  a = backend.convert_to_tensor(2 * np.ones((1, 3, 1)))
  b = backend.convert_to_tensor(np.ones((1, 2, 1)))
  expected = backend.shape_concat((a, b), axis=1)
  actual = np.array([[[2.0], [2.0], [2.0], [1.0], [1.0]]])
  np.testing.assert_allclose(expected, actual)


def test_slice():
  backend = jax_backend.JaxBackend()
  a = backend.convert_to_tensor(np.array(
      [[1., 2., 3.],
       [4., 5., 6.],
       [7., 8., 9.]]
      ))
  actual = backend.slice(a, (1, 1), (2, 2))
  expected = np.array([[5., 6.], [8., 9.]])
  np.testing.assert_allclose(expected, actual)


def test_shape_tensor():
  backend = jax_backend.JaxBackend()
  a = backend.convert_to_tensor(np.ones([2, 3, 4]))
  assert isinstance(backend.shape_tensor(a), tuple)
  actual = backend.shape_tensor(a)
  expected = np.array([2, 3, 4])
  np.testing.assert_allclose(expected, actual)


def test_shape_tuple():
  backend = jax_backend.JaxBackend()
  a = backend.convert_to_tensor(np.ones([2, 3, 4]))
  actual = backend.shape_tuple(a)
  assert actual == (2, 3, 4)


def test_shape_prod():
  backend = jax_backend.JaxBackend()
  a = backend.convert_to_tensor(2 * np.ones([1, 2, 3, 4]))
  actual = np.array(backend.shape_prod(a))
  assert actual == 2**24


def test_sqrt():
  backend = jax_backend.JaxBackend()
  a = backend.convert_to_tensor(np.array([4., 9.]))
  actual = backend.sqrt(a)
  expected = np.array([2, 3])
  np.testing.assert_allclose(expected, actual)


def test_diag():
  backend = jax_backend.JaxBackend()
  a = backend.convert_to_tensor(np.array([[1.0, 2.0, 3.0], [4.0, 5.0, 6.0]]))
  with pytest.raises(TypeError):
    assert backend.diag(a)
  b = backend.convert_to_tensor(np.array([1.0, 2, 3]))
  actual = backend.diag(b)
  expected = np.array([[1.0, 0.0, 0.0], [0.0, 2.0, 0.0], [0.0, 0.0, 3.0]])
  np.testing.assert_allclose(expected, actual)


def test_convert_to_tensor():
  backend = jax_backend.JaxBackend()
  array = np.ones((2, 3, 4))
  actual = backend.convert_to_tensor(array)
  expected = jax.jit(lambda x: x)(array)
  assert isinstance(actual, type(expected))
  np.testing.assert_allclose(expected, actual)


def test_trace():
  backend = jax_backend.JaxBackend()
  a = backend.convert_to_tensor(np.array([[1.0, 2.0, 3.0], [4.0, 5.0, 6.0]]))
  actual = backend.trace(a)
  np.testing.assert_allclose(actual, 6)


def test_outer_product():
  backend = jax_backend.JaxBackend()
  a = backend.convert_to_tensor(2 * np.ones((2, 1)))
  b = backend.convert_to_tensor(np.ones((1, 2, 2)))
  actual = backend.outer_product(a, b)
  expected = np.array([[[[[2.0, 2.0], [2.0, 2.0]]]], [[[[2.0, 2.0], [2.0,
                                                                     2.0]]]]])
  np.testing.assert_allclose(expected, actual)


def test_einsum():
  backend = jax_backend.JaxBackend()
  a = backend.convert_to_tensor(2 * np.ones((2, 1)))
  b = backend.convert_to_tensor(np.ones((1, 2, 2)))
  actual = backend.einsum('ij,jil->l', a, b)
  expected = np.array([4.0, 4.0])
  np.testing.assert_allclose(expected, actual)


@pytest.mark.skip(reason="TODO(chaseriley): Add type checking.")
def test_convert_bad_test():
  backend = jax_backend.JaxBackend()
  with pytest.raises(TypeError):
    backend.convert_to_tensor(tf.ones((2, 2)))


def test_norm():
  backend = jax_backend.JaxBackend()
  a = backend.convert_to_tensor(np.ones((2, 2)))
  assert backend.norm(a) == 2


@pytest.mark.parametrize("dtype", np_dtypes)
def test_eye(dtype):
  backend = jax_backend.JaxBackend()
  a = backend.eye(N=4, M=5, dtype=dtype)
  np.testing.assert_allclose(np.eye(N=4, M=5, dtype=dtype), a)


@pytest.mark.parametrize("dtype", np_dtypes)
def test_ones(dtype):
  backend = jax_backend.JaxBackend()
  a = backend.ones((4, 4), dtype=dtype)
  np.testing.assert_allclose(np.ones((4, 4), dtype=dtype), a)


@pytest.mark.parametrize("dtype", np_dtypes)
def test_zeros(dtype):
  backend = jax_backend.JaxBackend()
  a = backend.zeros((4, 4), dtype=dtype)
  np.testing.assert_allclose(np.zeros((4, 4), dtype=dtype), a)


@pytest.mark.parametrize("dtype", np_randn_dtypes)
def test_randn(dtype):
  backend = jax_backend.JaxBackend()
  a = backend.randn((4, 4), dtype=dtype)
  assert a.shape == (4, 4)


@pytest.mark.parametrize("dtype", np_randn_dtypes)
def test_random_uniform(dtype):
  backend = jax_backend.JaxBackend()
  a = backend.random_uniform((4, 4), dtype=dtype)
  assert a.shape == (4, 4)


@pytest.mark.parametrize("dtype", [np.complex64, np.complex128])
def test_randn_non_zero_imag(dtype):
  backend = jax_backend.JaxBackend()
  a = backend.randn((4, 4), dtype=dtype)
  assert np.linalg.norm(np.imag(a)) != 0.0


@pytest.mark.parametrize("dtype", [np.complex64, np.complex128])
def test_random_uniform_non_zero_imag(dtype):
  backend = jax_backend.JaxBackend()
  a = backend.random_uniform((4, 4), dtype=dtype)
  assert np.linalg.norm(np.imag(a)) != 0.0


@pytest.mark.parametrize("dtype", np_dtypes)
def test_eye_dtype(dtype):
  backend = jax_backend.JaxBackend()
  a = backend.eye(N=4, M=4, dtype=dtype)
  assert a.dtype == dtype


@pytest.mark.parametrize("dtype", np_dtypes)
def test_ones_dtype(dtype):
  backend = jax_backend.JaxBackend()
  a = backend.ones((4, 4), dtype=dtype)
  assert a.dtype == dtype


@pytest.mark.parametrize("dtype", np_dtypes)
def test_zeros_dtype(dtype):
  backend = jax_backend.JaxBackend()
  a = backend.zeros((4, 4), dtype=dtype)
  assert a.dtype == dtype


@pytest.mark.parametrize("dtype", np_randn_dtypes)
def test_randn_dtype(dtype):
  backend = jax_backend.JaxBackend()
  a = backend.randn((4, 4), dtype=dtype)
  assert a.dtype == dtype


@pytest.mark.parametrize("dtype", np_randn_dtypes)
def test_random_uniform_dtype(dtype):
  backend = jax_backend.JaxBackend()
  a = backend.random_uniform((4, 4), dtype=dtype)
  assert a.dtype == dtype


@pytest.mark.parametrize("dtype", np_randn_dtypes)
def test_randn_seed(dtype):
  backend = jax_backend.JaxBackend()
  a = backend.randn((4, 4), seed=10, dtype=dtype)
  b = backend.randn((4, 4), seed=10, dtype=dtype)
  np.testing.assert_allclose(a, b)


@pytest.mark.parametrize("dtype", np_randn_dtypes)
def test_random_uniform_seed(dtype):
  backend = jax_backend.JaxBackend()
  a = backend.random_uniform((4, 4), seed=10, dtype=dtype)
  b = backend.random_uniform((4, 4), seed=10, dtype=dtype)
  np.testing.assert_allclose(a, b)


@pytest.mark.parametrize("dtype", np_randn_dtypes)
def test_random_uniform_boundaries(dtype):
  lb = 1.2
  ub = 4.8
  backend = jax_backend.JaxBackend()
  a = backend.random_uniform((4, 4), seed=10, dtype=dtype)
  b = backend.random_uniform((4, 4), (lb, ub), seed=10, dtype=dtype)
  assert ((a >= 0).all() and (a <= 1).all() and (b >= lb).all() and
          (b <= ub).all())


def test_random_uniform_behavior():
  seed = 10
  key = jax.random.PRNGKey(seed)
  backend = jax_backend.JaxBackend()
  a = backend.random_uniform((4, 4), seed=seed)
  b = jax.random.uniform(key, (4, 4))
  np.testing.assert_allclose(a, b)


def test_conj():
  backend = jax_backend.JaxBackend()
  real = np.random.rand(2, 2, 2)
  imag = np.random.rand(2, 2, 2)
  a = backend.convert_to_tensor(real + 1j * imag)
  actual = backend.conj(a)
  expected = real - 1j * imag
  np.testing.assert_allclose(expected, actual)


@pytest.mark.parametrize("dtype", np_randn_dtypes)
def index_update(dtype):
  backend = jax_backend.JaxBackend()
  tensor = backend.randn((4, 2, 3), dtype=dtype, seed=10)
  out = backend.index_update(tensor, tensor > 0.1, 0.0)
  tensor = np.array(tensor)
  tensor[tensor > 0.1] = 0.0
  np.testing.assert_allclose(tensor, out)


def test_base_backend_eigs_not_implemented():
  backend = jax_backend.JaxBackend()
  tensor = backend.randn((4, 2, 3), dtype=np.float64)
  with pytest.raises(NotImplementedError):
    backend.eigs(tensor)


def test_base_backend_eigsh_lanczos_not_implemented():
  backend = jax_backend.JaxBackend()
  tensor = backend.randn((4, 2, 3), dtype=np.float64)
  with pytest.raises(NotImplementedError):
    backend.eigsh_lanczos(tensor)


@pytest.mark.parametrize("dtype", np_dtypes)
def test_index_update(dtype):
  backend = jax_backend.JaxBackend()
  tensor = backend.randn((4, 2, 3), dtype=dtype, seed=10)
  out = backend.index_update(tensor, tensor > 0.1, 0.0)
  np_tensor = np.array(tensor)
  np_tensor[np_tensor > 0.1] = 0.0
<<<<<<< HEAD
  np.testing.assert_allclose(out, np_tensor)
=======
  np.testing.assert_allclose(out, np_tensor)


@pytest.mark.parametrize("dtype", [np.float64, np.complex128])
def test_broadcast_right_multiplication(dtype):
  backend = jax_backend.JaxBackend()
  tensor1 = backend.randn((2, 3), dtype=dtype, seed=10)
  tensor2 = backend.randn((3,), dtype=dtype, seed=10)
  out = backend.broadcast_right_multiplication(tensor1, tensor2)
  np.testing.assert_allclose(out, np.array(tensor1) * np.array(tensor2))


def test_broadcast_right_multiplication_raises():
  backend = jax_backend.JaxBackend()
  tensor1 = backend.randn((2, 3))
  tensor2 = backend.randn((3, 3))
  with pytest.raises(ValueError):
    backend.broadcast_right_multiplication(tensor1, tensor2)


@pytest.mark.parametrize("dtype", [np.float64, np.complex128])
def test_broadcast_left_multiplication(dtype):
  backend = jax_backend.JaxBackend()
  tensor1 = backend.randn((3,), dtype=dtype, seed=10)
  tensor2 = backend.randn((3, 4, 2), dtype=dtype, seed=10)
  out = backend.broadcast_left_multiplication(tensor1, tensor2)
  np.testing.assert_allclose(out, np.reshape(tensor1, (3, 1, 1)) * tensor2)


def test_broadcast_left_multiplication_raises():
  dtype = np.float64
  backend = jax_backend.JaxBackend()
  tensor1 = backend.randn((3, 3), dtype=dtype, seed=10)
  tensor2 = backend.randn((2, 4, 3), dtype=dtype, seed=10)
  with pytest.raises(ValueError):
    backend.broadcast_left_multiplication(tensor1, tensor2)


def test_sparse_shape():
  dtype = np.float64
  backend = jax_backend.JaxBackend()
  tensor = backend.randn((2, 3, 4), dtype=dtype, seed=10)
  np.testing.assert_allclose(backend.sparse_shape(tensor), tensor.shape)


@pytest.mark.parametrize("dtype,method",
                         [(np.float64, "sin"), (np.complex128, "sin"),
                          (np.float64, "cos"), (np.complex128, "cos"),
                          (np.float64, "exp"), (np.complex128, "exp"),
                          (np.float64, "log"), (np.complex128, "log")])
def test_elementwise_ops(dtype, method):
  backend = jax_backend.JaxBackend()
  tensor = backend.randn((4, 3, 2), dtype=dtype, seed=10)
  if method == "log":
    tensor = np.abs(tensor)
  tensor1 = getattr(backend, method)(tensor)
  tensor2 = getattr(np, method)(tensor)
  np.testing.assert_almost_equal(tensor1, tensor2)


@pytest.mark.parametrize("dtype,method",
                         [(np.float64, "expm"), (np.complex128, "expm")])
def test_matrix_ops(dtype, method):
  backend = jax_backend.JaxBackend()
  matrix = backend.randn((4, 4), dtype=dtype, seed=10)
  matrix1 = getattr(backend, method)(matrix)
  matrix2 = getattr(sp.linalg, method)(matrix)
  np.testing.assert_almost_equal(matrix1, matrix2)


@pytest.mark.parametrize("dtype,method",
                         [(np.float64, "expm"), (np.complex128, "expm")])
def test_matrix_ops_raises(dtype, method):
  backend = jax_backend.JaxBackend()
  matrix = backend.randn((4, 4, 4), dtype=dtype, seed=10)
  with pytest.raises(ValueError, match=r".*Only matrices.*"):
    getattr(backend, method)(matrix)
  matrix = backend.randn((4, 3), dtype=dtype, seed=10)
  with pytest.raises(ValueError, match=r".*N\*N matrix.*"):
    getattr(backend, method)(matrix)
>>>>>>> ae56a0f5
<|MERGE_RESOLUTION|>--- conflicted
+++ resolved
@@ -308,9 +308,6 @@
   out = backend.index_update(tensor, tensor > 0.1, 0.0)
   np_tensor = np.array(tensor)
   np_tensor[np_tensor > 0.1] = 0.0
-<<<<<<< HEAD
-  np.testing.assert_allclose(out, np_tensor)
-=======
   np.testing.assert_allclose(out, np_tensor)
 
 
@@ -390,5 +387,4 @@
     getattr(backend, method)(matrix)
   matrix = backend.randn((4, 3), dtype=dtype, seed=10)
   with pytest.raises(ValueError, match=r".*N\*N matrix.*"):
-    getattr(backend, method)(matrix)
->>>>>>> ae56a0f5
+    getattr(backend, method)(matrix)