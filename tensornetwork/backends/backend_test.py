"""Tests for graphmode_tensornetwork."""
import builtins
import sys
import pytest
import numpy as np


def clean_tensornetwork_modules():
  for mod in list(sys.modules.keys()):
    if mod.startswith('tensornetwork'):
      sys.modules.pop(mod, None)


@pytest.fixture(autouse=True)
def clean_backend_import():
  #never do this outside testing
  clean_tensornetwork_modules()
  yield # use as teardown
  clean_tensornetwork_modules()


@pytest.fixture
def no_backend_dependency(monkeypatch):
  import_orig = builtins.__import__
  # pylint: disable=redefined-builtin
  def mocked_import(name, globals, locals, fromlist, level):
    if name in ['torch', 'tensorflow', 'jax']:
      raise ImportError()
    return import_orig(name, globals, locals, fromlist, level)
  monkeypatch.setattr(builtins, '__import__', mocked_import)


@pytest.mark.usefixtures('no_backend_dependency')
def test_backend_pytorch_missing_cannot_initialize_backend():
  with pytest.raises(ImportError):
    from tensornetwork.backends.pytorch.pytorch_backend import PyTorchBackend
    PyTorchBackend()


@pytest.mark.usefixtures('no_backend_dependency')
def test_backend_tensorflow_missing_cannot_initialize_backend():
  with pytest.raises(ImportError):
    from tensornetwork.backends.tensorflow.tensorflow_backend \
      import TensorFlowBackend
    TensorFlowBackend()


@pytest.mark.usefixtures('no_backend_dependency')
def test_backend_jax_missing_cannot_initialize_backend():
  with pytest.raises(ImportError):
    from tensornetwork.backends.jax.jax_backend import JaxBackend
    JaxBackend()


@pytest.mark.usefixtures('no_backend_dependency')
def test_config_backend_missing_can_import_config():
  import tensornetwork.config
  with pytest.raises(ImportError):
    import torch
<<<<<<< HEAD
=======
  with pytest.raises(ImportError):
    import tensorflow as tf
  with pytest.raises(ImportError):
    import jax


@pytest.mark.usefixtures('no_backend_dependency')
def test_import_tensornetwork_without_backends():
  import tensornetwork
  import tensornetwork.backends.pytorch.pytorch_backend
  import tensornetwork.backends.tensorflow.tensorflow_backend
  import tensornetwork.backends.jax.jax_backend
  import tensornetwork.backends.numpy.numpy_backend
  with pytest.raises(ImportError):
    import torch
>>>>>>> 08469e10
  with pytest.raises(ImportError):
    import tensorflow as tf
  with pytest.raises(ImportError):
    import jax


@pytest.mark.usefixtures('no_backend_dependency')
<<<<<<< HEAD
def test_import_tensornetwork_without_backends():
  import tensornetwork
  import tensornetwork.backends.pytorch.pytorch_backend
  import tensornetwork.backends.tensorflow.tensorflow_backend
  import tensornetwork.backends.jax.jax_backend
  import tensornetwork.backends.numpy.numpy_backend
=======
def test_basic_numpy_network_without_backends():
  import tensornetwork
  net = tensornetwork.TensorNetwork(backend="numpy")
  a = net.add_node(np.ones((10,)))
  b = net.add_node(np.ones((10,)))
  edge = net.connect(a[0], b[0])
  final_node = net.contract(edge)
  assert final_node.tensor == np.array(10.)
>>>>>>> 08469e10
  with pytest.raises(ImportError):
    import torch
  with pytest.raises(ImportError):
    import tensorflow as tf
  with pytest.raises(ImportError):
    import jax


@pytest.mark.usefixtures('no_backend_dependency')
<<<<<<< HEAD
def test_basic_numpy_network_without_backends():
  import tensornetwork
  net = tensornetwork.TensorNetwork(backend="numpy")
  a = net.add_node(np.ones((10,)))
  b = net.add_node(np.ones((10,)))
  edge = net.connect(a[0], b[0])
  final_node = net.contract(edge)
  assert final_node.tensor == np.array(10.)
  with pytest.raises(ImportError):
    import torch
  with pytest.raises(ImportError):
    import tensorflow as tf
  with pytest.raises(ImportError):
    import jax
=======
def test_basic_network_without_backends_raises_error():
  import tensornetwork
  with pytest.raises(ImportError):
    tensornetwork.TensorNetwork(backend="jax")
  with pytest.raises(ImportError):
    tensornetwork.TensorNetwork(backend="tensorflow")
  with pytest.raises(ImportError):
    tensornetwork.TensorNetwork(backend="pytorch")
>>>>>>> 08469e10
<|MERGE_RESOLUTION|>--- conflicted
+++ resolved
@@ -57,8 +57,6 @@
   import tensornetwork.config
   with pytest.raises(ImportError):
     import torch
-<<<<<<< HEAD
-=======
   with pytest.raises(ImportError):
     import tensorflow as tf
   with pytest.raises(ImportError):
@@ -74,7 +72,6 @@
   import tensornetwork.backends.numpy.numpy_backend
   with pytest.raises(ImportError):
     import torch
->>>>>>> 08469e10
   with pytest.raises(ImportError):
     import tensorflow as tf
   with pytest.raises(ImportError):
@@ -82,33 +79,6 @@
 
 
 @pytest.mark.usefixtures('no_backend_dependency')
-<<<<<<< HEAD
-def test_import_tensornetwork_without_backends():
-  import tensornetwork
-  import tensornetwork.backends.pytorch.pytorch_backend
-  import tensornetwork.backends.tensorflow.tensorflow_backend
-  import tensornetwork.backends.jax.jax_backend
-  import tensornetwork.backends.numpy.numpy_backend
-=======
-def test_basic_numpy_network_without_backends():
-  import tensornetwork
-  net = tensornetwork.TensorNetwork(backend="numpy")
-  a = net.add_node(np.ones((10,)))
-  b = net.add_node(np.ones((10,)))
-  edge = net.connect(a[0], b[0])
-  final_node = net.contract(edge)
-  assert final_node.tensor == np.array(10.)
->>>>>>> 08469e10
-  with pytest.raises(ImportError):
-    import torch
-  with pytest.raises(ImportError):
-    import tensorflow as tf
-  with pytest.raises(ImportError):
-    import jax
-
-
-@pytest.mark.usefixtures('no_backend_dependency')
-<<<<<<< HEAD
 def test_basic_numpy_network_without_backends():
   import tensornetwork
   net = tensornetwork.TensorNetwork(backend="numpy")
@@ -123,7 +93,9 @@
     import tensorflow as tf
   with pytest.raises(ImportError):
     import jax
-=======
+
+
+@pytest.mark.usefixtures('no_backend_dependency')
 def test_basic_network_without_backends_raises_error():
   import tensornetwork
   with pytest.raises(ImportError):
@@ -131,5 +103,4 @@
   with pytest.raises(ImportError):
     tensornetwork.TensorNetwork(backend="tensorflow")
   with pytest.raises(ImportError):
-    tensornetwork.TensorNetwork(backend="pytorch")
->>>>>>> 08469e10
+    tensornetwork.TensorNetwork(backend="pytorch")