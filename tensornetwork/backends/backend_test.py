--- conflicted
+++ resolved
@@ -112,15 +112,6 @@
   final_node = net.contract(edge)
   assert final_node.tensor == np.array(10.)
   with pytest.raises(ImportError):
-<<<<<<< HEAD
-    # pylint: disable=unused-variable
-    import torch
-  with pytest.raises(ImportError):
-    # pylint: disable=unused-variable
-    import tensorflow as tf
-  with pytest.raises(ImportError):
-    # pylint: disable=unused-variable
-=======
     #pylint: disable=unused-variable
     #pylint: disable=import-outside-toplevel
     import torch
@@ -131,7 +122,6 @@
   with pytest.raises(ImportError):
     #pylint: disable=unused-variable
     #pylint: disable=import-outside-toplevel
->>>>>>> 7b5ec565
     import jax
 
 
