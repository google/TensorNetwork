"""Tests for graphmode_tensornetwork."""
import builtins
import sys
import pytest
import numpy as np
from tensornetwork import connect, contract, Node
from tensornetwork.backends.abstract_backend import AbstractBackend
from tensornetwork.backends import backend_factory


def clean_tensornetwork_modules():
  for mod in list(sys.modules.keys()):
    if mod.startswith('tensornetwork'):
      sys.modules.pop(mod, None)


@pytest.fixture(autouse=True)
def clean_backend_import():
  #never do this outside testing
  clean_tensornetwork_modules()
  yield  # use as teardown
  clean_tensornetwork_modules()


@pytest.fixture
def no_backend_dependency(monkeypatch):
  import_orig = builtins.__import__

  # pylint: disable=redefined-builtin
  def mocked_import(name, globals, locals, fromlist, level):
    if name in ['torch', 'tensorflow', 'jax']:
      raise ImportError()
    return import_orig(name, globals, locals, fromlist, level)

  monkeypatch.setattr(builtins, '__import__', mocked_import)
  # Nuke the cache.
  backend_factory._INSTANTIATED_BACKENDS = dict()


@pytest.mark.usefixtures('no_backend_dependency')
def test_backend_pytorch_missing_cannot_initialize_backend():
  #pylint: disable=import-outside-toplevel
  with pytest.raises(ImportError):
    # pylint: disable=import-outside-toplevel
    from tensornetwork.backends.pytorch.pytorch_backend import PyTorchBackend
    PyTorchBackend()


@pytest.mark.usefixtures('no_backend_dependency')
def test_backend_tensorflow_missing_cannot_initialize_backend():
  #pylint: disable=import-outside-toplevel
  with pytest.raises(ImportError):
    # pylint: disable=import-outside-toplevel
    from tensornetwork.backends.tensorflow.tensorflow_backend \
      import TensorFlowBackend
    TensorFlowBackend()


@pytest.mark.usefixtures('no_backend_dependency')
def test_backend_jax_missing_cannot_initialize_backend():
  #pylint: disable=import-outside-toplevel
  with pytest.raises(ImportError):
    # pylint: disable=import-outside-toplevel
    from tensornetwork.backends.jax.jax_backend import JaxBackend
    JaxBackend()


@pytest.mark.usefixtures('no_backend_dependency')
def test_config_backend_missing_can_import_config():
  #not sure why config is imported here?
  #pylint: disable=import-outside-toplevel
  #pylint: disable=unused-variable
  import tensornetwork.config
  with pytest.raises(ImportError):
    #pylint: disable=import-outside-toplevel
    #pylint: disable=unused-variable
    import torch
  with pytest.raises(ImportError):
    #pylint: disable=import-outside-toplevel
    #pylint: disable=unused-variable
    import tensorflow as tf
  with pytest.raises(ImportError):
    #pylint: disable=import-outside-toplevel
    #pylint: disable=unused-variable
    import jax


@pytest.mark.usefixtures('no_backend_dependency')
def test_import_tensornetwork_without_backends():
  #pylint: disable=import-outside-toplevel
  #pylint: disable=unused-variable
  #pylint: disable=reimported
  import tensornetwork
  #pylint: disable=import-outside-toplevel
  import tensornetwork.backends.pytorch.pytorch_backend
  #pylint: disable=import-outside-toplevel
  import tensornetwork.backends.tensorflow.tensorflow_backend
  #pylint: disable=import-outside-toplevel
  import tensornetwork.backends.jax.jax_backend
  #pylint: disable=import-outside-toplevel
  import tensornetwork.backends.numpy.numpy_backend
  with pytest.raises(ImportError):
    #pylint: disable=import-outside-toplevel
    #pylint: disable=unused-variable
    import torch
  with pytest.raises(ImportError):
    #pylint: disable=unused-variable
    #pylint: disable=import-outside-toplevel
    import tensorflow as tf
  with pytest.raises(ImportError):
    #pylint: disable=unused-variable
    #pylint: disable=import-outside-toplevel
    import jax


@pytest.mark.usefixtures('no_backend_dependency')
def test_basic_numpy_network_without_backends():
  #pylint: disable=import-outside-toplevel
  #pylint: disable=reimported
  #pylint: disable=unused-variable
  import tensornetwork
  a = Node(np.ones((10,)), backend="numpy")
  b = Node(np.ones((10,)), backend="numpy")
  edge = connect(a[0], b[0])
  final_node = contract(edge)
  assert final_node.tensor == np.array(10.)
  with pytest.raises(ImportError):
    #pylint: disable=unused-variable
    #pylint: disable=import-outside-toplevel
    import torch
  with pytest.raises(ImportError):
    #pylint: disable=unused-variable
    #pylint: disable=import-outside-toplevel
    import tensorflow as tf
  with pytest.raises(ImportError):
    #pylint: disable=unused-variable
    #pylint: disable=import-outside-toplevel
    import jax


@pytest.mark.usefixtures('no_backend_dependency')
def test_basic_network_without_backends_raises_error():
  #pylint: disable=import-outside-toplevel
  #pylint: disable=reimported
  #pylint: disable=unused-variable
  import tensornetwork
  with pytest.raises(ImportError):
    Node(np.ones((2, 2)), backend="jax")
  with pytest.raises(ImportError):
    Node(np.ones((2, 2)), backend="tensorflow")
  with pytest.raises(ImportError):
    Node(np.ones((2, 2)), backend="pytorch")


def test_abstract_backend_name():
  backend = AbstractBackend()
  assert backend.name == "abstract backend"


def test_abstract_backend_tensordot_not_implemented():
  backend = AbstractBackend()
  with pytest.raises(NotImplementedError):
    backend.tensordot(np.ones((2, 2)), np.ones((2, 2)), axes=[[0], [0]])


def test_abstract_backend_reshape_not_implemented():
  backend = AbstractBackend()
  with pytest.raises(NotImplementedError):
    backend.reshape(np.ones((2, 2)), (4, 1))


def test_abstract_backend_transpose_not_implemented():
  backend = AbstractBackend()
  with pytest.raises(NotImplementedError):
    backend.transpose(np.ones((2, 2)), [0, 1])


def test_abstract_backend_slice_not_implemented():
  backend = AbstractBackend()
  with pytest.raises(NotImplementedError):
    backend.slice(np.ones((2, 2)), (0, 1), (1, 1))


def test_abstract_backend_svd_decompositon_not_implemented():
  backend = AbstractBackend()
  with pytest.raises(NotImplementedError):
    backend.svd_decomposition(np.ones((2, 2)), 0)


def test_abstract_backend_qr_decompositon_not_implemented():
  backend = AbstractBackend()
  with pytest.raises(NotImplementedError):
    backend.qr_decomposition(np.ones((2, 2)), 0)


def test_abstract_backend_rq_decompositon_not_implemented():
  backend = AbstractBackend()
  with pytest.raises(NotImplementedError):
    backend.rq_decomposition(np.ones((2, 2)), 0)


def test_abstract_backend_shape_concat_not_implemented():
  backend = AbstractBackend()
  with pytest.raises(NotImplementedError):
    backend.shape_concat([np.ones((2, 2)), np.ones((2, 2))], 0)


def test_abstract_backend_shape_tensor_not_implemented():
  backend = AbstractBackend()
  with pytest.raises(NotImplementedError):
    backend.shape_tensor(np.ones((2, 2)))


def test_abstract_backend_shape_tuple_not_implemented():
  backend = AbstractBackend()
  with pytest.raises(NotImplementedError):
    backend.shape_tuple(np.ones((2, 2)))


def test_abstract_backend_shape_prod_not_implemented():
  backend = AbstractBackend()
  with pytest.raises(NotImplementedError):
    backend.shape_prod(np.ones((2, 2)))


def test_abstract_backend_sqrt_not_implemented():
  backend = AbstractBackend()
  with pytest.raises(NotImplementedError):
    backend.sqrt(np.ones((2, 2)))


def test_abstract_backend_diag_not_implemented():
  backend = AbstractBackend()
  with pytest.raises(NotImplementedError):
    backend.diag(np.ones((2, 2)))


def test_abstract_backend_convert_to_tensor_not_implemented():
  backend = AbstractBackend()
  with pytest.raises(NotImplementedError):
    backend.convert_to_tensor(np.ones((2, 2)))


def test_abstract_backend_trace_not_implemented():
  backend = AbstractBackend()
  with pytest.raises(NotImplementedError):
    backend.trace(np.ones((2, 2)))


def test_abstract_backend_outer_product_not_implemented():
  backend = AbstractBackend()
  with pytest.raises(NotImplementedError):
    backend.outer_product(np.ones((2, 2)), np.ones((2, 2)))


def test_abstract_backend_einsul_not_implemented():
  backend = AbstractBackend()
  with pytest.raises(NotImplementedError):
    backend.einsum("ii", np.ones((2, 2)), optimize=True)


def test_abstract_backend_norm_not_implemented():
  backend = AbstractBackend()
  with pytest.raises(NotImplementedError):
    backend.norm(np.ones((2, 2)))


def test_abstract_backend_eye_not_implemented():
  backend = AbstractBackend()
  with pytest.raises(NotImplementedError):
    backend.eye(2, dtype=np.float64)


def test_abstract_backend_ones_not_implemented():
  backend = AbstractBackend()
  with pytest.raises(NotImplementedError):
    backend.ones((2, 2), dtype=np.float64)


def test_abstract_backend_zeros_not_implemented():
  backend = AbstractBackend()
  with pytest.raises(NotImplementedError):
    backend.zeros((2, 2), dtype=np.float64)


def test_abstract_backend_randn_not_implemented():
  backend = AbstractBackend()
  with pytest.raises(NotImplementedError):
    backend.randn((2, 2))


def test_abstract_backend_random_uniforl_not_implemented():
  backend = AbstractBackend()
  with pytest.raises(NotImplementedError):
    backend.random_uniform((2, 2))


def test_abstract_backend_conj_not_implemented():
  backend = AbstractBackend()
  with pytest.raises(NotImplementedError):
    backend.conj(np.ones((2, 2)))


def test_abstract_backend_eigh_not_implemented():
  backend = AbstractBackend()
  with pytest.raises(NotImplementedError):
    backend.eigh(np.ones((2, 2)))


def test_abstract_backend_eigs_not_implemented():
  backend = AbstractBackend()
  with pytest.raises(NotImplementedError):
    backend.eigs(np.ones((2, 2)))


def test_abstract_backend_eigs_lanczos_not_implemented():
  backend = AbstractBackend()
  with pytest.raises(NotImplementedError):
    backend.eigsh_lanczos(lambda x: x, np.ones((2)))


def test_abstract_backend_gmres_not_implemented():
  backend = AbstractBackend()
  with pytest.raises(NotImplementedError):
    backend.gmres(lambda x: x, np.ones((2)))


def test_abstract_backend_addition_not_implemented():
  backend = AbstractBackend()
  with pytest.raises(NotImplementedError):
    backend.addition(np.ones((2, 2)), np.ones((2, 2)))


def test_abstract_backend_subtraction_not_implemented():
  backend = AbstractBackend()
  with pytest.raises(NotImplementedError):
    backend.subtraction(np.ones((2, 2)), np.ones((2, 2)))


def test_abstract_backend_multiply_not_implemented():
  backend = AbstractBackend()
  with pytest.raises(NotImplementedError):
    backend.multiply(np.ones((2, 2)), np.ones((2, 2)))


def test_abstract_backend_divide_not_implemented():
  backend = AbstractBackend()
  with pytest.raises(NotImplementedError):
    backend.divide(np.ones((2, 2)), np.ones((2, 2)))


def test_abstract_backend_index_update_not_implemented():
  backend = AbstractBackend()
  with pytest.raises(NotImplementedError):
    backend.index_update(np.ones((2, 2)), np.ones((2, 2)), np.ones((2, 2)))


def test_abstract_backend_inv_not_implemented():
  backend = AbstractBackend()
  with pytest.raises(NotImplementedError):
    backend.inv(np.ones((2, 2)))


def test_abstract_backend_sin_not_implemented():
  backend = AbstractBackend()
  with pytest.raises(NotImplementedError):
    backend.sin(np.ones((2, 2)))


def test_abstract_backend_cos_not_implemented():
  backend = AbstractBackend()
  with pytest.raises(NotImplementedError):
    backend.cos(np.ones((2, 2)))


def test_abstract_backend_exp_not_implemented():
  backend = AbstractBackend()
  with pytest.raises(NotImplementedError):
    backend.exp(np.ones((2, 2)))


def test_abstract_backend_log_not_implemented():
  backend = AbstractBackend()
  with pytest.raises(NotImplementedError):
    backend.log(np.ones((2, 2)))


def test_abstract_backend_expm_not_implemented():
  backend = AbstractBackend()
  with pytest.raises(NotImplementedError):
    backend.expm(np.ones((2, 2)))


def test_abstract_backend_sparse_shape_not_implemented():
  backend = AbstractBackend()
  with pytest.raises(NotImplementedError):
    backend.sparse_shape(np.ones((2, 2)))


def test_abstract_backend_broadcast_right_multiplication_not_implemented():
  backend = AbstractBackend()
  with pytest.raises(NotImplementedError):
    backend.broadcast_right_multiplication(np.ones((2, 2)), np.ones((2, 2)))


def test_abstract_backend_broadcast_left_multiplication_not_implemented():
  backend = AbstractBackend()
  with pytest.raises(NotImplementedError):
    backend.broadcast_left_multiplication(np.ones((2, 2)), np.ones((2, 2)))


def test_backend_instantiation(backend):
  backend1 = backend_factory.get_backend(backend)
  backend2 = backend_factory.get_backend(backend)
  assert backend1 is backend2


<<<<<<< HEAD
def test_abstract_backend_sign_not_implemented():
  backend = AbstractBackend()
  with pytest.raises(NotImplementedError):
    backend.sign(np.ones((2, 2)))

def test_abstract_backend_abs_not_implemented():
  backend = AbstractBackend()
  with pytest.raises(NotImplementedError):
    backend.abs(np.ones((2, 2)))
=======
def test_pivot_not_implemented():
  backend = AbstractBackend()
  with pytest.raises(NotImplementedError):
    backend.pivot(np.ones((2, 2)))
>>>>>>> fe997c62
<|MERGE_RESOLUTION|>--- conflicted
+++ resolved
@@ -415,7 +415,6 @@
   assert backend1 is backend2
 
 
-<<<<<<< HEAD
 def test_abstract_backend_sign_not_implemented():
   backend = AbstractBackend()
   with pytest.raises(NotImplementedError):
@@ -425,9 +424,8 @@
   backend = AbstractBackend()
   with pytest.raises(NotImplementedError):
     backend.abs(np.ones((2, 2)))
-=======
+
 def test_pivot_not_implemented():
   backend = AbstractBackend()
   with pytest.raises(NotImplementedError):
-    backend.pivot(np.ones((2, 2)))
->>>>>>> fe997c62
+    backend.pivot(np.ones((2, 2)))