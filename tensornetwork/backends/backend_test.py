--- conflicted
+++ resolved
@@ -409,7 +409,6 @@
   assert backend1 is backend2
 
 
-<<<<<<< HEAD
 def test_abstract_backend_diagonal_not_implemented():
   backend = AbstractBackend()
   with pytest.raises(NotImplementedError):
@@ -420,12 +419,14 @@
   backend = AbstractBackend()
   with pytest.raises(NotImplementedError):
     backend.diagflat(np.ones((2, 2)))
-=======
+
+
 def test_abstract_backend_sign_not_implemented():
   backend = AbstractBackend()
   with pytest.raises(NotImplementedError):
     backend.sign(np.ones((2, 2)))
 
+
 def test_abstract_backend_abs_not_implemented():
   backend = AbstractBackend()
   with pytest.raises(NotImplementedError):
@@ -434,5 +435,4 @@
 def test_pivot_not_implemented():
   backend = AbstractBackend()
   with pytest.raises(NotImplementedError):
-    backend.pivot(np.ones((2, 2)))
->>>>>>> 289712b0
+    backend.pivot(np.ones((2, 2)))