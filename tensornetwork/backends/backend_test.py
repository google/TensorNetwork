--- conflicted
+++ resolved
@@ -157,11 +157,7 @@
 def test_base_backend_tensordot_not_implemented():
   backend = BaseBackend()
   with pytest.raises(NotImplementedError):
-<<<<<<< HEAD
-    backend.tensordot(np.ones((2, 2)), np.ones((2, 2)), axes=[0, 0])
-=======
     backend.tensordot(np.ones((2, 2)), np.ones((2, 2)), axes=[[0], [0]])
->>>>>>> ae56a0f5
 
 
 def test_base_backend_reshape_not_implemented():
@@ -176,15 +172,12 @@
     backend.transpose(np.ones((2, 2)), [0, 1])
 
 
-<<<<<<< HEAD
-=======
 def test_base_backend_slice_not_implemented():
   backend = BaseBackend()
   with pytest.raises(NotImplementedError):
     backend.slice(np.ones((2, 2)), (0, 1), (1, 1))
 
 
->>>>>>> ae56a0f5
 def test_base_backend_svd_decompositon_not_implemented():
   backend = BaseBackend()
   with pytest.raises(NotImplementedError):
@@ -356,10 +349,7 @@
 def test_base_backend_inv_not_implemented():
   backend = BaseBackend()
   with pytest.raises(NotImplementedError):
-<<<<<<< HEAD
     backend.inv(np.ones((2, 2)))
-=======
-    backend.inv(np.ones((2, 2)))
 
 
 def test_base_backend_sin_not_implemented():
@@ -389,5 +379,4 @@
 def test_base_backend_expm_not_implemented():
   backend = BaseBackend()
   with pytest.raises(NotImplementedError):
-    backend.expm(np.ones((2, 2)))
->>>>>>> ae56a0f5
+    backend.expm(np.ones((2, 2)))