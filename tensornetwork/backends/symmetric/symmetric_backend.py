--- conflicted
+++ resolved
@@ -326,7 +326,6 @@
   def jit(self, fun: Callable, *args: List, **kwargs: dict) -> Callable:
     return fun
 
-<<<<<<< HEAD
   def diagflat(self, tensor: Tensor, k: int = 0) -> Tensor:
     if k != 0:
       raise NotImplementedError("Can't specify k with Symmetric backend")
@@ -348,7 +347,6 @@
     if axis1 == axis2:
       raise ValueError(f"axis1 = {axis1} cannot equal axis2 = {axis2}")
     return self.bs.trace(tensor, (axis1, axis2))
-=======
+
   def pivot(self, tensor: Tensor, pivot_axis: int = 1) -> Tensor:
-    raise NotImplementedError("Symmetric backend doesn't support pivot.")
->>>>>>> 289712b0
+    raise NotImplementedError("Symmetric backend doesn't support pivot.")