import numpy as np
import pytest
from tensornetwork.backends.symmetric import symmetric_backend
from tensornetwork.backends.numpy import numpy_backend
from tensornetwork.block_sparse.charge import (U1Charge, charge_equal,
                                               BaseCharge, fuse_charges)
from tensornetwork.block_sparse.blocksparse_utils import _find_diagonal_sparse_blocks  #pylint: disable=line-too-long
from tensornetwork.block_sparse.utils import unique
from tensornetwork.block_sparse.index import Index
from tensornetwork.block_sparse.blocksparsetensor import (tensordot,
                                                          BlockSparseTensor,
                                                          ChargeArray)
from tensornetwork.block_sparse.linalg import (transpose, sqrt, diag, trace,
<<<<<<< HEAD
                                               norm, eye, eigh, inv)
from tensornetwork.block_sparse.initialization import (ones, zeros, randn,
                                                       random)

=======
                                               norm, eye, ones, zeros, randn,
                                               random, eigh, inv, eig)
>>>>>>> 5503af6d
from tensornetwork.block_sparse.caching import get_cacher, get_caching_status
from tensornetwork.ncon_interface import ncon
from tensornetwork.matrixproductstates.finite_mps import FiniteMPS



np_randn_dtypes = [np.float32, np.float16, np.float64]
np_dtypes = np_randn_dtypes + [np.complex64, np.complex128]
np_tensordot_dtypes = [np.float16, np.float64, np.complex128]


def get_tensor(R, num_charges, dtype=np.float64):
  Ds = np.random.randint(8, 12, R)
  charges = [
      BaseCharge(
          np.random.randint(-5, 6, (Ds[n], num_charges)),
          charge_types=[U1Charge] * num_charges) for n in range(R)
  ]
  flows = list(np.full(R, fill_value=False, dtype=np.bool))
  indices = [Index(charges[n], flows[n]) for n in range(R)]
  return BlockSparseTensor.random(indices=indices, dtype=dtype)


def get_square_matrix(num_charges, dtype=np.float64):
  D = np.random.randint(40, 60)
  charges = BaseCharge(
      np.random.randint(-5, 6, (D, num_charges)),
      charge_types=[U1Charge] * num_charges)

  flows = [False, True]
  indices = [Index(charges, flows[n]) for n in range(2)]
  return BlockSparseTensor.random(indices=indices, dtype=dtype)


def get_hermitian_matrix(num_charges, dtype=np.float64):
  D = np.random.randint(40, 60)
  charges = BaseCharge(
      np.random.randint(-5, 6, (D, num_charges)),
      charge_types=[U1Charge] * num_charges)

  flows = [False, True]
  indices = [Index(charges, flows[n]) for n in range(2)]
  A = BlockSparseTensor.random(indices=indices, dtype=dtype)
  return A + A.conj().T


def get_chargearray(num_charges, dtype=np.float64):
  D = np.random.randint(8, 12)
  charge = BaseCharge(
      np.random.randint(-5, 6, (D, num_charges)),
      charge_types=[U1Charge] * num_charges)
  flow = False
  index = Index(charge, flow)
  return ChargeArray.random(indices=[index], dtype=dtype)


def get_contractable_tensors(R1, R2, cont, dtype, num_charges):
  DsA = np.random.randint(5, 10, R1)
  DsB = np.random.randint(5, 10, R2)
  assert R1 >= cont
  assert R2 >= cont
  chargesA = [
      BaseCharge(
          np.random.randint(-5, 6, (DsA[n], num_charges)),
          charge_types=[U1Charge] * num_charges) for n in range(R1 - cont)
  ]
  commoncharges = [
      BaseCharge(
          np.random.randint(-5, 6, (DsA[n + R1 - cont], num_charges)),
          charge_types=[U1Charge] * num_charges) for n in range(cont)
  ]
  chargesB = [
      BaseCharge(
          np.random.randint(-5, 6, (DsB[n], num_charges)),
          charge_types=[U1Charge] * num_charges) for n in range(R2 - cont)
  ]
  #contracted indices
  indsA = np.random.choice(np.arange(R1), cont, replace=False)
  indsB = np.random.choice(np.arange(R2), cont, replace=False)

  flowsA = np.full(R1, False, dtype=np.bool)
  flowsB = np.full(R2, False, dtype=np.bool)
  flowsB[indsB] = True

  indicesA = [None for _ in range(R1)]
  indicesB = [None for _ in range(R2)]
  for n, iA in enumerate(indsA):
    indicesA[iA] = Index(commoncharges[n], flowsA[iA])
    indicesB[indsB[n]] = Index(commoncharges[n], flowsB[indsB[n]])
  compA = list(set(np.arange(R1)) - set(indsA))
  compB = list(set(np.arange(R2)) - set(indsB))

  for n, cA in enumerate(compA):
    indicesA[cA] = Index(chargesA[n], flowsA[cA])
  for n, cB in enumerate(compB):
    indicesB[cB] = Index(chargesB[n], flowsB[cB])

  indices_final = []
  for n in sorted(compA):
    indices_final.append(indicesA[n])
  for n in sorted(compB):
    indices_final.append(indicesB[n])
  A = BlockSparseTensor.random(indices=indicesA, dtype=dtype)
  B = BlockSparseTensor.random(indices=indicesB, dtype=dtype)
  return A, B, indsA, indsB


@pytest.mark.parametrize("dtype", np_tensordot_dtypes)
@pytest.mark.parametrize("R1, R2, cont", [(4, 4, 2), (4, 3, 3), (3, 4, 3)])
@pytest.mark.parametrize("num_charges", [1, 2])
def test_tensordot(R1, R2, cont, dtype, num_charges):
  np.random.seed(10)
  backend = symmetric_backend.SymmetricBackend()
  a, b, indsa, indsb = get_contractable_tensors(R1, R2, cont, dtype,
                                                num_charges)
  actual = backend.tensordot(a, b, (indsa, indsb))
  expected = tensordot(a, b, (indsa, indsb))
  np.testing.assert_allclose(expected.data, actual.data)
  assert np.all([
      charge_equal(expected._charges[n], actual._charges[n])
      for n in range(len(actual._charges))
  ])


def test_gmres_not_implemented():
  backend = symmetric_backend.SymmetricBackend()
  with pytest.raises(NotImplementedError):
    backend.gmres(lambda x: x, np.ones((2)))


@pytest.mark.parametrize("dtype", np_tensordot_dtypes)
@pytest.mark.parametrize("R", [2, 3, 4, 5, 6, 7])
@pytest.mark.parametrize("num_charges", [1, 2])
def test_reshape(R, dtype, num_charges):
  np.random.seed(10)
  backend = symmetric_backend.SymmetricBackend()
  a = get_tensor(R, num_charges, dtype)
  shape = a.shape
  partitions = np.append(
      np.append(
          0,
          np.sort(
              np.random.choice(
                  np.arange(1, R), np.random.randint(1, R), replace=False))), R)
  new_shape = tuple([
      np.prod(shape[partitions[n - 1]:partitions[n]])
      for n in range(1, len(partitions))
  ])
  actual = backend.shape_tuple(backend.reshape(a, new_shape))
  assert actual == new_shape


@pytest.mark.parametrize("dtype", np_tensordot_dtypes)
@pytest.mark.parametrize("R", [2, 3, 4, 5, 6, 7])
@pytest.mark.parametrize("num_charges", [1, 2])
def test_transpose(R, dtype, num_charges):
  np.random.seed(10)
  backend = symmetric_backend.SymmetricBackend()
  a = get_tensor(R, num_charges, dtype)
  order = np.arange(R)
  np.random.shuffle(order)
  actual = backend.transpose(a, order)
  expected = transpose(a, order)
  np.testing.assert_allclose(expected.data, actual.data)
  assert np.all([
      charge_equal(expected._charges[n], actual._charges[n])
      for n in range(len(actual._charges))
  ])


@pytest.mark.parametrize("dtype", np_tensordot_dtypes)
@pytest.mark.parametrize("R", [2, 3, 4, 5, 6, 7])
@pytest.mark.parametrize("num_charges", [1, 2])
def test_transpose_default(R, dtype, num_charges):
  np.random.seed(10)
  backend = symmetric_backend.SymmetricBackend()
  a = get_tensor(R, num_charges, dtype)
  order = np.arange(R)[::-1]
  np.random.shuffle(order)
  actual = backend.transpose(a)
  expected = transpose(a, order)
  np.testing.assert_allclose(expected.data, actual.data)
  assert np.all([
      charge_equal(expected._charges[n], actual._charges[n])
      for n in range(len(actual._charges))
  ])


def test_shape_concat():
  backend = symmetric_backend.SymmetricBackend()
  a = np.asarray((2 * np.ones((1, 3, 1))))
  b = np.asarray(np.ones((1, 2, 1)))
  expected = backend.shape_concat((a, b), axis=1)
  actual = np.array([[[2.0], [2.0], [2.0], [1.0], [1.0]]])
  np.testing.assert_allclose(expected, actual)


def test_shape_tensor():

  backend = symmetric_backend.SymmetricBackend()
  a = np.asarray(np.ones([2, 3, 4]))
  assert isinstance(backend.shape_tensor(a), tuple)
  actual = backend.shape_tensor(a)
  expected = np.array([2, 3, 4])
  np.testing.assert_allclose(expected, actual)


def test_shape_tuple():
  backend = symmetric_backend.SymmetricBackend()
  a = np.asarray(np.ones([2, 3, 4]))
  actual = backend.shape_tuple(a)
  assert actual == (2, 3, 4)


def test_shape_prod():
  backend = symmetric_backend.SymmetricBackend()
  a = np.array(2 * np.ones([1, 2, 3, 4]))
  actual = np.array(backend.shape_prod(a))
  assert actual == 2**24


@pytest.mark.parametrize("dtype", np_tensordot_dtypes)
@pytest.mark.parametrize("R", [2, 3, 4, 5, 6, 7])
@pytest.mark.parametrize("num_charges", [1, 2])
def test_sqrt(R, dtype, num_charges):
  np.random.seed(10)
  backend = symmetric_backend.SymmetricBackend()
  a = get_tensor(R, num_charges, dtype)
  actual = backend.sqrt(a)
  expected = sqrt(a)
  np.testing.assert_allclose(expected.data, actual.data)
  assert np.all([
      charge_equal(expected._charges[n], actual._charges[n])
      for n in range(len(actual._charges))
  ])


@pytest.mark.parametrize("dtype", np_tensordot_dtypes)
@pytest.mark.parametrize("R1, R2", [(2, 2), (2, 3), (3, 3)])
@pytest.mark.parametrize("num_charges", [1, 2])
def test_outer_product(R1, R2, dtype, num_charges):
  np.random.seed(10)
  backend = symmetric_backend.SymmetricBackend()
  a = get_tensor(R1, num_charges, dtype)
  b = get_tensor(R2, num_charges, dtype)
  actual = backend.outer_product(a, b)
  expected = tensordot(a, b, 0)
  np.testing.assert_allclose(expected.data, actual.data)
  assert np.all([
      charge_equal(expected._charges[n], actual._charges[n])
      for n in range(len(actual._charges))
  ])


@pytest.mark.parametrize("dtype", np_tensordot_dtypes)
@pytest.mark.parametrize("R", [2, 3, 4, 5])
@pytest.mark.parametrize("num_charges", [1, 2])
def test_norm(R, dtype, num_charges):
  np.random.seed(10)
  backend = symmetric_backend.SymmetricBackend()
  a = get_tensor(R, num_charges, dtype)
  assert backend.norm(a) == norm(a)


@pytest.mark.parametrize("dtype", np_dtypes)
@pytest.mark.parametrize("num_charges", [1, 2])
def test_eye(dtype, num_charges):
  np.random.seed(10)
  backend = symmetric_backend.SymmetricBackend()
  index = Index(
      BaseCharge(
          np.random.randint(-5, 6, (100, num_charges)),
          charge_types=[U1Charge] * num_charges), False)
  actual = backend.eye(index, dtype=dtype)
  expected = eye(index, dtype=dtype)
  np.testing.assert_allclose(expected.data, actual.data)
  assert np.all([
      charge_equal(expected._charges[n], actual._charges[n])
      for n in range(len(actual._charges))
  ])


@pytest.mark.parametrize("dtype", np_dtypes)
@pytest.mark.parametrize("num_charges", [1, 2])
def test_eye_dtype(dtype, num_charges):
  np.random.seed(10)
  backend = symmetric_backend.SymmetricBackend()
  index = Index(
      BaseCharge(
          np.random.randint(-5, 6, (100, num_charges)),
          charge_types=[U1Charge] * num_charges), False)
  actual = backend.eye(index, dtype=dtype)
  assert actual.dtype == dtype


@pytest.mark.parametrize("dtype", np_dtypes)
@pytest.mark.parametrize("R", [2, 3, 4, 5])
@pytest.mark.parametrize("num_charges", [1, 2])
def test_ones(R, dtype, num_charges):
  np.random.seed(10)
  backend = symmetric_backend.SymmetricBackend()
  indices = [
      Index(
          BaseCharge(
              np.random.randint(-5, 6, (10, num_charges)),
              charge_types=[U1Charge] * num_charges), False) for _ in range(R)
  ]
  actual = backend.ones(indices, dtype=dtype)
  expected = ones(indices, dtype=dtype)
  np.testing.assert_allclose(expected.data, actual.data)
  assert np.all([
      charge_equal(expected._charges[n], actual._charges[n])
      for n in range(len(actual._charges))
  ])


@pytest.mark.parametrize("dtype", np_dtypes)
@pytest.mark.parametrize("R", [2, 3, 4, 5])
@pytest.mark.parametrize("num_charges", [1, 2])
def test_ones_dtype(R, dtype, num_charges):
  np.random.seed(10)
  backend = symmetric_backend.SymmetricBackend()
  indices = [
      Index(
          BaseCharge(
              np.random.randint(-5, 6, (10, num_charges)),
              charge_types=[U1Charge] * num_charges), False) for _ in range(R)
  ]
  actual = backend.ones(indices, dtype=dtype)
  assert actual.dtype == dtype


@pytest.mark.parametrize("dtype", np_dtypes)
@pytest.mark.parametrize("R", [2, 3, 4, 5])
@pytest.mark.parametrize("num_charges", [1, 2])
def test_zeros(R, dtype, num_charges):
  np.random.seed(10)
  backend = symmetric_backend.SymmetricBackend()
  indices = [
      Index(
          BaseCharge(
              np.random.randint(-5, 6, (10, num_charges)),
              charge_types=[U1Charge] * num_charges), False) for _ in range(R)
  ]
  actual = backend.zeros(indices, dtype=dtype)
  expected = zeros(indices, dtype=dtype)
  np.testing.assert_allclose(expected.data, actual.data)
  assert np.all([
      charge_equal(expected._charges[n], actual._charges[n])
      for n in range(len(actual._charges))
  ])


@pytest.mark.parametrize("dtype", np_dtypes)
@pytest.mark.parametrize("R", [2, 3, 4, 5])
@pytest.mark.parametrize("num_charges", [1, 2])
def test_zeros_dtype(R, dtype, num_charges):
  np.random.seed(10)
  backend = symmetric_backend.SymmetricBackend()
  indices = [
      Index(
          BaseCharge(
              np.random.randint(-5, 6, (10, num_charges)),
              charge_types=[U1Charge] * num_charges), False) for _ in range(R)
  ]
  actual = backend.zeros(indices, dtype=dtype)
  assert actual.dtype == dtype


@pytest.mark.parametrize("dtype", np_randn_dtypes)
@pytest.mark.parametrize("R", [2, 3, 4, 5])
@pytest.mark.parametrize("num_charges", [1, 2])
def test_randn(R, dtype, num_charges):
  np.random.seed(10)
  backend = symmetric_backend.SymmetricBackend()
  indices = [
      Index(
          BaseCharge(
              np.random.randint(-5, 6, (10, num_charges)),
              charge_types=[U1Charge] * num_charges), False) for _ in range(R)
  ]
  actual = backend.randn(indices, dtype=dtype, seed=10)
  np.random.seed(10)
  expected = randn(indices, dtype=dtype)
  np.testing.assert_allclose(expected.data, actual.data)
  assert np.all([
      charge_equal(expected._charges[n], actual._charges[n])
      for n in range(len(actual._charges))
  ])


@pytest.mark.parametrize("dtype", np_randn_dtypes)
@pytest.mark.parametrize("num_charges", [1, 2])
def test_randn_dtype(dtype, num_charges):
  np.random.seed(10)
  R = 4
  backend = symmetric_backend.SymmetricBackend()
  indices = [
      Index(
          BaseCharge(
              np.random.randint(-5, 6, (10, num_charges)),
              charge_types=[U1Charge] * num_charges), False) for _ in range(R)
  ]
  actual = backend.randn(indices, dtype=dtype, seed=10)
  assert actual.dtype == dtype


@pytest.mark.parametrize("dtype", np_randn_dtypes)
@pytest.mark.parametrize("R", [2, 3, 4, 5])
@pytest.mark.parametrize("num_charges", [1, 2])
def test_random_uniform(R, dtype, num_charges):
  np.random.seed(10)
  backend = symmetric_backend.SymmetricBackend()
  indices = [
      Index(
          BaseCharge(
              np.random.randint(-5, 6, (10, num_charges)),
              charge_types=[U1Charge] * num_charges), False) for _ in range(R)
  ]
  actual = backend.random_uniform(indices, dtype=dtype, seed=10)
  np.random.seed(10)
  expected = random(indices, dtype=dtype)
  np.testing.assert_allclose(expected.data, actual.data)
  assert np.all([
      charge_equal(expected._charges[n], actual._charges[n])
      for n in range(len(actual._charges))
  ])


@pytest.mark.parametrize("dtype", np_randn_dtypes)
@pytest.mark.parametrize("num_charges", [1, 2])
def test_random_uniform_dtype(dtype, num_charges):
  np.random.seed(10)
  R = 4
  backend = symmetric_backend.SymmetricBackend()
  indices = [
      Index(
          BaseCharge(
              np.random.randint(-5, 6, (10, num_charges)),
              charge_types=[U1Charge] * num_charges), False) for _ in range(R)
  ]
  actual = backend.random_uniform(indices, dtype=dtype, seed=10)
  assert actual.dtype == dtype


@pytest.mark.parametrize("R", [2, 3, 4, 5])
@pytest.mark.parametrize("dtype", [np.complex64, np.complex128])
@pytest.mark.parametrize("num_charges", [1, 2])
def test_randn_non_zero_imag(R, dtype, num_charges):
  np.random.seed(10)
  backend = symmetric_backend.SymmetricBackend()
  indices = [
      Index(
          BaseCharge(
              np.random.randint(-5, 6, (10, num_charges)),
              charge_types=[U1Charge] * num_charges), False) for _ in range(R)
  ]
  actual = backend.randn(indices, dtype=dtype, seed=10)
  assert np.linalg.norm(np.imag(actual.data)) != 0.0


@pytest.mark.parametrize("R", [2, 3, 4, 5])
@pytest.mark.parametrize("dtype", [np.complex64, np.complex128])
@pytest.mark.parametrize("num_charges", [1, 2])
def test_random_uniform_non_zero_imag(R, dtype, num_charges):
  np.random.seed(10)
  backend = symmetric_backend.SymmetricBackend()
  indices = [
      Index(
          BaseCharge(
              np.random.randint(-5, 6, (10, num_charges)),
              charge_types=[U1Charge] * num_charges), False) for _ in range(R)
  ]
  actual = backend.random_uniform(indices, dtype=dtype, seed=10)
  assert np.linalg.norm(np.imag(actual.data)) != 0.0


@pytest.mark.parametrize("dtype", np_randn_dtypes)
@pytest.mark.parametrize("num_charges", [1, 2])
def test_randn_seed(dtype, num_charges):
  np.random.seed(10)
  R = 4
  backend = symmetric_backend.SymmetricBackend()
  indices = [
      Index(
          BaseCharge(
              np.random.randint(-5, 6, (10, num_charges)),
              charge_types=[U1Charge] * num_charges), False) for _ in range(R)
  ]
  a = backend.randn(indices, dtype=dtype, seed=10)
  b = backend.randn(indices, dtype=dtype, seed=10)
  np.testing.assert_allclose(a.data, b.data)
  assert np.all([
      charge_equal(a._charges[n], b._charges[n])
      for n in range(len(a._charges))
  ])


@pytest.mark.parametrize("dtype", np_randn_dtypes)
@pytest.mark.parametrize("num_charges", [1, 2])
def test_random_uniform_seed(dtype, num_charges):
  np.random.seed(10)
  R = 4
  backend = symmetric_backend.SymmetricBackend()
  indices = [
      Index(
          BaseCharge(
              np.random.randint(-5, 6, (10, num_charges)),
              charge_types=[U1Charge] * num_charges), False) for _ in range(R)
  ]
  a = backend.random_uniform(indices, dtype=dtype, seed=10)
  b = backend.random_uniform(indices, dtype=dtype, seed=10)
  np.testing.assert_allclose(a.data, b.data)
  assert np.all([
      charge_equal(a._charges[n], b._charges[n])
      for n in range(len(a._charges))
  ])


@pytest.mark.parametrize("dtype", np_randn_dtypes)
@pytest.mark.parametrize("num_charges", [1, 2])
def test_random_uniform_boundaries(dtype, num_charges):
  np.random.seed(10)
  lb = 1.2
  ub = 4.8
  R = 4
  backend = symmetric_backend.SymmetricBackend()
  indices = [
      Index(
          BaseCharge(
              np.random.randint(-5, 6, (10, num_charges)),
              charge_types=[U1Charge] * num_charges), False) for _ in range(R)
  ]
  a = backend.random_uniform(indices, seed=10, dtype=dtype)
  b = backend.random_uniform(indices, (lb, ub), seed=10, dtype=dtype)
  assert ((a.data >= 0).all() and (a.data <= 1).all() and
          (b.data >= lb).all() and (b.data <= ub).all())


@pytest.mark.parametrize(
    "dtype", [np.complex64, np.complex128, np.float64, np.float32, np.float16])
@pytest.mark.parametrize("num_charges", [1, 2])
def test_conj(dtype, num_charges):
  np.random.seed(10)
  R = 4
  backend = symmetric_backend.SymmetricBackend()
  a = get_tensor(R, num_charges, dtype)
  aconj = backend.conj(a)
  np.testing.assert_allclose(aconj.data, np.conj(a.data))


@pytest.mark.parametrize("dtype", np_dtypes)
@pytest.mark.parametrize("R", [2, 3, 4, 5])
@pytest.mark.parametrize("num_charges", [1, 2])
def test_addition(R, dtype, num_charges):
  np.random.seed(10)
  backend = symmetric_backend.SymmetricBackend()
  a = get_tensor(R, num_charges, dtype)
  b = BlockSparseTensor.random(a.sparse_shape)
  res = backend.addition(a, b)
  np.testing.assert_allclose(res.data, a.data + b.data)


@pytest.mark.parametrize("dtype", np_dtypes)
@pytest.mark.parametrize("R", [2, 3, 4, 5])
@pytest.mark.parametrize("num_charges", [1, 2])
def test_addition_raises(R, dtype, num_charges):
  np.random.seed(10)
  backend = symmetric_backend.SymmetricBackend()
  a = get_tensor(R, num_charges, dtype)
  b = get_tensor(R + 1, num_charges, dtype)
  with pytest.raises(ValueError):
    backend.addition(a, b)

  shape = b.sparse_shape
  c = BlockSparseTensor.random([shape[n] for n in reversed(range(len(shape)))])
  with pytest.raises(ValueError):
    backend.addition(a, c)


@pytest.mark.parametrize("dtype", np_dtypes)
@pytest.mark.parametrize("R", [2, 3, 4, 5])
@pytest.mark.parametrize("num_charges", [1, 2])
def test_subtraction(R, dtype, num_charges):
  np.random.seed(10)
  backend = symmetric_backend.SymmetricBackend()
  a = get_tensor(R, num_charges, dtype)
  b = BlockSparseTensor.random(a.sparse_shape)
  res = backend.subtraction(a, b)

  np.testing.assert_allclose(res.data, a.data - b.data)


@pytest.mark.parametrize("dtype", np_dtypes)
@pytest.mark.parametrize("R", [2, 3, 4, 5])
@pytest.mark.parametrize("num_charges", [1, 2])
def test_subbtraction_raises(R, dtype, num_charges):
  np.random.seed(10)
  backend = symmetric_backend.SymmetricBackend()
  a = get_tensor(R, num_charges, dtype)
  b = get_tensor(R + 1, num_charges, dtype)
  with pytest.raises(ValueError):
    backend.subtraction(a, b)
  shape = b.sparse_shape
  c = BlockSparseTensor.random([shape[n] for n in reversed(range(len(shape)))])
  with pytest.raises(ValueError):
    backend.subtraction(a, c)


@pytest.mark.parametrize("dtype", np_dtypes)
@pytest.mark.parametrize("num_charges", [1, 2])
def test_multiply(dtype, num_charges):
  np.random.seed(10)
  R = 4
  backend = symmetric_backend.SymmetricBackend()
  a = get_tensor(R, num_charges, dtype)
  res = backend.multiply(a, 5.1)
  np.testing.assert_allclose(res.data, a.data * 5.1)


@pytest.mark.parametrize("dtype", np_dtypes)
@pytest.mark.parametrize("num_charges", [1, 2])
def test_multiply_raises(dtype, num_charges):
  np.random.seed(10)
  R = 4
  backend = symmetric_backend.SymmetricBackend()
  a = get_tensor(R, num_charges, dtype)
  with pytest.raises(TypeError):
    backend.multiply(a, np.array([5.1]))


@pytest.mark.parametrize("dtype", np_dtypes)
@pytest.mark.parametrize("num_charges", [1, 2])
def test_truediv(dtype, num_charges):
  np.random.seed(10)
  R = 4
  backend = symmetric_backend.SymmetricBackend()
  a = get_tensor(R, num_charges, dtype)
  res = backend.divide(a, 5.1)
  np.testing.assert_allclose(res.data, a.data / 5.1)


@pytest.mark.parametrize("dtype", np_dtypes)
@pytest.mark.parametrize("num_charges", [1, 2])
def test_truediv_raises(dtype, num_charges):
  np.random.seed(10)
  R = 4
  backend = symmetric_backend.SymmetricBackend()
  a = get_tensor(R, num_charges, dtype)
  with pytest.raises(TypeError):
    backend.divide(a, np.array([5.1]))


@pytest.mark.parametrize("dtype", [np.float64, np.complex128])
@pytest.mark.parametrize("num_charges", [1, 2])
def test_eigh(dtype, num_charges):
  np.random.seed(10)
  backend = symmetric_backend.SymmetricBackend()
  H = get_hermitian_matrix(num_charges, dtype)
  eta, U = backend.eigh(H)
  eta_ac, U_ac = eigh(H)
  np.testing.assert_allclose(eta.data, eta_ac.data)
  np.testing.assert_allclose(U.data, U_ac.data)
  assert charge_equal(eta._charges[0], eta_ac._charges[0])
  assert np.all([
      charge_equal(U._charges[n], U_ac._charges[n])
      for n in range(len(U._charges))
  ])


@pytest.mark.parametrize("dtype", [np.float64, np.complex128])
@pytest.mark.parametrize("num_charges", [1, 2])
def test_matrix_inv(dtype, num_charges):
  np.random.seed(10)
  backend = symmetric_backend.SymmetricBackend()
  H = get_hermitian_matrix(num_charges, dtype)
  Hinv = backend.inv(H)
  Hinv_ac = inv(H)
  np.testing.assert_allclose(Hinv_ac.data, Hinv.data)
  assert np.all([
      charge_equal(Hinv._charges[n], Hinv_ac._charges[n])
      for n in range(len(Hinv._charges))
  ])


@pytest.mark.parametrize("dtype", [np.float64, np.complex128])
@pytest.mark.parametrize("num_charges", [1, 2])
def test_matrix_inv_raises(dtype, num_charges):
  np.random.seed(10)
  backend = symmetric_backend.SymmetricBackend()
  H = get_tensor(3, num_charges, dtype)
  with pytest.raises(ValueError):
    backend.inv(H)


@pytest.mark.parametrize("dtype", [np.float64, np.complex128])
@pytest.mark.parametrize("num_charges", [1, 2])
def test_broadcast_right_multiplication(dtype, num_charges):
  np.random.seed(10)
  backend = symmetric_backend.SymmetricBackend()
  Ds = [10, 30, 24]
  R = len(Ds)
  indices = [
      Index(
          BaseCharge(
              np.random.randint(-5, 6, (Ds[n], num_charges)),
              charge_types=[U1Charge] * num_charges), False) for n in range(R)
  ]
  tensor1 = backend.randn(indices, dtype=dtype)
  tensor2 = ChargeArray.random(
      indices=[indices[-1].copy().flip_flow()], dtype=dtype)
  t1dense = tensor1.todense()
  t2dense = tensor2.todense()
  out = backend.broadcast_right_multiplication(tensor1, tensor2)
  dense = t1dense * t2dense
  np.testing.assert_allclose(out.todense(), dense)


def test_broadcast_right_multiplication_raises():
  np.random.seed(10)
  backend = symmetric_backend.SymmetricBackend()
  num_charges = 1
  Ds = [10, 30, 24]
  R = len(Ds)
  indices = [
      Index(
          BaseCharge(
              np.random.randint(-5, 6, (Ds[n], num_charges)),
              charge_types=[U1Charge] * num_charges), False) for n in range(R)
  ]
  tensor1 = backend.randn(indices)
  tensor2 = ChargeArray.random(indices=indices)
  with pytest.raises(ValueError):
    backend.broadcast_right_multiplication(tensor1, tensor2)


@pytest.mark.parametrize("dtype", [np.float64, np.complex128])
@pytest.mark.parametrize("num_charges", [1, 2])
def test_broadcast_left_multiplication(dtype, num_charges):
  np.random.seed(10)
  backend = symmetric_backend.SymmetricBackend()
  Ds = [10, 30, 24]
  R = len(Ds)
  indices = [
      Index(
          BaseCharge(
              np.random.randint(-5, 6, (Ds[n], num_charges)),
              charge_types=[U1Charge] * num_charges), False) for n in range(R)
  ]

  tensor1 = ChargeArray.random(indices=[indices[0]], dtype=dtype)
  tensor2 = backend.randn(indices, dtype=dtype)
  t1dense = tensor1.todense()
  t2dense = tensor2.todense()
  out = backend.broadcast_left_multiplication(tensor1, tensor2)
  dense = np.reshape(t1dense, (10, 1, 1)) * t2dense
  np.testing.assert_allclose(out.todense(), dense)


def test_broadcast_left_multiplication_raises():
  np.random.seed(10)
  backend = symmetric_backend.SymmetricBackend()
  num_charges = 1
  Ds = [10, 30, 24]
  R = len(Ds)
  indices = [
      Index(
          BaseCharge(
              np.random.randint(-5, 6, (Ds[n], num_charges)),
              charge_types=[U1Charge] * num_charges), False) for n in range(R)
  ]

  tensor1 = ChargeArray.random(indices=indices)
  tensor2 = backend.randn(indices)
  with pytest.raises(ValueError):
    backend.broadcast_left_multiplication(tensor1, tensor2)


@pytest.mark.parametrize("dtype", [np.float64, np.complex128])
@pytest.mark.parametrize("num_charges", [1, 2])
def test_sparse_shape(dtype, num_charges):
  np.random.seed(10)
  Ds = [11, 12, 13]
  R = len(Ds)
  charges = [
      BaseCharge(
          np.random.randint(-5, 6, (Ds[n], num_charges)),
          charge_types=[U1Charge] * num_charges) for n in range(R)
  ]
  flows = list(np.full(R, fill_value=False, dtype=np.bool))
  indices = [Index(charges[n], flows[n]) for n in range(R)]
  a = BlockSparseTensor.random(indices=indices, dtype=dtype)
  backend = symmetric_backend.SymmetricBackend()
  for s1, s2 in zip(a.sparse_shape, backend.sparse_shape(a)):
    assert s1 == s2


#################################################################
# the following are sanity checks for eigsh_lanczos which do not
# really use block sparsity (all charges are identity charges)
#################################################################
@pytest.mark.parametrize("dtype", [np.float64, np.complex128])
def test_eigsh_valid_init_operator_with_shape_sanity_check(dtype):
  np.random.seed(10)
  backend = symmetric_backend.SymmetricBackend()
  D = 16
  index = Index(U1Charge.random(D, 0, 0), True)
  indices = [index, index.copy().flip_flow()]

  a = BlockSparseTensor.random(indices, dtype=dtype)
  H = a + a.T.conj()

  def mv(vec, mat):
    return mat @ vec

  init = BlockSparseTensor.random([index], dtype=dtype)
  eta1, U1 = backend.eigsh_lanczos(mv, [H], init)
  v1 = np.reshape(U1[0].todense(), (D))
  v1 = v1 / sum(v1)

  eta2, U2 = np.linalg.eigh(H.todense())
  v2 = U2[:, 0]
  v2 = v2 / sum(v2)

  np.testing.assert_allclose(eta1[0], min(eta2))
  np.testing.assert_allclose(v1, v2)


def test_eigsh_small_number_krylov_vectors_sanity_check():
  np.random.seed(10)
  dtype = np.float64
  backend = symmetric_backend.SymmetricBackend()
  index = Index(U1Charge.random(2, 0, 0), True)
  indices = [index, index.copy().flip_flow()]

  H = BlockSparseTensor.random(indices, dtype=dtype)
  H.data = np.array([1, 2, 3, 4], dtype=np.float64)

  init = BlockSparseTensor.random([index], dtype=dtype)
  init.data = np.array([1, 1], dtype=np.float64)

  def mv(x, mat):
    return mat @ x

  eta, _ = backend.eigsh_lanczos(mv, [H], init, num_krylov_vecs=1)
  np.testing.assert_allclose(eta[0], 5)


@pytest.mark.parametrize("dtype", [np.float64, np.complex128])
def test_eigsh_lanczos_sanity_check_1(dtype):
  np.random.seed(10)
  D = 16
  backend = symmetric_backend.SymmetricBackend()
  index = Index(U1Charge.random(D, 0, 0), True)
  indices = [index, index.copy().flip_flow()]

  H = BlockSparseTensor.random(indices, dtype=dtype)
  H = H + H.conj().T

  init = BlockSparseTensor.random([index], dtype=dtype)

  def mv(x, mat):
    return mat @ x

  eta1, U1 = backend.eigsh_lanczos(mv, [H], init)
  eta2, U2 = np.linalg.eigh(H.todense())
  v1 = np.reshape(U1[0].todense(), (D))
  v1 = v1 / sum(v1)

  v2 = U2[:, 0]
  v2 = v2 / sum(v2)
  np.testing.assert_allclose(eta1[0], min(eta2))
  np.testing.assert_allclose(v1, v2)


@pytest.mark.parametrize("dtype", [np.float64, np.complex128])
def test_eigsh_lanczos_sanity_check_2(dtype):
  np.random.seed(10)
  D = 16
  backend = symmetric_backend.SymmetricBackend()
  index = Index(U1Charge.random(D, 0, 0), True)
  indices = [index, index.copy().flip_flow()]

  H = BlockSparseTensor.random(indices, dtype=dtype)
  H = H + H.conj().T

  def mv(x, mat):
    return mat @ x

  eta1, U1 = backend.eigsh_lanczos(
      mv, [H], shape=(H.sparse_shape[1].flip_flow(),), dtype=dtype)
  eta2, U2 = np.linalg.eigh(H.todense())
  v1 = np.reshape(U1[0].todense(), (D))
  v1 = v1 / sum(v1)

  v2 = U2[:, 0]
  v2 = v2 / sum(v2)

  np.testing.assert_allclose(eta1[0], min(eta2))
  np.testing.assert_allclose(v1, v2)


@pytest.mark.parametrize("dtype", [np.float64, np.complex128])
@pytest.mark.parametrize("numeig", [1, 2, 3, 4])
def test_eigsh_lanczos_reorthogonalize_sanity_check(dtype, numeig):
  np.random.seed(10)
  D = 24
  backend = symmetric_backend.SymmetricBackend()
  index = Index(U1Charge.random(D, 0, 0), True)
  indices = [index, index.copy().flip_flow()]

  H = BlockSparseTensor.random(indices, dtype=dtype)
  H = H + H.conj().T

  def mv(x, mat):
    return mat @ x

  eta1, U1 = backend.eigsh_lanczos(
      mv, [H],
      shape=(H.sparse_shape[1].flip_flow(),),
      dtype=dtype,
      numeig=numeig,
      num_krylov_vecs=D,
      reorthogonalize=True,
      ndiag=1,
      tol=10**(-12),
      delta=10**(-12))
  eta2, U2 = np.linalg.eigh(H.todense())

  np.testing.assert_allclose(eta1[0:numeig], eta2[0:numeig])
  for n in range(numeig):
    v2 = U2[:, n]
    v2 /= np.sum(v2)  #fix phases
    v1 = np.reshape(U1[n].todense(), (D))
    v1 /= np.sum(v1)

    np.testing.assert_allclose(v1, v2, rtol=10**(-5), atol=10**(-5))


#################################################################
# finished eigsh_lanczos sanity checks
#################################################################


################################################################
# non-trivial checks for eigsh_lanczos
################################################################
def finite_XXZ_mpo(Jz: np.ndarray, Jxy: np.ndarray, Bz: np.ndarray,
                   dtype=np.float64):
  N = len(Bz)
  mpo = []
  temp = np.zeros((1, 5, 2, 2), dtype=dtype)
  #BSz
  temp[0, 0, 0, 0] = -0.5 * Bz[0]
  temp[0, 0, 1, 1] = 0.5 * Bz[0]

  #Sm
  temp[0, 1, 0, 1] = Jxy[0] / 2.0 * 1.0
  #Sp
  temp[0, 2, 1, 0] = Jxy[0] / 2.0 * 1.0
  #Sz
  temp[0, 3, 0, 0] = Jz[0] * (-0.5)
  temp[0, 3, 1, 1] = Jz[0] * 0.5

  #11
  temp[0, 4, 0, 0] = 1.0
  temp[0, 4, 1, 1] = 1.0
  mpo.append(temp)
  for n in range(1, N - 1):
    temp = np.zeros((5, 5, 2, 2), dtype=dtype)
    #11
    temp[0, 0, 0, 0] = 1.0
    temp[0, 0, 1, 1] = 1.0
    #Sp
    temp[1, 0, 1, 0] = 1.0
    #Sm
    temp[2, 0, 0, 1] = 1.0
    #Sz
    temp[3, 0, 0, 0] = -0.5
    temp[3, 0, 1, 1] = 0.5
    #BSz
    temp[4, 0, 0, 0] = -0.5 * Bz[n]
    temp[4, 0, 1, 1] = 0.5 * Bz[n]

    #Sm
    temp[4, 1, 0, 1] = Jxy[n] / 2.0 * 1.0
    #Sp
    temp[4, 2, 1, 0] = Jxy[n] / 2.0 * 1.0
    #Sz
    temp[4, 3, 0, 0] = Jz[n] * (-0.5)
    temp[4, 3, 1, 1] = Jz[n] * 0.5
    #11
    temp[4, 4, 0, 0] = 1.0
    temp[4, 4, 1, 1] = 1.0

    mpo.append(temp)
  temp = np.zeros((5, 1, 2, 2), dtype=dtype)
  #11
  temp[0, 0, 0, 0] = 1.0
  temp[0, 0, 1, 1] = 1.0
  #Sp
  temp[1, 0, 1, 0] = 1.0
  #Sm
  temp[2, 0, 0, 1] = 1.0
  #Sz
  temp[3, 0, 0, 0] = -0.5
  temp[3, 0, 1, 1] = 0.5
  #BSz
  temp[4, 0, 0, 0] = -0.5 * Bz[-1]
  temp[4, 0, 1, 1] = 0.5 * Bz[-1]

  mpo.append(temp)
  return mpo


def blocksparse_XXZ_mpo(N, Jz=1, Jxy=1, Bz=0, dtype=np.float64):
  dense_mpo = finite_XXZ_mpo(
      Jz * np.ones(N - 1),
      Jxy * np.ones(N - 1),
      Bz=Bz * np.ones(N),
      dtype=dtype)
  ileft = Index(U1Charge(np.array([0])), False)
  iright = ileft.flip_flow()
  i1 = Index(U1Charge(np.array([0, -1, 1, 0, 0])), False)
  i2 = Index(U1Charge(np.array([0, -1, 1, 0, 0])), True)
  i3 = Index(U1Charge(np.array([0, 1])), False)
  i4 = Index(U1Charge(np.array([0, 1])), True)

  mpotensors = [BlockSparseTensor.fromdense(
      [ileft, i2, i3, i4], dense_mpo[0])] + [
          BlockSparseTensor.fromdense([i1, i2, i3, i4], tensor)
          for tensor in dense_mpo[1:-1]
      ] + [BlockSparseTensor.fromdense([i1, iright, i3, i4], dense_mpo[-1])]
  return mpotensors


def blocksparse_halffilled_spin_MPStensors(N=10, D=20, B=5, dtype=np.float64):
  auxcharges = [U1Charge([0])] + [
      U1Charge.random(D, n // 2, n // 2 + B) for n in range(N - 1)
  ] + [U1Charge([N // 2])]
  return [
      BlockSparseTensor.random([
          Index(auxcharges[n], False),
          Index(U1Charge([0, 1]), False),
          Index(auxcharges[n + 1], True)
      ], dtype=dtype) for n in range(N)
  ]


def blocksparse_DMRG_blocks(N=10,
                            D=20,
                            B=5,
                            Jz=1,
                            Jxy=1,
                            Bz=0,
                            dtype=np.float64):
  mps_tensors = blocksparse_halffilled_spin_MPStensors(N, D, B, dtype)
  mpo_tensors = blocksparse_XXZ_mpo(N, Jz, Jxy, Bz, dtype)
  mps = FiniteMPS(mps_tensors, backend='symmetric', canonicalize=True)
  mps.position(N // 2)
  mps_tensors = mps.tensors
  L = BlockSparseTensor.ones([
      mpo_tensors[0].sparse_shape[0].flip_flow(),
      mps_tensors[0].sparse_shape[0].flip_flow(), mps_tensors[0].sparse_shape[0]
  ])
  R = BlockSparseTensor.ones([
      mpo_tensors[-1].sparse_shape[1].flip_flow(),
      mps_tensors[-1].sparse_shape[2].flip_flow(),
      mps_tensors[-1].sparse_shape[2]
  ])
  for n in range(N // 2):
    L = ncon([L, mps_tensors[n], mps_tensors[n].conj(), mpo_tensors[n]],
             [[3, 1, 5], [1, 2, -2], [5, 4, -3], [3, -1, 4, 2]],
             backend='symmetric')
  for n in reversed(range(N // 2 + 1, N)):
    R = ncon([R, mps_tensors[n], mps_tensors[n].conj(), mpo_tensors[n]],
             [[3, 1, 5], [-2, 2, 1], [-3, 4, 5], [-1, 3, 4, 2]],
             backend='symmetric')
  return mps_tensors[N // 2], L, mpo_tensors[N // 2], R


@pytest.mark.parametrize('Jz', [1.0])
@pytest.mark.parametrize('Jxy', [1.0])
@pytest.mark.parametrize('Bz', [0.0, 0.2])
@pytest.mark.parametrize('dtype', [np.float64, np.complex128])
@pytest.mark.parametrize('numeig, reorthogonalize', [(1, False), (4, True)])
def test_eigsh_lanczos_non_trivial(Jz, Jxy, Bz, dtype, numeig, reorthogonalize):
  N, D, B = 20, 100, 3

  def matvec(MPSTensor, LBlock, MPOTensor, RBlock, backend='symmetric'):
    return ncon([LBlock, MPSTensor, MPOTensor, RBlock],
                [[3, 1, -1], [1, 2, 4], [3, 5, -2, 2], [5, 4, -3]],
                backend=backend)

  mps, L, mpo, R = blocksparse_DMRG_blocks(N, D, B, Jz, Jxy, Bz, dtype)
  backend = symmetric_backend.SymmetricBackend()
  np_backend = numpy_backend.NumPyBackend()

  eta_sym, U_sym = backend.eigsh_lanczos(
      matvec,
      args=[L, mpo, R, 'symmetric'],
      initial_state=mps,
      numeig=numeig,
      reorthogonalize=reorthogonalize,
      num_krylov_vecs=50)
  eta_np, U_np = np_backend.eigsh_lanczos(
      matvec,
      args=[L.todense(), mpo.todense(),
            R.todense(), 'numpy'],
      initial_state=mps.todense(),
      numeig=numeig,
      reorthogonalize=reorthogonalize,
      num_krylov_vecs=50)
  np.testing.assert_allclose(eta_sym, eta_np)
  for n, u in enumerate(U_sym):
    np.testing.assert_almost_equal(u.todense(), U_np[n])

################################################################
# non-trivial checks for eigsh_lanczos
################################################################

def test_eigsh_lanczos_raises():
  backend = symmetric_backend.SymmetricBackend()
  with pytest.raises(
      ValueError, match='`num_krylov_vecs` >= `numeig` required!'):
    backend.eigsh_lanczos(lambda x: x, numeig=10, num_krylov_vecs=9)
  with pytest.raises(
      ValueError,
      match="Got numeig = 2 > 1 and `reorthogonalize = False`. "
      "Use `reorthogonalize=True` for `numeig > 1`"):
    backend.eigsh_lanczos(lambda x: x, numeig=2, reorthogonalize=False)
  with pytest.raises(
      ValueError,
      match="if no `initial_state` is passed, then `shape` and"
      "`dtype` have to be provided"):
    backend.eigsh_lanczos(lambda x: x, shape=(10,), dtype=None)
  with pytest.raises(
      ValueError,
      match="if no `initial_state` is passed, then `shape` and"
      "`dtype` have to be provided"):
    backend.eigsh_lanczos(lambda x: x, shape=None, dtype=np.float64)
  with pytest.raises(
      ValueError,
      match="if no `initial_state` is passed, then `shape` and"
      "`dtype` have to be provided"):
    backend.eigsh_lanczos(lambda x: x)
  with pytest.raises(
      TypeError, match="Expected a `BlockSparseTensor`. Got <class 'list'>"):
    backend.eigsh_lanczos(lambda x: x, initial_state=[1, 2, 3])


@pytest.mark.parametrize("dtype", [np.float64, np.complex128])
def test_eigsh_valid_init_operator_with_shape(dtype):
  np.random.seed(100)
  backend = symmetric_backend.SymmetricBackend()
  np_backend = numpy_backend.NumPyBackend()
  D = 16
  index = Index(U1Charge.random(D, -1, 1), True)
  indices = [index, index.copy().flip_flow()]

  a = BlockSparseTensor.random(indices, dtype=dtype)
  H = a + a.T.conj()

  def mv(vec, mat):
    return mat @ vec

  init = BlockSparseTensor.random([index], dtype=dtype)
  # note: this will only find eigenvalues in the charge (0,0)
  # block of H because `init` only has non-zero values there.
  # To find eigen values in other sectors we need to support non-zero
  # divergence for block-sparse tensors
  eta1, U1 = backend.eigsh_lanczos(mv, [H], init)
  eta2, U2 = np_backend.eigsh_lanczos(mv, [H.todense()], init.todense())

  v1 = np.reshape(U1[0].todense(), (D))
  v1 = v1 / sum(v1)
  v1 /= np.linalg.norm(v1)
  v2 = np.reshape(U2[0], (D))
  v2 = v2 / sum(v2)
  v2[np.abs(v2) < 1E-12] = 0.0
  v2 /= np.linalg.norm(v2)

  np.testing.assert_allclose(eta1[0], min(eta2))
  np.testing.assert_allclose(v1, v2)


@pytest.mark.parametrize("dtype", np_tensordot_dtypes)
@pytest.mark.parametrize("num_charges", [1, 2])
def test_diagflat(dtype, num_charges):
  np.random.seed(10)
  backend = symmetric_backend.SymmetricBackend()
  a = get_tensor(3, num_charges, dtype)
  with pytest.raises(ValueError):
    backend.diagflat(a)
  b = get_chargearray(num_charges, dtype)
  expected = diag(b)
  actual = backend.diagflat(b)
  np.testing.assert_allclose(expected.data, actual.data)
  assert np.all([
      charge_equal(expected._charges[n], actual._charges[n])
      for n in range(len(actual._charges))
  ])
  with pytest.raises(
      NotImplementedError, match="Can't specify k with Symmetric backend"):
    actual = backend.diagflat(b, k=1)


@pytest.mark.parametrize('dtype', np_dtypes)
@pytest.mark.parametrize('num_charges', [1, 2, 3])
@pytest.mark.parametrize('Ds', [[200, 100], [100, 200]])
@pytest.mark.parametrize('flow', [False, True])
def test_diagonal(Ds, dtype, num_charges, flow):
  np.random.seed(10)
  backend = symmetric_backend.SymmetricBackend()
  np_flow = -np.int((np.int(flow) - 0.5) * 2)
  indices = [
      Index(
          BaseCharge(
              np.random.randint(-2, 3, (Ds[n], num_charges)),
              charge_types=[U1Charge] * num_charges), flow) for n in range(2)
  ]
  arr = BlockSparseTensor.random(indices, dtype=dtype)
  fused = fuse_charges(arr.flat_charges, arr.flat_flows)
  inds = np.nonzero(fused == np.zeros((1, num_charges), dtype=np.int16))[0]
  # pylint: disable=no-member
  left, _ = np.divmod(inds, Ds[1])
  unique_charges = unique(np_flow * (indices[0]._charges[0].charges[left, :]))
  diagonal = backend.diagonal(arr)

  sparse_blocks, _, block_shapes = _find_diagonal_sparse_blocks(
      arr.flat_charges, arr.flat_flows, 1)
  data = np.concatenate([
      np.diag(np.reshape(arr.data[sparse_blocks[n]], block_shapes[:, n]))
      for n in range(len(sparse_blocks))
  ])
  np.testing.assert_allclose(data, diagonal.data)
  np.testing.assert_allclose(unique_charges,
                             diagonal.flat_charges[0].unique_charges)
  with pytest.raises(NotImplementedError):
    diagonal = backend.diagonal(arr, axis1=0)
  with pytest.raises(NotImplementedError):
    diagonal = backend.diagonal(arr, axis2=1)
  with pytest.raises(NotImplementedError):
    diagonal = backend.diagonal(arr, offset=1)


@pytest.mark.parametrize("dtype", np_tensordot_dtypes)
@pytest.mark.parametrize("num_charges", [1, 2])
@pytest.mark.parametrize("offset", [0, 1])
@pytest.mark.parametrize("axis1", range(0, 1))
@pytest.mark.parametrize("axis2", range(0, 1))
def test_trace(dtype, num_charges, offset, axis1, axis2):
  np.random.seed(10)
  backend = symmetric_backend.SymmetricBackend()
  a = get_square_matrix(num_charges, dtype)
  if offset != 0:
    with pytest.raises(NotImplementedError):
      actual = backend.trace(a, offset=offset, axis1=axis1, axis2=axis2)
  else:
    if axis1 == axis2:
      with pytest.raises(ValueError):
        actual = backend.trace(a, offset=offset, axis1=axis1, axis2=axis2)
    else:
      actual = backend.trace(a, offset=offset, axis1=axis1, axis2=axis2)
      expected = trace(a, [axis1, axis2])
      np.testing.assert_allclose(actual.data, expected.data)

def test_pivot_not_implemented():
  backend = symmetric_backend.SymmetricBackend()
  with pytest.raises(NotImplementedError):
    backend.pivot(np.ones((2, 2)))


def test_eigsh_lanczos_caching():

  def matvec(mps, A, B, C):
    return ncon([A, mps, B, C],
                [[3, 1, -1], [1, 2, 4], [3, 5, -2, 2], [5, 4, -3]],
                backend='symmetric')

  backend = symmetric_backend.SymmetricBackend()
  D = 100
  M = 5
  mpsinds = [
      Index(U1Charge(np.random.randint(5, 15, D, dtype=np.int16)), False),
      Index(U1Charge(np.array([0, 1, 2, 3], dtype=np.int16)), False),
      Index(U1Charge(np.random.randint(5, 18, D, dtype=np.int16)), True)
  ]
  mpoinds = [
      Index(U1Charge(np.random.randint(0, 5, M)), False),
      Index(U1Charge(np.random.randint(0, 10, M)), True), mpsinds[1],
      mpsinds[1].flip_flow()
  ]
  Linds = [mpoinds[0].flip_flow(), mpsinds[0].flip_flow(), mpsinds[0]]
  Rinds = [mpoinds[1].flip_flow(), mpsinds[2].flip_flow(), mpsinds[2]]
  mps = BlockSparseTensor.random(mpsinds)
  mpo = BlockSparseTensor.random(mpoinds)
  L = BlockSparseTensor.random(Linds)
  R = BlockSparseTensor.random(Rinds)
  ncv = 20
  backend.eigsh_lanczos(
      matvec, [L, mpo, R], initial_state=mps, num_krylov_vecs=ncv)
  assert get_cacher().cache == {}


def test_eigsh_lanczos_cache_exception():
  dtype = np.float64
  np.random.seed(10)
  backend = symmetric_backend.SymmetricBackend()
  D = 16
  index = Index(U1Charge.random(D, 0, 0), True)

  def mv(vec):
    raise ValueError()

  init = BlockSparseTensor.random([index], dtype=dtype)
  with pytest.raises(ValueError):
    backend.eigsh_lanczos(mv, [], init)
  cacher = get_cacher()
  assert not cacher.do_caching
  assert not get_caching_status()
  assert cacher.cache == {}


def compare_eigvals_and_eigvecs(U, eta, U_exact, eta_exact, thresh=1E-8):
  _, iy = np.nonzero(np.abs(eta[:, None] - eta_exact[None, :]) < thresh)
  U_exact_perm = U_exact[:, iy]
  U_exact_perm = U_exact_perm / np.expand_dims(np.sum(U_exact_perm, axis=0), 0)
  U = U / np.expand_dims(np.sum(U, axis=0), 0)
  np.testing.assert_allclose(U_exact_perm, U)
  np.testing.assert_allclose(eta, eta_exact[iy])


#################################################################
# the following is a sanity check for eigs which does not
# really use block sparsity (all charges are identity charges)
#################################################################
@pytest.mark.parametrize("dtype", [np.float64, np.complex128])
def test_eigs_valid_init_operator_with_shape_sanity_check(dtype):
  np.random.seed(10)
  backend = symmetric_backend.SymmetricBackend()
  D = 16
  index = Index(U1Charge.random(D, 0, 0), True)
  indices = [index, index.copy().flip_flow()]

  H = BlockSparseTensor.random(indices, dtype=dtype)

  def mv(vec, mat):
    return mat @ vec

  init = BlockSparseTensor.random([index], dtype=dtype)
  eta1, U1 = backend.eigs(mv, [H], init)

  eta2, U2 = np.linalg.eig(H.todense())

  compare_eigvals_and_eigvecs(
      np.stack([u.todense() for u in U1], axis=1), eta1, U2, eta2, thresh=1E-8)


def test_eigs_cache_exception():
  dtype = np.float64
  np.random.seed(10)
  backend = symmetric_backend.SymmetricBackend()
  D = 16
  index = Index(U1Charge.random(D, 0, 0), True)

  def mv(vec):
    raise ValueError()

  init = BlockSparseTensor.random([index], dtype=dtype)
  with pytest.raises(ValueError):
    backend.eigs(mv, [], init)
  cacher = get_cacher()
  assert not cacher.do_caching
  assert not get_caching_status()
  assert cacher.cache == {}


def test_eigs_raises():
  np.random.seed(10)
  dtype = np.float64
  backend = symmetric_backend.SymmetricBackend()
  D = 16
  index = Index(U1Charge.random(D, 0, 0), True)
  indices = [index, index.copy().flip_flow()]

  H = BlockSparseTensor.random(indices, dtype=dtype)
  init = BlockSparseTensor.random([index], dtype=dtype)

  with pytest.raises(
      ValueError, match='which = SI is currently not supported.'):
    backend.eigs(lambda x: x, [H], initial_state=init, which='SI')
  with pytest.raises(
      ValueError, match='which = LI is currently not supported.'):
    backend.eigs(lambda x: x, [H], initial_state=init, which='LI')
  with pytest.raises(
      ValueError,
      match="if no `initial_state` is passed, then `shape` and"
      "`dtype` have to be provided"):
    backend.eigs(lambda x: x, [H])
  with pytest.raises(ValueError, match="`num_krylov_vecs`"):
    backend.eigs(lambda x: x, [H], numeig=3, num_krylov_vecs=3)
  with pytest.raises(TypeError, match="Expected a"):
    backend.eigs(lambda x: x, [H], initial_state=[])


#################################################################
# finished eigs sanity checks
#################################################################

################################################################
# non-trivial checks for eigs
################################################################

# TODO (martin): figure out why direct comparison of eigen vectors
# between tn.block_sparse.linalg.eig and eigs fails.

@pytest.mark.parametrize('Jz', [1.0])
@pytest.mark.parametrize('Jxy', [1.0])
@pytest.mark.parametrize('Bz', [0.0, 0.2])
@pytest.mark.parametrize('dtype', [np.float64, np.complex128])
@pytest.mark.parametrize('numeig', [1, 4])
def test_eigs_non_trivial(Jz, Jxy, Bz, dtype, numeig):
  N, D, B = 20, 20, 1

  def matvec(MPSTensor, LBlock, MPOTensor, RBlock, backend='symmetric'):
    return ncon([LBlock, MPSTensor, MPOTensor, RBlock],
                [[3, 1, -1], [1, 2, 4], [3, 5, -2, 2], [5, 4, -3]],
                backend=backend)

  mps, L, mpo, R = blocksparse_DMRG_blocks(N, D, B, Jz, Jxy, Bz, dtype)
  np.random.shuffle(mps.data)
  np.random.shuffle(L.data)
  np.random.shuffle(mpo.data)
  np.random.shuffle(R.data)
  backend = symmetric_backend.SymmetricBackend()
  eta_sym, U_sym = backend.eigs(
      matvec,
      args=[L, mpo, R, 'symmetric'],
      initial_state=mps,
      numeig=numeig,
      num_krylov_vecs=50)

  H_sparse = ncon([L, mpo, R], [[1, -1, -4], [1, 2, -5, -2], [2, -3, -6]],
                  backend='symmetric')
  H_sparse.contiguous(inplace=True)
  D1, d, D2, _, _, _ = H_sparse.shape
  H_sparse = H_sparse.reshape((D1 * d * D2, D1 * d * D2))
  eta_sparse, _ = eig(H_sparse)
  mask = np.squeeze(eta_sparse.flat_charges[0].charges == 0)
  eigvals = eta_sparse.data[mask]
  isort = np.argsort(np.real(eigvals))[::-1]
  sparse_eigvals = eigvals[isort]
  _, iy = np.nonzero(np.abs(eta_sym[:, None] - sparse_eigvals[None, :]) < 1E-8)
  eta_exact = sparse_eigvals[iy]
  np.testing.assert_allclose(eta_exact, eta_sym)
  for n in range(numeig):
    assert norm(matvec(U_sym[n], L, mpo, R) - eta_sym[n] * U_sym[n]) < 1E-8


################################################################
# finished non-trivial checks for eigs
################################################################


def test_decomps_raise():
  np.random.seed(10)
  dtype = np.float64
  backend = symmetric_backend.SymmetricBackend()
  D = 16
  R = 3
  indices = [Index(U1Charge.random(D, -5, 5), True) for _ in range(R)]
  H = BlockSparseTensor.random(indices, dtype=dtype)
  with pytest.raises(
      NotImplementedError,
      match="Can't specify non_negative_diagonal with BlockSparse."):
    backend.qr(H, non_negative_diagonal=True)
  with pytest.raises(
      NotImplementedError,
      match="Can't specify non_negative_diagonal with BlockSparse."):
    backend.rq(H, non_negative_diagonal=True)


def test_convert_to_tensor_raises():
  np.random.seed(10)
  backend = symmetric_backend.SymmetricBackend()
  with pytest.raises(TypeError, match="cannot convert tensor of type"):
    backend.convert_to_tensor(np.random.rand(3, 3))


def test_einsum_raises():
  backend = symmetric_backend.SymmetricBackend()
  with pytest.raises(
      NotImplementedError, match="`einsum` currently not implemented"):
    backend.einsum('', [])<|MERGE_RESOLUTION|>--- conflicted
+++ resolved
@@ -11,19 +11,12 @@
                                                           BlockSparseTensor,
                                                           ChargeArray)
 from tensornetwork.block_sparse.linalg import (transpose, sqrt, diag, trace,
-<<<<<<< HEAD
-                                               norm, eye, eigh, inv)
+                                               norm, eye, eigh, inv, eig)
 from tensornetwork.block_sparse.initialization import (ones, zeros, randn,
                                                        random)
-
-=======
-                                               norm, eye, ones, zeros, randn,
-                                               random, eigh, inv, eig)
->>>>>>> 5503af6d
 from tensornetwork.block_sparse.caching import get_cacher, get_caching_status
 from tensornetwork.ncon_interface import ncon
 from tensornetwork.matrixproductstates.finite_mps import FiniteMPS
-
 
 
 np_randn_dtypes = [np.float32, np.float16, np.float64]
