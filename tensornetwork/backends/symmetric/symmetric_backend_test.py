import numpy as np
import pytest
from tensornetwork.backends.symmetric import symmetric_backend
from tensornetwork.backends.numpy import numpy_backend
from tensornetwork.block_sparse.charge import (U1Charge, charge_equal,
                                               BaseCharge, fuse_charges)
from tensornetwork.block_sparse.blocksparse_utils import _find_diagonal_sparse_blocks  #pylint: disable=line-too-long
from tensornetwork.block_sparse.utils import unique
from tensornetwork.block_sparse.index import Index
from tensornetwork.block_sparse.blocksparsetensor import (tensordot,
                                                          BlockSparseTensor,
                                                          ChargeArray)
from tensornetwork.block_sparse.linalg import (transpose, sqrt, diag, trace,
                                               norm, eye, eigh, inv, eig)
from tensornetwork.block_sparse.initialization import (ones, zeros, randn,
<<<<<<< HEAD
                                                       random)
=======
                                                       random, randn_like)
>>>>>>> d1015434
from tensornetwork.block_sparse.caching import get_cacher, get_caching_status
from tensornetwork.ncon_interface import ncon
from tensornetwork.matrixproductstates.finite_mps import FiniteMPS


np_randn_dtypes = [np.float32, np.float16, np.float64]
np_dtypes = np_randn_dtypes + [np.complex64, np.complex128]
np_tensordot_dtypes = [np.float16, np.float64, np.complex128]

def get_matvec_tensors(D=10, M=5, seed=10, dtype=np.float64):
  np.random.seed(seed)
  mpsinds = [
      Index(U1Charge(np.random.randint(5, 15, D, dtype=np.int16)), False),
      Index(U1Charge(np.array([0, 1, 2, 3], dtype=np.int16)), False),
      Index(U1Charge(np.random.randint(5, 18, D, dtype=np.int16)), True)
  ]
  mpoinds = [
      Index(U1Charge(np.random.randint(0, 5, M)), False),
      Index(U1Charge(np.random.randint(0, 10, M)), True), mpsinds[1],
      mpsinds[1].flip_flow()
  ]
  Linds = [mpoinds[0].flip_flow(), mpsinds[0].flip_flow(), mpsinds[0]]
  Rinds = [mpoinds[1].flip_flow(), mpsinds[2].flip_flow(), mpsinds[2]]

  mps = BlockSparseTensor.random(mpsinds, dtype=dtype)
  mpo = BlockSparseTensor.random(mpoinds, dtype=dtype)
  L = BlockSparseTensor.random(Linds, dtype=dtype)
  R = BlockSparseTensor.random(Rinds, dtype=dtype)
  return L, mps, mpo, R


def get_tensor(R, num_charges, dtype=np.float64):
  Ds = np.random.randint(8, 12, R)
  charges = [
      BaseCharge(
          np.random.randint(-5, 6, (Ds[n], num_charges)),
          charge_types=[U1Charge] * num_charges) for n in range(R)
  ]
  flows = list(np.full(R, fill_value=False, dtype=np.bool))
  indices = [Index(charges[n], flows[n]) for n in range(R)]
  return BlockSparseTensor.random(indices=indices, dtype=dtype)


def get_square_matrix(num_charges, dtype=np.float64):
  D = np.random.randint(40, 60)
  charges = BaseCharge(
      np.random.randint(-5, 6, (D, num_charges)),
      charge_types=[U1Charge] * num_charges)

  flows = [False, True]
  indices = [Index(charges, flows[n]) for n in range(2)]
  return BlockSparseTensor.random(indices=indices, dtype=dtype)


def get_hermitian_matrix(num_charges, dtype=np.float64):
  D = np.random.randint(40, 60)
  charges = BaseCharge(
      np.random.randint(-5, 6, (D, num_charges)),
      charge_types=[U1Charge] * num_charges)

  flows = [False, True]
  indices = [Index(charges, flows[n]) for n in range(2)]
  A = BlockSparseTensor.random(indices=indices, dtype=dtype)
  return A + A.conj().T


def get_chargearray(num_charges, dtype=np.float64):
  D = np.random.randint(8, 12)
  charge = BaseCharge(
      np.random.randint(-5, 6, (D, num_charges)),
      charge_types=[U1Charge] * num_charges)
  flow = False
  index = Index(charge, flow)
  return ChargeArray.random(indices=[index], dtype=dtype)


def get_contractable_tensors(R1, R2, cont, dtype, num_charges):
  DsA = np.random.randint(5, 10, R1)
  DsB = np.random.randint(5, 10, R2)
  assert R1 >= cont
  assert R2 >= cont
  chargesA = [
      BaseCharge(
          np.random.randint(-5, 6, (DsA[n], num_charges)),
          charge_types=[U1Charge] * num_charges) for n in range(R1 - cont)
  ]
  commoncharges = [
      BaseCharge(
          np.random.randint(-5, 6, (DsA[n + R1 - cont], num_charges)),
          charge_types=[U1Charge] * num_charges) for n in range(cont)
  ]
  chargesB = [
      BaseCharge(
          np.random.randint(-5, 6, (DsB[n], num_charges)),
          charge_types=[U1Charge] * num_charges) for n in range(R2 - cont)
  ]
  #contracted indices
  indsA = np.random.choice(np.arange(R1), cont, replace=False)
  indsB = np.random.choice(np.arange(R2), cont, replace=False)

  flowsA = np.full(R1, False, dtype=np.bool)
  flowsB = np.full(R2, False, dtype=np.bool)
  flowsB[indsB] = True

  indicesA = [None for _ in range(R1)]
  indicesB = [None for _ in range(R2)]
  for n, iA in enumerate(indsA):
    indicesA[iA] = Index(commoncharges[n], flowsA[iA])
    indicesB[indsB[n]] = Index(commoncharges[n], flowsB[indsB[n]])
  compA = list(set(np.arange(R1)) - set(indsA))
  compB = list(set(np.arange(R2)) - set(indsB))

  for n, cA in enumerate(compA):
    indicesA[cA] = Index(chargesA[n], flowsA[cA])
  for n, cB in enumerate(compB):
    indicesB[cB] = Index(chargesB[n], flowsB[cB])

  indices_final = []
  for n in sorted(compA):
    indices_final.append(indicesA[n])
  for n in sorted(compB):
    indices_final.append(indicesB[n])
  A = BlockSparseTensor.random(indices=indicesA, dtype=dtype)
  B = BlockSparseTensor.random(indices=indicesB, dtype=dtype)
  return A, B, indsA, indsB


@pytest.mark.parametrize("dtype", np_tensordot_dtypes)
@pytest.mark.parametrize("R1, R2, cont", [(4, 4, 2), (4, 3, 3), (3, 4, 3)])
@pytest.mark.parametrize("num_charges", [1, 2])
def test_tensordot(R1, R2, cont, dtype, num_charges):
  np.random.seed(10)
  backend = symmetric_backend.SymmetricBackend()
  a, b, indsa, indsb = get_contractable_tensors(R1, R2, cont, dtype,
                                                num_charges)
  actual = backend.tensordot(a, b, (indsa, indsb))
  expected = tensordot(a, b, (indsa, indsb))
  np.testing.assert_allclose(expected.data, actual.data)
  assert np.all([
      charge_equal(expected._charges[n], actual._charges[n])
      for n in range(len(actual._charges))
  ])


@pytest.mark.parametrize("dtype", np_tensordot_dtypes)
@pytest.mark.parametrize("R", [2, 3, 4, 5, 6, 7])
@pytest.mark.parametrize("num_charges", [1, 2])
def test_reshape(R, dtype, num_charges):
  np.random.seed(10)
  backend = symmetric_backend.SymmetricBackend()
  a = get_tensor(R, num_charges, dtype)
  shape = a.shape
  partitions = np.append(
      np.append(
          0,
          np.sort(
              np.random.choice(
                  np.arange(1, R), np.random.randint(1, R), replace=False))), R)
  new_shape = tuple([
      np.prod(shape[partitions[n - 1]:partitions[n]])
      for n in range(1, len(partitions))
  ])
  actual = backend.shape_tuple(backend.reshape(a, new_shape))
  assert actual == new_shape


@pytest.mark.parametrize("dtype", np_tensordot_dtypes)
@pytest.mark.parametrize("R", [2, 3, 4, 5, 6, 7])
@pytest.mark.parametrize("num_charges", [1, 2])
def test_transpose(R, dtype, num_charges):
  np.random.seed(10)
  backend = symmetric_backend.SymmetricBackend()
  a = get_tensor(R, num_charges, dtype)
  order = np.arange(R)
  np.random.shuffle(order)
  actual = backend.transpose(a, order)
  expected = transpose(a, order)
  np.testing.assert_allclose(expected.data, actual.data)
  assert np.all([
      charge_equal(expected._charges[n], actual._charges[n])
      for n in range(len(actual._charges))
  ])


@pytest.mark.parametrize("dtype", np_tensordot_dtypes)
@pytest.mark.parametrize("R", [2, 3, 4, 5, 6, 7])
@pytest.mark.parametrize("num_charges", [1, 2])
def test_transpose_default(R, dtype, num_charges):
  np.random.seed(10)
  backend = symmetric_backend.SymmetricBackend()
  a = get_tensor(R, num_charges, dtype)
  order = np.arange(R)[::-1]
  np.random.shuffle(order)
  actual = backend.transpose(a)
  expected = transpose(a, order)
  np.testing.assert_allclose(expected.data, actual.data)
  assert np.all([
      charge_equal(expected._charges[n], actual._charges[n])
      for n in range(len(actual._charges))
  ])


def test_shape_concat():
  backend = symmetric_backend.SymmetricBackend()
  a = np.asarray((2 * np.ones((1, 3, 1))))
  b = np.asarray(np.ones((1, 2, 1)))
  expected = backend.shape_concat((a, b), axis=1)
  actual = np.array([[[2.0], [2.0], [2.0], [1.0], [1.0]]])
  np.testing.assert_allclose(expected, actual)


def test_shape_tensor():

  backend = symmetric_backend.SymmetricBackend()
  a = np.asarray(np.ones([2, 3, 4]))
  assert isinstance(backend.shape_tensor(a), tuple)
  actual = backend.shape_tensor(a)
  expected = np.array([2, 3, 4])
  np.testing.assert_allclose(expected, actual)


def test_shape_tuple():
  backend = symmetric_backend.SymmetricBackend()
  a = np.asarray(np.ones([2, 3, 4]))
  actual = backend.shape_tuple(a)
  assert actual == (2, 3, 4)


def test_shape_prod():
  backend = symmetric_backend.SymmetricBackend()
  a = np.array(2 * np.ones([1, 2, 3, 4]))
  actual = np.array(backend.shape_prod(a))
  assert actual == 2**24


@pytest.mark.parametrize("dtype", np_tensordot_dtypes)
@pytest.mark.parametrize("R", [2, 3, 4, 5, 6, 7])
@pytest.mark.parametrize("num_charges", [1, 2])
def test_sqrt(R, dtype, num_charges):
  np.random.seed(10)
  backend = symmetric_backend.SymmetricBackend()
  a = get_tensor(R, num_charges, dtype)
  actual = backend.sqrt(a)
  expected = sqrt(a)
  np.testing.assert_allclose(expected.data, actual.data)
  assert np.all([
      charge_equal(expected._charges[n], actual._charges[n])
      for n in range(len(actual._charges))
  ])


@pytest.mark.parametrize("dtype", np_tensordot_dtypes)
@pytest.mark.parametrize("R1, R2", [(2, 2), (2, 3), (3, 3)])
@pytest.mark.parametrize("num_charges", [1, 2])
def test_outer_product(R1, R2, dtype, num_charges):
  np.random.seed(10)
  backend = symmetric_backend.SymmetricBackend()
  a = get_tensor(R1, num_charges, dtype)
  b = get_tensor(R2, num_charges, dtype)
  actual = backend.outer_product(a, b)
  expected = tensordot(a, b, 0)
  np.testing.assert_allclose(expected.data, actual.data)
  assert np.all([
      charge_equal(expected._charges[n], actual._charges[n])
      for n in range(len(actual._charges))
  ])


@pytest.mark.parametrize("dtype", np_tensordot_dtypes)
@pytest.mark.parametrize("R", [2, 3, 4, 5])
@pytest.mark.parametrize("num_charges", [1, 2])
def test_norm(R, dtype, num_charges):
  np.random.seed(10)
  backend = symmetric_backend.SymmetricBackend()
  a = get_tensor(R, num_charges, dtype)
  assert backend.norm(a) == norm(a)


@pytest.mark.parametrize("dtype", np_dtypes)
@pytest.mark.parametrize("num_charges", [1, 2])
def test_eye(dtype, num_charges):
  np.random.seed(10)
  backend = symmetric_backend.SymmetricBackend()
  index = Index(
      BaseCharge(
          np.random.randint(-5, 6, (100, num_charges)),
          charge_types=[U1Charge] * num_charges), False)
  actual = backend.eye(index, dtype=dtype)
  expected = eye(index, dtype=dtype)
  np.testing.assert_allclose(expected.data, actual.data)
  assert np.all([
      charge_equal(expected._charges[n], actual._charges[n])
      for n in range(len(actual._charges))
  ])


@pytest.mark.parametrize("dtype", np_dtypes)
@pytest.mark.parametrize("num_charges", [1, 2])
def test_eye_dtype(dtype, num_charges):
  np.random.seed(10)
  backend = symmetric_backend.SymmetricBackend()
  index = Index(
      BaseCharge(
          np.random.randint(-5, 6, (100, num_charges)),
          charge_types=[U1Charge] * num_charges), False)
  actual = backend.eye(index, dtype=dtype)
  assert actual.dtype == dtype


@pytest.mark.parametrize("dtype", np_dtypes)
@pytest.mark.parametrize("R", [2, 3, 4, 5])
@pytest.mark.parametrize("num_charges", [1, 2])
def test_ones(R, dtype, num_charges):
  np.random.seed(10)
  backend = symmetric_backend.SymmetricBackend()
  indices = [
      Index(
          BaseCharge(
              np.random.randint(-5, 6, (10, num_charges)),
              charge_types=[U1Charge] * num_charges), False) for _ in range(R)
  ]
  actual = backend.ones(indices, dtype=dtype)
  expected = ones(indices, dtype=dtype)
  np.testing.assert_allclose(expected.data, actual.data)
  assert np.all([
      charge_equal(expected._charges[n], actual._charges[n])
      for n in range(len(actual._charges))
  ])


@pytest.mark.parametrize("dtype", np_dtypes)
@pytest.mark.parametrize("R", [2, 3, 4, 5])
@pytest.mark.parametrize("num_charges", [1, 2])
def test_ones_dtype(R, dtype, num_charges):
  np.random.seed(10)
  backend = symmetric_backend.SymmetricBackend()
  indices = [
      Index(
          BaseCharge(
              np.random.randint(-5, 6, (10, num_charges)),
              charge_types=[U1Charge] * num_charges), False) for _ in range(R)
  ]
  actual = backend.ones(indices, dtype=dtype)
  assert actual.dtype == dtype


@pytest.mark.parametrize("dtype", np_dtypes)
@pytest.mark.parametrize("R", [2, 3, 4, 5])
@pytest.mark.parametrize("num_charges", [1, 2])
def test_zeros(R, dtype, num_charges):
  np.random.seed(10)
  backend = symmetric_backend.SymmetricBackend()
  indices = [
      Index(
          BaseCharge(
              np.random.randint(-5, 6, (10, num_charges)),
              charge_types=[U1Charge] * num_charges), False) for _ in range(R)
  ]
  actual = backend.zeros(indices, dtype=dtype)
  expected = zeros(indices, dtype=dtype)
  np.testing.assert_allclose(expected.data, actual.data)
  assert np.all([
      charge_equal(expected._charges[n], actual._charges[n])
      for n in range(len(actual._charges))
  ])


@pytest.mark.parametrize("dtype", np_dtypes)
@pytest.mark.parametrize("R", [2, 3, 4, 5])
@pytest.mark.parametrize("num_charges", [1, 2])
def test_zeros_dtype(R, dtype, num_charges):
  np.random.seed(10)
  backend = symmetric_backend.SymmetricBackend()
  indices = [
      Index(
          BaseCharge(
              np.random.randint(-5, 6, (10, num_charges)),
              charge_types=[U1Charge] * num_charges), False) for _ in range(R)
  ]
  actual = backend.zeros(indices, dtype=dtype)
  assert actual.dtype == dtype


@pytest.mark.parametrize("dtype", np_randn_dtypes)
@pytest.mark.parametrize("R", [2, 3, 4, 5])
@pytest.mark.parametrize("num_charges", [1, 2])
def test_randn(R, dtype, num_charges):
  np.random.seed(10)
  backend = symmetric_backend.SymmetricBackend()
  indices = [
      Index(
          BaseCharge(
              np.random.randint(-5, 6, (10, num_charges)),
              charge_types=[U1Charge] * num_charges), False) for _ in range(R)
  ]
  actual = backend.randn(indices, dtype=dtype, seed=10)
  np.random.seed(10)
  expected = randn(indices, dtype=dtype)
  np.testing.assert_allclose(expected.data, actual.data)
  assert np.all([
      charge_equal(expected._charges[n], actual._charges[n])
      for n in range(len(actual._charges))
  ])


@pytest.mark.parametrize("dtype", np_randn_dtypes)
@pytest.mark.parametrize("num_charges", [1, 2])
def test_randn_dtype(dtype, num_charges):
  np.random.seed(10)
  R = 4
  backend = symmetric_backend.SymmetricBackend()
  indices = [
      Index(
          BaseCharge(
              np.random.randint(-5, 6, (10, num_charges)),
              charge_types=[U1Charge] * num_charges), False) for _ in range(R)
  ]
  actual = backend.randn(indices, dtype=dtype, seed=10)
  assert actual.dtype == dtype


@pytest.mark.parametrize("dtype", np_randn_dtypes)
@pytest.mark.parametrize("R", [2, 3, 4, 5])
@pytest.mark.parametrize("num_charges", [1, 2])
def test_random_uniform(R, dtype, num_charges):
  np.random.seed(10)
  backend = symmetric_backend.SymmetricBackend()
  indices = [
      Index(
          BaseCharge(
              np.random.randint(-5, 6, (10, num_charges)),
              charge_types=[U1Charge] * num_charges), False) for _ in range(R)
  ]
  actual = backend.random_uniform(indices, dtype=dtype, seed=10)
  np.random.seed(10)
  expected = random(indices, dtype=dtype)
  np.testing.assert_allclose(expected.data, actual.data)
  assert np.all([
      charge_equal(expected._charges[n], actual._charges[n])
      for n in range(len(actual._charges))
  ])


@pytest.mark.parametrize("dtype", np_randn_dtypes)
@pytest.mark.parametrize("num_charges", [1, 2])
def test_random_uniform_dtype(dtype, num_charges):
  np.random.seed(10)
  R = 4
  backend = symmetric_backend.SymmetricBackend()
  indices = [
      Index(
          BaseCharge(
              np.random.randint(-5, 6, (10, num_charges)),
              charge_types=[U1Charge] * num_charges), False) for _ in range(R)
  ]
  actual = backend.random_uniform(indices, dtype=dtype, seed=10)
  assert actual.dtype == dtype


@pytest.mark.parametrize("R", [2, 3, 4, 5])
@pytest.mark.parametrize("dtype", [np.complex64, np.complex128])
@pytest.mark.parametrize("num_charges", [1, 2])
def test_randn_non_zero_imag(R, dtype, num_charges):
  np.random.seed(10)
  backend = symmetric_backend.SymmetricBackend()
  indices = [
      Index(
          BaseCharge(
              np.random.randint(-5, 6, (10, num_charges)),
              charge_types=[U1Charge] * num_charges), False) for _ in range(R)
  ]
  actual = backend.randn(indices, dtype=dtype, seed=10)
  assert np.linalg.norm(np.imag(actual.data)) != 0.0


@pytest.mark.parametrize("R", [2, 3, 4, 5])
@pytest.mark.parametrize("dtype", [np.complex64, np.complex128])
@pytest.mark.parametrize("num_charges", [1, 2])
def test_random_uniform_non_zero_imag(R, dtype, num_charges):
  np.random.seed(10)
  backend = symmetric_backend.SymmetricBackend()
  indices = [
      Index(
          BaseCharge(
              np.random.randint(-5, 6, (10, num_charges)),
              charge_types=[U1Charge] * num_charges), False) for _ in range(R)
  ]
  actual = backend.random_uniform(indices, dtype=dtype, seed=10)
  assert np.linalg.norm(np.imag(actual.data)) != 0.0


@pytest.mark.parametrize("dtype", np_randn_dtypes)
@pytest.mark.parametrize("num_charges", [1, 2])
def test_randn_seed(dtype, num_charges):
  np.random.seed(10)
  R = 4
  backend = symmetric_backend.SymmetricBackend()
  indices = [
      Index(
          BaseCharge(
              np.random.randint(-5, 6, (10, num_charges)),
              charge_types=[U1Charge] * num_charges), False) for _ in range(R)
  ]
  a = backend.randn(indices, dtype=dtype, seed=10)
  b = backend.randn(indices, dtype=dtype, seed=10)
  np.testing.assert_allclose(a.data, b.data)
  assert np.all([
      charge_equal(a._charges[n], b._charges[n])
      for n in range(len(a._charges))
  ])


@pytest.mark.parametrize("dtype", np_randn_dtypes)
@pytest.mark.parametrize("num_charges", [1, 2])
def test_random_uniform_seed(dtype, num_charges):
  np.random.seed(10)
  R = 4
  backend = symmetric_backend.SymmetricBackend()
  indices = [
      Index(
          BaseCharge(
              np.random.randint(-5, 6, (10, num_charges)),
              charge_types=[U1Charge] * num_charges), False) for _ in range(R)
  ]
  a = backend.random_uniform(indices, dtype=dtype, seed=10)
  b = backend.random_uniform(indices, dtype=dtype, seed=10)
  np.testing.assert_allclose(a.data, b.data)
  assert np.all([
      charge_equal(a._charges[n], b._charges[n])
      for n in range(len(a._charges))
  ])


@pytest.mark.parametrize("dtype", np_randn_dtypes)
@pytest.mark.parametrize("num_charges", [1, 2])
def test_random_uniform_boundaries(dtype, num_charges):
  np.random.seed(10)
  lb = 1.2
  ub = 4.8
  R = 4
  backend = symmetric_backend.SymmetricBackend()
  indices = [
      Index(
          BaseCharge(
              np.random.randint(-5, 6, (10, num_charges)),
              charge_types=[U1Charge] * num_charges), False) for _ in range(R)
  ]
  a = backend.random_uniform(indices, seed=10, dtype=dtype)
  b = backend.random_uniform(indices, (lb, ub), seed=10, dtype=dtype)
  assert ((a.data >= 0).all() and (a.data <= 1).all() and
          (b.data >= lb).all() and (b.data <= ub).all())


@pytest.mark.parametrize(
    "dtype", [np.complex64, np.complex128, np.float64, np.float32, np.float16])
@pytest.mark.parametrize("num_charges", [1, 2])
def test_conj(dtype, num_charges):
  np.random.seed(10)
  R = 4
  backend = symmetric_backend.SymmetricBackend()
  a = get_tensor(R, num_charges, dtype)
  aconj = backend.conj(a)
  np.testing.assert_allclose(aconj.data, np.conj(a.data))


@pytest.mark.parametrize("dtype", np_dtypes)
@pytest.mark.parametrize("R", [2, 3, 4, 5])
@pytest.mark.parametrize("num_charges", [1, 2])
def test_addition(R, dtype, num_charges):
  np.random.seed(10)
  backend = symmetric_backend.SymmetricBackend()
  a = get_tensor(R, num_charges, dtype)
  b = BlockSparseTensor.random(a.sparse_shape)
  res = backend.addition(a, b)
  np.testing.assert_allclose(res.data, a.data + b.data)


@pytest.mark.parametrize("dtype", np_dtypes)
@pytest.mark.parametrize("R", [2, 3, 4, 5])
@pytest.mark.parametrize("num_charges", [1, 2])
def test_addition_raises(R, dtype, num_charges):
  np.random.seed(10)
  backend = symmetric_backend.SymmetricBackend()
  a = get_tensor(R, num_charges, dtype)
  b = get_tensor(R + 1, num_charges, dtype)
  with pytest.raises(ValueError):
    backend.addition(a, b)

  shape = b.sparse_shape
  c = BlockSparseTensor.random([shape[n] for n in reversed(range(len(shape)))])
  with pytest.raises(ValueError):
    backend.addition(a, c)


@pytest.mark.parametrize("dtype", np_dtypes)
@pytest.mark.parametrize("R", [2, 3, 4, 5])
@pytest.mark.parametrize("num_charges", [1, 2])
def test_subtraction(R, dtype, num_charges):
  np.random.seed(10)
  backend = symmetric_backend.SymmetricBackend()
  a = get_tensor(R, num_charges, dtype)
  b = BlockSparseTensor.random(a.sparse_shape)
  res = backend.subtraction(a, b)

  np.testing.assert_allclose(res.data, a.data - b.data)


@pytest.mark.parametrize("dtype", np_dtypes)
@pytest.mark.parametrize("R", [2, 3, 4, 5])
@pytest.mark.parametrize("num_charges", [1, 2])
def test_subbtraction_raises(R, dtype, num_charges):
  np.random.seed(10)
  backend = symmetric_backend.SymmetricBackend()
  a = get_tensor(R, num_charges, dtype)
  b = get_tensor(R + 1, num_charges, dtype)
  with pytest.raises(ValueError):
    backend.subtraction(a, b)
  shape = b.sparse_shape
  c = BlockSparseTensor.random([shape[n] for n in reversed(range(len(shape)))])
  with pytest.raises(ValueError):
    backend.subtraction(a, c)


@pytest.mark.parametrize("dtype", np_dtypes)
@pytest.mark.parametrize("num_charges", [1, 2])
def test_multiply(dtype, num_charges):
  np.random.seed(10)
  R = 4
  backend = symmetric_backend.SymmetricBackend()
  a = get_tensor(R, num_charges, dtype)
  res = backend.multiply(a, 5.1)
  np.testing.assert_allclose(res.data, a.data * 5.1)


@pytest.mark.parametrize("dtype", np_dtypes)
@pytest.mark.parametrize("num_charges", [1, 2])
def test_multiply_raises(dtype, num_charges):
  np.random.seed(10)
  R = 4
  backend = symmetric_backend.SymmetricBackend()
  a = get_tensor(R, num_charges, dtype)
  with pytest.raises(TypeError):
    backend.multiply(a, np.array([5.1]))


@pytest.mark.parametrize("dtype", np_dtypes)
@pytest.mark.parametrize("num_charges", [1, 2])
def test_truediv(dtype, num_charges):
  np.random.seed(10)
  R = 4
  backend = symmetric_backend.SymmetricBackend()
  a = get_tensor(R, num_charges, dtype)
  res = backend.divide(a, 5.1)
  np.testing.assert_allclose(res.data, a.data / 5.1)


@pytest.mark.parametrize("dtype", np_dtypes)
@pytest.mark.parametrize("num_charges", [1, 2])
def test_truediv_raises(dtype, num_charges):
  np.random.seed(10)
  R = 4
  backend = symmetric_backend.SymmetricBackend()
  a = get_tensor(R, num_charges, dtype)
  with pytest.raises(TypeError):
    backend.divide(a, np.array([5.1]))


@pytest.mark.parametrize("dtype", [np.float64, np.complex128])
@pytest.mark.parametrize("num_charges", [1, 2])
def test_eigh(dtype, num_charges):
  np.random.seed(10)
  backend = symmetric_backend.SymmetricBackend()
  H = get_hermitian_matrix(num_charges, dtype)
  eta, U = backend.eigh(H)
  eta_ac, U_ac = eigh(H)
  np.testing.assert_allclose(eta.data, eta_ac.data)
  np.testing.assert_allclose(U.data, U_ac.data)
  assert charge_equal(eta._charges[0], eta_ac._charges[0])
  assert np.all([
      charge_equal(U._charges[n], U_ac._charges[n])
      for n in range(len(U._charges))
  ])


@pytest.mark.parametrize("dtype", [np.float64, np.complex128])
@pytest.mark.parametrize("num_charges", [1, 2])
def test_matrix_inv(dtype, num_charges):
  np.random.seed(10)
  backend = symmetric_backend.SymmetricBackend()
  H = get_hermitian_matrix(num_charges, dtype)
  Hinv = backend.inv(H)
  Hinv_ac = inv(H)
  np.testing.assert_allclose(Hinv_ac.data, Hinv.data)
  assert np.all([
      charge_equal(Hinv._charges[n], Hinv_ac._charges[n])
      for n in range(len(Hinv._charges))
  ])


@pytest.mark.parametrize("dtype", [np.float64, np.complex128])
@pytest.mark.parametrize("num_charges", [1, 2])
def test_matrix_inv_raises(dtype, num_charges):
  np.random.seed(10)
  backend = symmetric_backend.SymmetricBackend()
  H = get_tensor(3, num_charges, dtype)
  with pytest.raises(ValueError):
    backend.inv(H)


@pytest.mark.parametrize("dtype", [np.float64, np.complex128])
@pytest.mark.parametrize("num_charges", [1, 2])
def test_broadcast_right_multiplication(dtype, num_charges):
  np.random.seed(10)
  backend = symmetric_backend.SymmetricBackend()
  Ds = [10, 30, 24]
  R = len(Ds)
  indices = [
      Index(
          BaseCharge(
              np.random.randint(-5, 6, (Ds[n], num_charges)),
              charge_types=[U1Charge] * num_charges), False) for n in range(R)
  ]
  tensor1 = backend.randn(indices, dtype=dtype)
  tensor2 = ChargeArray.random(
      indices=[indices[-1].copy().flip_flow()], dtype=dtype)
  t1dense = tensor1.todense()
  t2dense = tensor2.todense()
  out = backend.broadcast_right_multiplication(tensor1, tensor2)
  dense = t1dense * t2dense
  np.testing.assert_allclose(out.todense(), dense)


def test_broadcast_right_multiplication_raises():
  np.random.seed(10)
  backend = symmetric_backend.SymmetricBackend()
  num_charges = 1
  Ds = [10, 30, 24]
  R = len(Ds)
  indices = [
      Index(
          BaseCharge(
              np.random.randint(-5, 6, (Ds[n], num_charges)),
              charge_types=[U1Charge] * num_charges), False) for n in range(R)
  ]
  tensor1 = backend.randn(indices)
  tensor2 = ChargeArray.random(indices=indices)
  with pytest.raises(ValueError):
    backend.broadcast_right_multiplication(tensor1, tensor2)


@pytest.mark.parametrize("dtype", [np.float64, np.complex128])
@pytest.mark.parametrize("num_charges", [1, 2])
def test_broadcast_left_multiplication(dtype, num_charges):
  np.random.seed(10)
  backend = symmetric_backend.SymmetricBackend()
  Ds = [10, 30, 24]
  R = len(Ds)
  indices = [
      Index(
          BaseCharge(
              np.random.randint(-5, 6, (Ds[n], num_charges)),
              charge_types=[U1Charge] * num_charges), False) for n in range(R)
  ]

  tensor1 = ChargeArray.random(indices=[indices[0]], dtype=dtype)
  tensor2 = backend.randn(indices, dtype=dtype)
  t1dense = tensor1.todense()
  t2dense = tensor2.todense()
  out = backend.broadcast_left_multiplication(tensor1, tensor2)
  dense = np.reshape(t1dense, (10, 1, 1)) * t2dense
  np.testing.assert_allclose(out.todense(), dense)


def test_broadcast_left_multiplication_raises():
  np.random.seed(10)
  backend = symmetric_backend.SymmetricBackend()
  num_charges = 1
  Ds = [10, 30, 24]
  R = len(Ds)
  indices = [
      Index(
          BaseCharge(
              np.random.randint(-5, 6, (Ds[n], num_charges)),
              charge_types=[U1Charge] * num_charges), False) for n in range(R)
  ]

  tensor1 = ChargeArray.random(indices=indices)
  tensor2 = backend.randn(indices)
  with pytest.raises(ValueError):
    backend.broadcast_left_multiplication(tensor1, tensor2)


@pytest.mark.parametrize("dtype", [np.float64, np.complex128])
@pytest.mark.parametrize("num_charges", [1, 2])
def test_sparse_shape(dtype, num_charges):
  np.random.seed(10)
  Ds = [11, 12, 13]
  R = len(Ds)
  charges = [
      BaseCharge(
          np.random.randint(-5, 6, (Ds[n], num_charges)),
          charge_types=[U1Charge] * num_charges) for n in range(R)
  ]
  flows = list(np.full(R, fill_value=False, dtype=np.bool))
  indices = [Index(charges[n], flows[n]) for n in range(R)]
  a = BlockSparseTensor.random(indices=indices, dtype=dtype)
  backend = symmetric_backend.SymmetricBackend()
  for s1, s2 in zip(a.sparse_shape, backend.sparse_shape(a)):
    assert s1 == s2


#################################################################
# the following are sanity checks for eigsh_lanczos which do not
# really use block sparsity (all charges are identity charges)
#################################################################
@pytest.mark.parametrize("dtype", [np.float64, np.complex128])
def test_eigsh_valid_init_operator_with_shape_sanity_check(dtype):
  np.random.seed(10)
  backend = symmetric_backend.SymmetricBackend()
  D = 16
  index = Index(U1Charge.random(D, 0, 0), True)
  indices = [index, index.copy().flip_flow()]

  a = BlockSparseTensor.random(indices, dtype=dtype)
  H = a + a.T.conj()

  def mv(vec, mat):
    return mat @ vec

  init = BlockSparseTensor.random([index], dtype=dtype)
  eta1, U1 = backend.eigsh_lanczos(mv, [H], init)
  v1 = np.reshape(U1[0].todense(), (D))
  v1 = v1 / sum(v1)

  eta2, U2 = np.linalg.eigh(H.todense())
  v2 = U2[:, 0]
  v2 = v2 / sum(v2)

  np.testing.assert_allclose(eta1[0], min(eta2))
  np.testing.assert_allclose(v1, v2)


def test_eigsh_small_number_krylov_vectors_sanity_check():
  np.random.seed(10)
  dtype = np.float64
  backend = symmetric_backend.SymmetricBackend()
  index = Index(U1Charge.random(2, 0, 0), True)
  indices = [index, index.copy().flip_flow()]

  H = BlockSparseTensor.random(indices, dtype=dtype)
  H.data = np.array([1, 2, 3, 4], dtype=np.float64)

  init = BlockSparseTensor.random([index], dtype=dtype)
  init.data = np.array([1, 1], dtype=np.float64)

  def mv(x, mat):
    return mat @ x

  eta, _ = backend.eigsh_lanczos(mv, [H], init, num_krylov_vecs=1)
  np.testing.assert_allclose(eta[0], 5)


@pytest.mark.parametrize("dtype", [np.float64, np.complex128])
def test_eigsh_lanczos_sanity_check_1(dtype):
  np.random.seed(10)
  D = 16
  backend = symmetric_backend.SymmetricBackend()
  index = Index(U1Charge.random(D, 0, 0), True)
  indices = [index, index.copy().flip_flow()]

  H = BlockSparseTensor.random(indices, dtype=dtype)
  H = H + H.conj().T

  init = BlockSparseTensor.random([index], dtype=dtype)

  def mv(x, mat):
    return mat @ x

  eta1, U1 = backend.eigsh_lanczos(mv, [H], init)
  eta2, U2 = np.linalg.eigh(H.todense())
  v1 = np.reshape(U1[0].todense(), (D))
  v1 = v1 / sum(v1)

  v2 = U2[:, 0]
  v2 = v2 / sum(v2)
  np.testing.assert_allclose(eta1[0], min(eta2))
  np.testing.assert_allclose(v1, v2)


@pytest.mark.parametrize("dtype", [np.float64, np.complex128])
def test_eigsh_lanczos_sanity_check_2(dtype):
  np.random.seed(10)
  D = 16
  backend = symmetric_backend.SymmetricBackend()
  index = Index(U1Charge.random(D, 0, 0), True)
  indices = [index, index.copy().flip_flow()]

  H = BlockSparseTensor.random(indices, dtype=dtype)
  H = H + H.conj().T

  def mv(x, mat):
    return mat @ x

  eta1, U1 = backend.eigsh_lanczos(
      mv, [H], shape=(H.sparse_shape[1].flip_flow(),), dtype=dtype)
  eta2, U2 = np.linalg.eigh(H.todense())
  v1 = np.reshape(U1[0].todense(), (D))
  v1 = v1 / sum(v1)

  v2 = U2[:, 0]
  v2 = v2 / sum(v2)

  np.testing.assert_allclose(eta1[0], min(eta2))
  np.testing.assert_allclose(v1, v2)


@pytest.mark.parametrize("dtype", [np.float64, np.complex128])
@pytest.mark.parametrize("numeig", [1, 2, 3, 4])
def test_eigsh_lanczos_reorthogonalize_sanity_check(dtype, numeig):
  np.random.seed(10)
  D = 24
  backend = symmetric_backend.SymmetricBackend()
  index = Index(U1Charge.random(D, 0, 0), True)
  indices = [index, index.copy().flip_flow()]

  H = BlockSparseTensor.random(indices, dtype=dtype)
  H = H + H.conj().T

  def mv(x, mat):
    return mat @ x

  eta1, U1 = backend.eigsh_lanczos(
      mv, [H],
      shape=(H.sparse_shape[1].flip_flow(),),
      dtype=dtype,
      numeig=numeig,
      num_krylov_vecs=D,
      reorthogonalize=True,
      ndiag=1,
      tol=10**(-12),
      delta=10**(-12))
  eta2, U2 = np.linalg.eigh(H.todense())

  np.testing.assert_allclose(eta1[0:numeig], eta2[0:numeig])
  for n in range(numeig):
    v2 = U2[:, n]
    v2 /= np.sum(v2)  #fix phases
    v1 = np.reshape(U1[n].todense(), (D))
    v1 /= np.sum(v1)

    np.testing.assert_allclose(v1, v2, rtol=10**(-5), atol=10**(-5))


#################################################################
# finished eigsh_lanczos sanity checks
#################################################################


################################################################
# non-trivial checks for eigsh_lanczos
################################################################
def finite_XXZ_mpo(Jz: np.ndarray, Jxy: np.ndarray, Bz: np.ndarray,
                   dtype=np.float64):
  N = len(Bz)
  mpo = []
  temp = np.zeros((1, 5, 2, 2), dtype=dtype)
  #BSz
  temp[0, 0, 0, 0] = -0.5 * Bz[0]
  temp[0, 0, 1, 1] = 0.5 * Bz[0]

  #Sm
  temp[0, 1, 0, 1] = Jxy[0] / 2.0 * 1.0
  #Sp
  temp[0, 2, 1, 0] = Jxy[0] / 2.0 * 1.0
  #Sz
  temp[0, 3, 0, 0] = Jz[0] * (-0.5)
  temp[0, 3, 1, 1] = Jz[0] * 0.5

  #11
  temp[0, 4, 0, 0] = 1.0
  temp[0, 4, 1, 1] = 1.0
  mpo.append(temp)
  for n in range(1, N - 1):
    temp = np.zeros((5, 5, 2, 2), dtype=dtype)
    #11
    temp[0, 0, 0, 0] = 1.0
    temp[0, 0, 1, 1] = 1.0
    #Sp
    temp[1, 0, 1, 0] = 1.0
    #Sm
    temp[2, 0, 0, 1] = 1.0
    #Sz
    temp[3, 0, 0, 0] = -0.5
    temp[3, 0, 1, 1] = 0.5
    #BSz
    temp[4, 0, 0, 0] = -0.5 * Bz[n]
    temp[4, 0, 1, 1] = 0.5 * Bz[n]

    #Sm
    temp[4, 1, 0, 1] = Jxy[n] / 2.0 * 1.0
    #Sp
    temp[4, 2, 1, 0] = Jxy[n] / 2.0 * 1.0
    #Sz
    temp[4, 3, 0, 0] = Jz[n] * (-0.5)
    temp[4, 3, 1, 1] = Jz[n] * 0.5
    #11
    temp[4, 4, 0, 0] = 1.0
    temp[4, 4, 1, 1] = 1.0

    mpo.append(temp)
  temp = np.zeros((5, 1, 2, 2), dtype=dtype)
  #11
  temp[0, 0, 0, 0] = 1.0
  temp[0, 0, 1, 1] = 1.0
  #Sp
  temp[1, 0, 1, 0] = 1.0
  #Sm
  temp[2, 0, 0, 1] = 1.0
  #Sz
  temp[3, 0, 0, 0] = -0.5
  temp[3, 0, 1, 1] = 0.5
  #BSz
  temp[4, 0, 0, 0] = -0.5 * Bz[-1]
  temp[4, 0, 1, 1] = 0.5 * Bz[-1]

  mpo.append(temp)
  return mpo


def blocksparse_XXZ_mpo(N, Jz=1, Jxy=1, Bz=0, dtype=np.float64):
  dense_mpo = finite_XXZ_mpo(
      Jz * np.ones(N - 1),
      Jxy * np.ones(N - 1),
      Bz=Bz * np.ones(N),
      dtype=dtype)
  ileft = Index(U1Charge(np.array([0])), False)
  iright = ileft.flip_flow()
  i1 = Index(U1Charge(np.array([0, -1, 1, 0, 0])), False)
  i2 = Index(U1Charge(np.array([0, -1, 1, 0, 0])), True)
  i3 = Index(U1Charge(np.array([0, 1])), False)
  i4 = Index(U1Charge(np.array([0, 1])), True)

  mpotensors = [BlockSparseTensor.fromdense(
      [ileft, i2, i3, i4], dense_mpo[0])] + [
          BlockSparseTensor.fromdense([i1, i2, i3, i4], tensor)
          for tensor in dense_mpo[1:-1]
      ] + [BlockSparseTensor.fromdense([i1, iright, i3, i4], dense_mpo[-1])]
  return mpotensors


def blocksparse_halffilled_spin_MPStensors(N=10, D=20, B=5, dtype=np.float64):
  auxcharges = [U1Charge([0])] + [
      U1Charge.random(D, n // 2, n // 2 + B) for n in range(N - 1)
  ] + [U1Charge([N // 2])]
  return [
      BlockSparseTensor.random([
          Index(auxcharges[n], False),
          Index(U1Charge([0, 1]), False),
          Index(auxcharges[n + 1], True)
      ], dtype=dtype) for n in range(N)
  ]


def blocksparse_DMRG_blocks(N=10,
                            D=20,
                            B=5,
                            Jz=1,
                            Jxy=1,
                            Bz=0,
                            dtype=np.float64):
  mps_tensors = blocksparse_halffilled_spin_MPStensors(N, D, B, dtype)
  mpo_tensors = blocksparse_XXZ_mpo(N, Jz, Jxy, Bz, dtype)
  mps = FiniteMPS(mps_tensors, backend='symmetric', canonicalize=True)
  mps.position(N // 2)
  mps_tensors = mps.tensors
  L = BlockSparseTensor.ones([
      mpo_tensors[0].sparse_shape[0].flip_flow(),
      mps_tensors[0].sparse_shape[0].flip_flow(), mps_tensors[0].sparse_shape[0]
  ])
  R = BlockSparseTensor.ones([
      mpo_tensors[-1].sparse_shape[1].flip_flow(),
      mps_tensors[-1].sparse_shape[2].flip_flow(),
      mps_tensors[-1].sparse_shape[2]
  ])
  for n in range(N // 2):
    L = ncon([L, mps_tensors[n], mps_tensors[n].conj(), mpo_tensors[n]],
             [[3, 1, 5], [1, 2, -2], [5, 4, -3], [3, -1, 4, 2]],
             backend='symmetric')
  for n in reversed(range(N // 2 + 1, N)):
    R = ncon([R, mps_tensors[n], mps_tensors[n].conj(), mpo_tensors[n]],
             [[3, 1, 5], [-2, 2, 1], [-3, 4, 5], [-1, 3, 4, 2]],
             backend='symmetric')
  return mps_tensors[N // 2], L, mpo_tensors[N // 2], R


@pytest.mark.parametrize('Jz', [1.0])
@pytest.mark.parametrize('Jxy', [1.0])
@pytest.mark.parametrize('Bz', [0.0, 0.2])
@pytest.mark.parametrize('dtype', [np.float64, np.complex128])
@pytest.mark.parametrize('numeig, reorthogonalize', [(1, False), (4, True)])
def test_eigsh_lanczos_non_trivial(Jz, Jxy, Bz, dtype, numeig, reorthogonalize):
  N, D, B = 20, 100, 3

  def matvec(MPSTensor, LBlock, MPOTensor, RBlock, backend='symmetric'):
    return ncon([LBlock, MPSTensor, MPOTensor, RBlock],
                [[3, 1, -1], [1, 2, 4], [3, 5, -2, 2], [5, 4, -3]],
                backend=backend)

  mps, L, mpo, R = blocksparse_DMRG_blocks(N, D, B, Jz, Jxy, Bz, dtype)
  backend = symmetric_backend.SymmetricBackend()
  np_backend = numpy_backend.NumPyBackend()

  eta_sym, U_sym = backend.eigsh_lanczos(
      matvec,
      args=[L, mpo, R, 'symmetric'],
      initial_state=mps,
      numeig=numeig,
      reorthogonalize=reorthogonalize,
      num_krylov_vecs=50)
  eta_np, U_np = np_backend.eigsh_lanczos(
      matvec,
      args=[L.todense(), mpo.todense(),
            R.todense(), 'numpy'],
      initial_state=mps.todense(),
      numeig=numeig,
      reorthogonalize=reorthogonalize,
      num_krylov_vecs=50)
  np.testing.assert_allclose(eta_sym, eta_np)
  for n, u in enumerate(U_sym):
    np.testing.assert_almost_equal(u.todense(), U_np[n])

################################################################
# non-trivial checks for eigsh_lanczos
################################################################

def test_eigsh_lanczos_raises():
  backend = symmetric_backend.SymmetricBackend()
  with pytest.raises(
      ValueError, match='`num_krylov_vecs` >= `numeig` required!'):
    backend.eigsh_lanczos(lambda x: x, numeig=10, num_krylov_vecs=9)
  with pytest.raises(
      ValueError,
      match="Got numeig = 2 > 1 and `reorthogonalize = False`. "
      "Use `reorthogonalize=True` for `numeig > 1`"):
    backend.eigsh_lanczos(lambda x: x, numeig=2, reorthogonalize=False)
  with pytest.raises(
      ValueError,
      match="if no `initial_state` is passed, then `shape` and"
      "`dtype` have to be provided"):
    backend.eigsh_lanczos(lambda x: x, shape=(10,), dtype=None)
  with pytest.raises(
      ValueError,
      match="if no `initial_state` is passed, then `shape` and"
      "`dtype` have to be provided"):
    backend.eigsh_lanczos(lambda x: x, shape=None, dtype=np.float64)
  with pytest.raises(
      ValueError,
      match="if no `initial_state` is passed, then `shape` and"
      "`dtype` have to be provided"):
    backend.eigsh_lanczos(lambda x: x)
  with pytest.raises(
      TypeError, match="Expected a `BlockSparseTensor`. Got <class 'list'>"):
    backend.eigsh_lanczos(lambda x: x, initial_state=[1, 2, 3])


@pytest.mark.parametrize("dtype", [np.float64, np.complex128])
def test_eigsh_valid_init_operator_with_shape(dtype):
  np.random.seed(100)
  backend = symmetric_backend.SymmetricBackend()
  np_backend = numpy_backend.NumPyBackend()
  D = 16
  index = Index(U1Charge.random(D, -1, 1), True)
  indices = [index, index.copy().flip_flow()]

  a = BlockSparseTensor.random(indices, dtype=dtype)
  H = a + a.T.conj()

  def mv(vec, mat):
    return mat @ vec

  init = BlockSparseTensor.random([index], dtype=dtype)
  # note: this will only find eigenvalues in the charge (0,0)
  # block of H because `init` only has non-zero values there.
  # To find eigen values in other sectors we need to support non-zero
  # divergence for block-sparse tensors
  eta1, U1 = backend.eigsh_lanczos(mv, [H], init)
  eta2, U2 = np_backend.eigsh_lanczos(mv, [H.todense()], init.todense())

  v1 = np.reshape(U1[0].todense(), (D))
  v1 = v1 / sum(v1)
  v1 /= np.linalg.norm(v1)
  v2 = np.reshape(U2[0], (D))
  v2 = v2 / sum(v2)
  v2[np.abs(v2) < 1E-12] = 0.0
  v2 /= np.linalg.norm(v2)

  np.testing.assert_allclose(eta1[0], min(eta2))
  np.testing.assert_allclose(v1, v2)


@pytest.mark.parametrize("dtype", np_tensordot_dtypes)
@pytest.mark.parametrize("num_charges", [1, 2])
def test_diagflat(dtype, num_charges):
  np.random.seed(10)
  backend = symmetric_backend.SymmetricBackend()
  a = get_tensor(3, num_charges, dtype)
  with pytest.raises(ValueError):
    backend.diagflat(a)
  b = get_chargearray(num_charges, dtype)
  expected = diag(b)
  actual = backend.diagflat(b)
  np.testing.assert_allclose(expected.data, actual.data)
  assert np.all([
      charge_equal(expected._charges[n], actual._charges[n])
      for n in range(len(actual._charges))
  ])
  with pytest.raises(
      NotImplementedError, match="Can't specify k with Symmetric backend"):
    actual = backend.diagflat(b, k=1)


@pytest.mark.parametrize('dtype', np_dtypes)
@pytest.mark.parametrize('num_charges', [1, 2, 3])
@pytest.mark.parametrize('Ds', [[200, 100], [100, 200]])
@pytest.mark.parametrize('flow', [False, True])
def test_diagonal(Ds, dtype, num_charges, flow):
  np.random.seed(10)
  backend = symmetric_backend.SymmetricBackend()
  np_flow = -np.int((np.int(flow) - 0.5) * 2)
  indices = [
      Index(
          BaseCharge(
              np.random.randint(-2, 3, (Ds[n], num_charges)),
              charge_types=[U1Charge] * num_charges), flow) for n in range(2)
  ]
  arr = BlockSparseTensor.random(indices, dtype=dtype)
  fused = fuse_charges(arr.flat_charges, arr.flat_flows)
  inds = np.nonzero(fused == np.zeros((1, num_charges), dtype=np.int16))[0]
  # pylint: disable=no-member
  left, _ = np.divmod(inds, Ds[1])
  unique_charges = unique(np_flow * (indices[0]._charges[0].charges[left, :]))
  diagonal = backend.diagonal(arr)

  sparse_blocks, _, block_shapes = _find_diagonal_sparse_blocks(
      arr.flat_charges, arr.flat_flows, 1)
  data = np.concatenate([
      np.diag(np.reshape(arr.data[sparse_blocks[n]], block_shapes[:, n]))
      for n in range(len(sparse_blocks))
  ])
  np.testing.assert_allclose(data, diagonal.data)
  np.testing.assert_allclose(unique_charges,
                             diagonal.flat_charges[0].unique_charges)
  with pytest.raises(NotImplementedError):
    diagonal = backend.diagonal(arr, axis1=0)
  with pytest.raises(NotImplementedError):
    diagonal = backend.diagonal(arr, axis2=1)
  with pytest.raises(NotImplementedError):
    diagonal = backend.diagonal(arr, offset=1)


@pytest.mark.parametrize("dtype", np_tensordot_dtypes)
@pytest.mark.parametrize("num_charges", [1, 2])
@pytest.mark.parametrize("offset", [0, 1])
@pytest.mark.parametrize("axis1", [0, 1])
@pytest.mark.parametrize("axis2", [0, 1])
def test_trace(dtype, num_charges, offset, axis1, axis2):
  np.random.seed(10)
  backend = symmetric_backend.SymmetricBackend()
  a = get_square_matrix(num_charges, dtype)
  if offset != 0:
    with pytest.raises(NotImplementedError):
      actual = backend.trace(a, offset=offset, axis1=axis1, axis2=axis2)
  else:
    if axis1 == axis2:
      with pytest.raises(ValueError):
        actual = backend.trace(a, offset=offset, axis1=axis1, axis2=axis2)
    else:
      actual = backend.trace(a, offset=offset, axis1=axis1, axis2=axis2)
      expected = trace(a, [axis1, axis2])
      np.testing.assert_allclose(actual.data, expected.data)

def test_pivot_not_implemented():
  backend = symmetric_backend.SymmetricBackend()
  with pytest.raises(NotImplementedError):
    backend.pivot(np.ones((2, 2)))


def test_eigsh_lanczos_caching():

  def matvec(mps, A, B, C):
    return ncon([A, mps, B, C],
                [[3, 1, -1], [1, 2, 4], [3, 5, -2, 2], [5, 4, -3]],
                backend='symmetric')

  backend = symmetric_backend.SymmetricBackend()
  D = 100
  M = 5
  mpsinds = [
      Index(U1Charge(np.random.randint(5, 15, D, dtype=np.int16)), False),
      Index(U1Charge(np.array([0, 1, 2, 3], dtype=np.int16)), False),
      Index(U1Charge(np.random.randint(5, 18, D, dtype=np.int16)), True)
  ]
  mpoinds = [
      Index(U1Charge(np.random.randint(0, 5, M)), False),
      Index(U1Charge(np.random.randint(0, 10, M)), True), mpsinds[1],
      mpsinds[1].flip_flow()
  ]
  Linds = [mpoinds[0].flip_flow(), mpsinds[0].flip_flow(), mpsinds[0]]
  Rinds = [mpoinds[1].flip_flow(), mpsinds[2].flip_flow(), mpsinds[2]]
  mps = BlockSparseTensor.random(mpsinds)
  mpo = BlockSparseTensor.random(mpoinds)
  L = BlockSparseTensor.random(Linds)
  R = BlockSparseTensor.random(Rinds)
  ncv = 20
  backend.eigsh_lanczos(
      matvec, [L, mpo, R], initial_state=mps, num_krylov_vecs=ncv)
  assert get_cacher().cache == {}


def test_eigsh_lanczos_cache_exception():
  dtype = np.float64
  np.random.seed(10)
  backend = symmetric_backend.SymmetricBackend()
  D = 16
  index = Index(U1Charge.random(D, 0, 0), True)

  def mv(vec):
    raise ValueError()

  init = BlockSparseTensor.random([index], dtype=dtype)
  with pytest.raises(ValueError):
    backend.eigsh_lanczos(mv, [], init)
  cacher = get_cacher()
  assert not cacher.do_caching
  assert not get_caching_status()
  assert cacher.cache == {}


def compare_eigvals_and_eigvecs(U, eta, U_exact, eta_exact, thresh=1E-8):
  _, iy = np.nonzero(np.abs(eta[:, None] - eta_exact[None, :]) < thresh)
  U_exact_perm = U_exact[:, iy]
  U_exact_perm = U_exact_perm / np.expand_dims(np.sum(U_exact_perm, axis=0), 0)
  U = U / np.expand_dims(np.sum(U, axis=0), 0)
  np.testing.assert_allclose(U_exact_perm, U)
  np.testing.assert_allclose(eta, eta_exact[iy])


#################################################################
# the following is a sanity check for eigs which does not
# really use block sparsity (all charges are identity charges)
#################################################################
@pytest.mark.parametrize("dtype", [np.float64, np.complex128])
def test_eigs_valid_init_operator_with_shape_sanity_check(dtype):
  np.random.seed(10)
  backend = symmetric_backend.SymmetricBackend()
  D = 16
  index = Index(U1Charge.random(D, 0, 0), True)
  indices = [index, index.copy().flip_flow()]

  H = BlockSparseTensor.random(indices, dtype=dtype)

  def mv(vec, mat):
    return mat @ vec

  init = BlockSparseTensor.random([index], dtype=dtype)
  eta1, U1 = backend.eigs(mv, [H], init)

  eta2, U2 = np.linalg.eig(H.todense())

  compare_eigvals_and_eigvecs(
      np.stack([u.todense() for u in U1], axis=1), eta1, U2, eta2, thresh=1E-8)


def test_eigs_cache_exception():
  dtype = np.float64
  np.random.seed(10)
  backend = symmetric_backend.SymmetricBackend()
  D = 16
  index = Index(U1Charge.random(D, 0, 0), True)

  def mv(vec):
    raise ValueError()

  init = BlockSparseTensor.random([index], dtype=dtype)
  with pytest.raises(ValueError):
    backend.eigs(mv, [], init)
  cacher = get_cacher()
  assert not cacher.do_caching
  assert not get_caching_status()
  assert cacher.cache == {}


def test_eigs_raises():
  np.random.seed(10)
  dtype = np.float64
  backend = symmetric_backend.SymmetricBackend()
  D = 16
  index = Index(U1Charge.random(D, 0, 0), True)
  indices = [index, index.copy().flip_flow()]

  H = BlockSparseTensor.random(indices, dtype=dtype)
  init = BlockSparseTensor.random([index], dtype=dtype)

  with pytest.raises(
      ValueError, match='which = SI is currently not supported.'):
    backend.eigs(lambda x: x, [H], initial_state=init, which='SI')
  with pytest.raises(
      ValueError, match='which = LI is currently not supported.'):
    backend.eigs(lambda x: x, [H], initial_state=init, which='LI')
  with pytest.raises(
      ValueError,
      match="if no `initial_state` is passed, then `shape` and"
      "`dtype` have to be provided"):
    backend.eigs(lambda x: x, [H])
  with pytest.raises(ValueError, match="`num_krylov_vecs`"):
    backend.eigs(lambda x: x, [H], numeig=3, num_krylov_vecs=3)
  with pytest.raises(TypeError, match="Expected a"):
    backend.eigs(lambda x: x, [H], initial_state=[])


#################################################################
# finished eigs sanity checks
#################################################################

################################################################
# non-trivial checks for eigs
################################################################

# TODO (martin): figure out why direct comparison of eigen vectors
# between tn.block_sparse.linalg.eig and eigs fails.

@pytest.mark.parametrize('dtype', [np.float64, np.complex128])
@pytest.mark.parametrize('numeig', [1, 4])
@pytest.mark.parametrize('x0', [True, False])
@pytest.mark.parametrize('args', [True, False])
def test_eigs_non_trivial(dtype, numeig, x0, args):
  L, mps, mpo, R = get_matvec_tensors(D=10, M=5, seed=10, dtype=dtype)
  def matvec(MPSTensor, LBlock, MPOTensor, RBlock):
    return ncon([LBlock, MPSTensor, MPOTensor, RBlock],
                [[3, 1, -1], [1, 2, 4], [3, 5, -2, 2], [5, 4, -3]],
                backend='symmetric')

  def matvec_no_args(MPSTensor):
    return ncon([L, MPSTensor, mpo, R],
                [[3, 1, -1], [1, 2, 4], [3, 5, -2, 2], [5, 4, -3]],
                backend='symmetric')

  backend = symmetric_backend.SymmetricBackend()
  if x0:
    init = mps
    _dtype = None
    shape = None
  else:
    init = None
    _dtype = dtype
    shape = mps.sparse_shape
  if args:
    mv = matvec
    _args = [L, mpo, R]
  else:
    mv = matvec_no_args
    _args = None

  eta_sym, U_sym = backend.eigs(
      A=mv,
      args=_args,
      initial_state=init,
      shape=shape,
      dtype=_dtype,
      numeig=numeig,
      num_krylov_vecs=50)

  H_sparse = ncon([L, mpo, R], [[1, -1, -4], [1, 2, -5, -2], [2, -3, -6]],
                  backend='symmetric')
  H_sparse.contiguous(inplace=True)
  D1, d, D2, _, _, _ = H_sparse.shape
  H_sparse = H_sparse.reshape((D1 * d * D2, D1 * d * D2))
  eta_sparse, _ = eig(H_sparse)
  mask = np.squeeze(eta_sparse.flat_charges[0].charges == 0)
  eigvals = eta_sparse.data[mask]
  isort = np.argsort(np.real(eigvals))[::-1]
  sparse_eigvals = eigvals[isort]
  _, iy = np.nonzero(np.abs(eta_sym[:, None] - sparse_eigvals[None, :]) < 1E-8)
  eta_exact = sparse_eigvals[iy]
  np.testing.assert_allclose(eta_exact, eta_sym)
  for n in range(numeig):
    assert norm(matvec(U_sym[n], L, mpo, R) - eta_sym[n] * U_sym[n]) < 1E-8

################################################################
# finished non-trivial checks for eigs
################################################################


def test_decomps_raise():
  np.random.seed(10)
  dtype = np.float64
  backend = symmetric_backend.SymmetricBackend()
  D = 16
  R = 3
  indices = [Index(U1Charge.random(D, -5, 5), True) for _ in range(R)]
  H = BlockSparseTensor.random(indices, dtype=dtype)
  with pytest.raises(
      NotImplementedError,
      match="Can't specify non_negative_diagonal with BlockSparse."):
    backend.qr(H, non_negative_diagonal=True)
  with pytest.raises(
      NotImplementedError,
      match="Can't specify non_negative_diagonal with BlockSparse."):
    backend.rq(H, non_negative_diagonal=True)


def test_convert_to_tensor_raises():
  np.random.seed(10)
  backend = symmetric_backend.SymmetricBackend()
  with pytest.raises(TypeError, match="cannot convert tensor of type"):
    backend.convert_to_tensor(np.random.rand(3, 3))


def test_einsum_raises():
  backend = symmetric_backend.SymmetricBackend()
  with pytest.raises(
      NotImplementedError, match="`einsum` currently not implemented"):
    backend.einsum('', [])

<<<<<<< HEAD
def test_sign():
  tensor = get_tensor(R=4, num_charges=1, dtype=np.float64)
  backend = symmetric_backend.SymmetricBackend()
  res = backend.sign(tensor)
  np.testing.assert_allclose(res.data, np.sign(tensor.data))  

def test_abs():
  tensor = get_tensor(R=4, num_charges=1, dtype=np.float64)
  backend = symmetric_backend.SymmetricBackend()
  res = backend.abs(tensor)
  np.testing.assert_allclose(res.data, np.abs(tensor.data))  

  
=======
@pytest.mark.parametrize('dtype', [np.float64, np.complex128])
@pytest.mark.parametrize('x0', [True, False])
@pytest.mark.parametrize('ncv', [None, 40])
def test_gmres(dtype, x0, ncv):
  backend = symmetric_backend.SymmetricBackend()
  L, mps, mpo, R = get_matvec_tensors(D=10, M=5, seed=10, dtype=dtype)
  b = randn_like(mps)

  def matvec(MPSTensor, LBlock, MPOTensor, RBlock):
    return ncon([LBlock, MPSTensor, MPOTensor, RBlock],
                [[3, 1, -1], [1, 2, 4], [3, 5, -2, 2], [5, 4, -3]],
                backend='symmetric')

  if x0:
    init = mps
  else:
    init = None
  x, _ = backend.gmres(
      matvec,
      b, [L, mpo, R],
      x0=init,
      enable_caching=True,
      num_krylov_vectors=ncv)
  assert norm(matvec(x, L, mpo, R) - b) < 1E-10


@pytest.mark.parametrize('dtype', [np.float64, np.complex128])
@pytest.mark.parametrize('x0', [True, False])
@pytest.mark.parametrize('ncv', [None, 40])
def test_gmres_no_args(dtype, x0, ncv):
  backend = symmetric_backend.SymmetricBackend()
  L, mps, mpo, R = get_matvec_tensors(D=10, M=5, seed=10, dtype=dtype)
  b = randn_like(mps)

  def matvec(MPSTensor):
    return ncon([L, MPSTensor, mpo, R],
                [[3, 1, -1], [1, 2, 4], [3, 5, -2, 2], [5, 4, -3]],
                backend='symmetric')

  if x0:
    init = mps
  else:
    init = None
  x, _ = backend.gmres(
      matvec,
      b,
      A_args=None,
      x0=init,
      enable_caching=True,
      num_krylov_vectors=ncv)
  assert norm(matvec(x) - b) < 1E-10


def test_gmres_cache_exception():
  backend = symmetric_backend.SymmetricBackend()
  _, mps, _, _ = get_matvec_tensors(D=10, M=5, seed=10, dtype=np.float64)
  b = randn_like(mps)

  def matvec(vec):
    raise ValueError()

  with pytest.raises(ValueError):
    backend.gmres(
        matvec,
        b,
        A_args=None,
        x0=mps,
        enable_caching=True,
        num_krylov_vectors=40)
  cacher = get_cacher()
  assert not cacher.do_caching
  assert not get_caching_status()
  assert cacher.cache == {}


def test_gmres_raises():
  backend = symmetric_backend.SymmetricBackend()
  _, mps, _, _ = get_matvec_tensors(D=10, M=5, seed=10, dtype=np.float64)

  with pytest.raises(ValueError, match="x0.sparse_shape"):
    b = randn_like(mps.conj())
    backend.gmres(lambda x: x, b, x0=mps)
  with pytest.raises(TypeError, match="x0.dtype"):
    b = BlockSparseTensor.random(mps.sparse_shape, dtype=np.complex128)
    backend.gmres(lambda x: x, b, x0=mps)
  b = randn_like(mps)
  with pytest.raises(ValueError, match="num_krylov_vectors must"):
    backend.gmres(lambda x: x, b, x0=mps, num_krylov_vectors=-1)
  with pytest.raises(ValueError, match="tol = "):
    backend.gmres(lambda x: x, b, x0=mps, tol=-0.001)
  with pytest.raises(ValueError, match="atol = "):
    backend.gmres(lambda x: x, b, x0=mps, atol=-0.001)
>>>>>>> d1015434
<|MERGE_RESOLUTION|>--- conflicted
+++ resolved
@@ -13,11 +13,8 @@
 from tensornetwork.block_sparse.linalg import (transpose, sqrt, diag, trace,
                                                norm, eye, eigh, inv, eig)
 from tensornetwork.block_sparse.initialization import (ones, zeros, randn,
-<<<<<<< HEAD
-                                                       random)
-=======
                                                        random, randn_like)
->>>>>>> d1015434
+
 from tensornetwork.block_sparse.caching import get_cacher, get_caching_status
 from tensornetwork.ncon_interface import ncon
 from tensornetwork.matrixproductstates.finite_mps import FiniteMPS
@@ -1542,7 +1539,6 @@
       NotImplementedError, match="`einsum` currently not implemented"):
     backend.einsum('', [])
 
-<<<<<<< HEAD
 def test_sign():
   tensor = get_tensor(R=4, num_charges=1, dtype=np.float64)
   backend = symmetric_backend.SymmetricBackend()
@@ -1556,7 +1552,6 @@
   np.testing.assert_allclose(res.data, np.abs(tensor.data))  
 
   
-=======
 @pytest.mark.parametrize('dtype', [np.float64, np.complex128])
 @pytest.mark.parametrize('x0', [True, False])
 @pytest.mark.parametrize('ncv', [None, 40])
@@ -1649,4 +1644,3 @@
     backend.gmres(lambda x: x, b, x0=mps, tol=-0.001)
   with pytest.raises(ValueError, match="atol = "):
     backend.gmres(lambda x: x, b, x0=mps, atol=-0.001)
->>>>>>> d1015434
