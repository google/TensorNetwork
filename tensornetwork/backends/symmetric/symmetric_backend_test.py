--- conflicted
+++ resolved
@@ -1069,7 +1069,6 @@
   ncv = 20
   backend.eigsh_lanczos(
       matvec, [L, mpo, R], initial_state=mps, num_krylov_vecs=ncv)
-<<<<<<< HEAD
   assert get_cacher().cache == {}
 
 def compare_eigvals_and_eigvecs(U, eta, U_exact, eta_exact, thresh=1E-8):
@@ -1105,6 +1104,3 @@
 
   compare_eigvals_and_eigvecs(
       np.stack([u.todense() for u in U1], axis=1), eta1, U2, eta2, thresh=1E-8)
-=======
-  assert get_cacher().cache == {}
->>>>>>> a612ace8
