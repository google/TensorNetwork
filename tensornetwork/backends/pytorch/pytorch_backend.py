# Copyright 2019 The TensorNetwork Authors
#
# Licensed under the Apache License, Version 2.0 (the "License");
# you may not use this file except in compliance with the License.
# You may obtain a copy of the License at
#
#      http://www.apache.org/licenses/LICENSE-2.0
#
# Unless required by applicable law or agreed to in writing, software
# distributed under the License is distributed on an "AS IS" BASIS,
# WITHOUT WARRANTIES OR CONDITIONS OF ANY KIND, either express or implied.
# See the License for the specific language governing permissions and
# limitations under the License.
#pylint: disable=line-too-long
from typing import Optional, Any, Sequence, Tuple, Callable, List, Text, Type
from tensornetwork.backends import base_backend
from tensornetwork.backends.pytorch import decompositions
import numpy as np

# This might seem bad, but pytype treats tf.Tensor as Any anyway, so
# we don't actually lose anything by doing this.
Tensor = Any


class PyTorchBackend(base_backend.BaseBackend):
  """See base_backend.BaseBackend for documentation."""

  def __init__(self):
    super(PyTorchBackend, self).__init__()
    try:
      #pylint: disable=import-outside-toplevel
      import torch
    except ImportError:
      raise ImportError("PyTorch not installed, please switch to a different "
                        "backend or install PyTorch.")
    self.torch = torch
    self.name = "pytorch"

  def tensordot(self, a: Tensor, b: Tensor, axes: Sequence[Sequence[int]]):
    return self.torch.tensordot(a, b, dims=axes)

  def reshape(self, tensor: Tensor, shape: Tensor):
    return self.torch.reshape(tensor, tuple(np.array(shape).astype(int)))

  def transpose(self, tensor, perm):
    return tensor.permute(perm)

  def svd_decomposition(self,
                        tensor: Tensor,
                        split_axis: int,
                        max_singular_values: Optional[int] = None,
                        max_truncation_error: Optional[float] = None
                       ) -> Tuple[Tensor, Tensor, Tensor, Tensor]:
    return decompositions.svd_decomposition(self.torch, tensor, split_axis,
                                            max_singular_values,
                                            max_truncation_error)

  def qr_decomposition(
      self,
      tensor: Tensor,
      split_axis: int,
  ) -> Tuple[Tensor, Tensor]:
    return decompositions.qr_decomposition(self.torch, tensor, split_axis)

  def rq_decomposition(
      self,
      tensor: Tensor,
      split_axis: int,
  ) -> Tuple[Tensor, Tensor]:
    return decompositions.rq_decomposition(self.torch, tensor, split_axis)

  def concat(self, values: Tensor, axis: int) -> Tensor:
    return np.concatenate(values, axis)

  def shape(self, tensor: Tensor) -> Tensor:
    return self.torch.tensor(list(tensor.shape))

  def shape_tuple(self, tensor: Tensor) -> Tuple[Optional[int], ...]:
    return tuple(tensor.shape)

  def prod(self, values: Tensor) -> int:
    return np.prod(np.array(values))

  def sqrt(self, tensor: Tensor) -> Tensor:
    return self.torch.sqrt(tensor)

  def diag(self, tensor: Tensor) -> Tensor:
    return self.torch.diag(tensor)

  def convert_to_tensor(self, tensor: Tensor) -> Tensor:
    result = self.torch.as_tensor(tensor)
    return result

  def trace(self, tensor: Tensor) -> Tensor:
    return self.torch.einsum('...jj', tensor)

  def outer_product(self, tensor1: Tensor, tensor2: Tensor) -> Tensor:
    return self.torch.tensordot(tensor1, tensor2, dims=0)

  def einsum(self, expression: str, *tensors: Tensor) -> Tensor:
    return self.torch.einsum(expression, *tensors)

  def norm(self, tensor: Tensor) -> Tensor:
    return self.torch.norm(tensor)

  def eye(self, N: int, dtype: Optional[Any] = None,
          M: Optional[int] = None) -> Tensor:
    dtype = dtype if dtype is not None else self.torch.float64
    if not M:
      M = N  #torch crashes if one passes M = None with dtype!=None
    return self.torch.eye(n=N, m=M, dtype=dtype)

  def ones(self, shape: Tuple[int, ...], dtype: Optional[Any] = None) -> Tensor:
    dtype = dtype if dtype is not None else self.torch.float64
    return self.torch.ones(shape, dtype=dtype)

  def zeros(self, shape: Tuple[int, ...],
            dtype: Optional[Any] = None) -> Tensor:
    dtype = dtype if dtype is not None else self.torch.float64
    return self.torch.zeros(shape, dtype=dtype)

  def randn(self,
            shape: Tuple[int, ...],
            dtype: Optional[Any] = None,
            seed: Optional[int] = None) -> Tensor:
    if seed:
      self.torch.manual_seed(seed)
    dtype = dtype if dtype is not None else self.torch.float64
    return self.torch.randn(shape, dtype=dtype)

  def conj(self, tensor: Tensor) -> Tensor:
    return tensor  #pytorch does not support complex dtypes

  def eigh(self, matrix: Tensor) -> Tuple[Tensor, Tensor]:
    return matrix.symeig(eigenvectors=True)

  def eigs(self,
           A: Callable,
           initial_state: Optional[Tensor] = None,
           num_krylov_vecs: Optional[int] = 200,
           numeig: Optional[int] = 1,
           tol: Optional[float] = 1E-8,
           which: Optional[Text] = 'LR',
           maxiter: Optional[int] = None,
           dtype: Optional[Type] = None) -> Tuple[List, List]:
    raise NotImplementedError("Backend '{}' has not implemented eigs.".format(
        self.name))

  def eigsh_lanczos(
      self,
      A: Callable,
      initial_state: Optional[Tensor] = None,
      num_krylov_vecs: Optional[int] = 200,
      numeig: Optional[int] = 1,
      tol: Optional[float] = 1E-8,
      delta: Optional[float] = 1E-8,
      ndiag: Optional[int] = 20,
      reorthogonalize: Optional[bool] = False) -> Tuple[List, List]:
    """
    Lanczos method for finding the lowest eigenvector-eigenvalue pairs
    of a `LinearOperator` `A`.
    Args:
      A: A (sparse) implementation of a linear operator
      initial_state: An initial vector for the Lanczos algorithm. If `None`,
        a random initial `Tensor` is created using the `torch.randn` method
      num_krylov_vecs: The number of iterations (number of krylov vectors).
      numeig: The nummber of eigenvector-eigenvalue pairs to be computed.
        If `numeig > 1`, `reorthogonalize` has to be `True`.
      tol: The desired precision of the eigenvalus. Uses
        `torch.norm(eigvalsnew[0:numeig] - eigvalsold[0:numeig]) < tol`
        as stopping criterion between two diagonalization steps of the
        tridiagonal operator.
      delta: Stopping criterion for Lanczos iteration.
        If a Krylov vector :math: `x_n` has an L2 norm 
        :math:`\\lVert x_n\\rVert < delta`, the iteration 
        is stopped. It means that an (approximate) invariant subspace has 
        been found.
      ndiag: The tridiagonal Operator is diagonalized every `ndiag` 
        iterations to check convergence.
      reorthogonalize: If `True`, Krylov vectors are kept orthogonal by 
        explicit orthogonalization (more costly than `reorthogonalize=False`)
    Returns:
      (eigvals, eigvecs)
       eigvals: A list of `numeig` lowest eigenvalues
       eigvecs: A list of `numeig` lowest eigenvectors
    """
    #TODO: make this work for tensorflow in graph mode
    if num_krylov_vecs < numeig:
      raise ValueError('`num_krylov_vecs` >= `numeig` required!')
    if numeig > 1 and not reorthogonalize:
      raise ValueError(
          "Got numeig = {} > 1 and `reorthogonalize = False`. "
          "Use `reorthogonalize=True` for `numeig > 1`".format(numeig))

    if (initial_state is not None) and hasattr(A, 'shape'):
      if initial_state.shape != A.shape[1]:
        raise ValueError(
            "A.shape[1]={} and initial_state.shape={} are incompatible.".format(
                A.shape[1], initial_state.shape))
    if initial_state is None:
      if not hasattr(A, 'shape'):
        raise AttributeError("`A` has no  attribute `shape`. Cannot initialize "
                             "lanczos. Please provide a valid `initial_state`")

      if not hasattr(A, 'dtype'):
        raise AttributeError(
            "`A` has no  attribute `dtype`. Cannot initialize "
            "lanczos. Please provide a valid `initial_state` with "
            "a `dtype` attribute")
      initial_state = self.randn(A.shape[1], A.dtype)
    else:
      initial_state = self.convert_to_tensor(initial_state)
    vector_n = initial_state
    Z = self.norm(vector_n)
    vector_n /= Z
    norms_vector_n = []
    diag_elements = []
    krylov_vecs = []
    first = True
    eigvalsold = []
    for it in range(num_krylov_vecs):
      #normalize the current vector:
      norm_vector_n = self.torch.norm(vector_n)
      if abs(norm_vector_n) < delta:
        break
      norms_vector_n.append(norm_vector_n)
      vector_n = vector_n / norms_vector_n[-1]
      #store the Lanczos vector for later
      if reorthogonalize:
        for v in krylov_vecs:
          vector_n -= (v.view(-1).dot(vector_n.view(-1))) * v
      krylov_vecs.append(vector_n)
      A_vector_n = A(vector_n)
      diag_elements.append(vector_n.view(-1).dot(A_vector_n.view(-1)))

      if ((it > 0) and (it % ndiag) == 0) and (len(diag_elements) >= numeig):
        #diagonalize the effective Hamiltonian
        A_tridiag = self.torch.diag(
            self.torch.tensor(diag_elements)) + self.torch.diag(
                self.torch.tensor(norms_vector_n[1:]), 1) + self.torch.diag(
                    self.torch.tensor(norms_vector_n[1:]), -1)
        eigvals, u = A_tridiag.symeig()
        if not first:
          if self.torch.norm(eigvals[0:numeig] - eigvalsold[0:numeig]) < tol:
            break
        first = False
        eigvalsold = eigvals[0:numeig]
      if it > 0:
        A_vector_n -= (krylov_vecs[-1] * diag_elements[-1])
        A_vector_n -= (krylov_vecs[-2] * norms_vector_n[-1])
      else:
        A_vector_n -= (krylov_vecs[-1] * diag_elements[-1])
      vector_n = A_vector_n

    A_tridiag = self.torch.diag(
        self.torch.tensor(diag_elements)) + self.torch.diag(
            self.torch.tensor(norms_vector_n[1:]), 1) + self.torch.diag(
                self.torch.tensor(norms_vector_n[1:]), -1)
    eigvals, u = A_tridiag.symeig()
    eigenvectors = []
    for n2 in range(min(numeig, len(eigvals))):
      state = self.zeros(initial_state.shape, initial_state.dtype)
      for n1, vec in enumerate(krylov_vecs):
        state += vec * u[n1, n2]
      eigenvectors.append(state / self.torch.norm(state))
    return eigvals[0:numeig], eigenvectors

  def multiply(self, tensor1: Tensor, tensor2: Tensor) -> Tensor:
    return tensor1 * tensor2

<<<<<<< HEAD
  def index_update(self, tensor: Tensor, mask: Tensor,
                   assignee: Tensor) -> Tensor:
    #make a copy
    t = self.torch.as_tensor(tensor).clone()
    t[mask] = assignee
    return t

=======
>>>>>>> 062094ad
  def inv(self, matrix: Tensor) -> Tensor:
    if len(matrix.shape) > 2:
      raise ValueError(
          "input to pytorch backend method `inv` has shape {}. Only matrices are supported."
          .format(matrix.shape))
    return matrix.inverse()<|MERGE_RESOLUTION|>--- conflicted
+++ resolved
@@ -146,16 +146,16 @@
     raise NotImplementedError("Backend '{}' has not implemented eigs.".format(
         self.name))
 
-  def eigsh_lanczos(
-      self,
-      A: Callable,
-      initial_state: Optional[Tensor] = None,
-      num_krylov_vecs: Optional[int] = 200,
-      numeig: Optional[int] = 1,
-      tol: Optional[float] = 1E-8,
-      delta: Optional[float] = 1E-8,
-      ndiag: Optional[int] = 20,
-      reorthogonalize: Optional[bool] = False) -> Tuple[List, List]:
+  def eigsh_lanczos(self,
+                    A: Callable,
+                    initial_state: Optional[Tensor] = None,
+                    num_krylov_vecs: Optional[int] = 200,
+                    numeig: Optional[int] = 1,
+                    tol: Optional[float] = 1E-8,
+                    delta: Optional[float] = 1E-8,
+                    ndiag: Optional[int] = 20,
+                    reorthogonalize: Optional[bool] = False
+                   ) -> Tuple[List, List]:
     """
     Lanczos method for finding the lowest eigenvector-eigenvalue pairs
     of a `LinearOperator` `A`.
@@ -268,7 +268,6 @@
   def multiply(self, tensor1: Tensor, tensor2: Tensor) -> Tensor:
     return tensor1 * tensor2
 
-<<<<<<< HEAD
   def index_update(self, tensor: Tensor, mask: Tensor,
                    assignee: Tensor) -> Tensor:
     #make a copy
@@ -276,8 +275,6 @@
     t[mask] = assignee
     return t
 
-=======
->>>>>>> 062094ad
   def inv(self, matrix: Tensor) -> Tensor:
     if len(matrix.shape) > 2:
       raise ValueError(
