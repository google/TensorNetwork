--- conflicted
+++ resolved
@@ -101,9 +101,6 @@
     return self.torch.einsum(expression, *tensors)
 
   def norm(self, tensor: Tensor) -> Tensor:
-<<<<<<< HEAD
-    return self.torch.norm(tensor)
-=======
     return self.torch.norm(tensor)
 
   def eye(self, dim: int, dtype: Optional[torch.dtype]=torch.float64) -> Tensor:
@@ -117,5 +114,4 @@
   
   def randn(self, dim: int, dtype: Optional[torch.dtype]=torch.float64) -> Tensor:
     return self.torch.randn(dim, dim, dtype=dtype)
-  
->>>>>>> cc0a9c99
+  