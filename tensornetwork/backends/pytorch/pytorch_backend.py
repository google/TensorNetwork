# Copyright 2019 The TensorNetwork Authors
#
# Licensed under the Apache License, Version 2.0 (the "License");
# you may not use this file except in compliance with the License.
# You may obtain a copy of the License at
#
#      http://www.apache.org/licenses/LICENSE-2.0
#
# Unless required by applicable law or agreed to in writing, software
# distributed under the License is distributed on an "AS IS" BASIS,
# WITHOUT WARRANTIES OR CONDITIONS OF ANY KIND, either express or implied.
# See the License for the specific language governing permissions and
# limitations under the License.
#pylint: disable=line-too-long
from typing import Optional, Any, Sequence, Tuple, Callable, List, Text, Type
from tensornetwork.backends import base_backend
from tensornetwork.backends.pytorch import decompositions
import numpy as np

# This might seem bad, but pytype treats tf.Tensor as Any anyway, so
# we don't actually lose anything by doing this.
Tensor = Any


class PyTorchBackend(base_backend.BaseBackend):
  """See base_backend.BaseBackend for documentation."""

  def __init__(self):
    super(PyTorchBackend, self).__init__()
    try:
      #pylint: disable=import-outside-toplevel
      import torch
    except ImportError:
      raise ImportError("PyTorch not installed, please switch to a different "
                        "backend or install PyTorch.")
    self.torch = torch
    self.name = "pytorch"

  def tensordot(self, a: Tensor, b: Tensor, axes: Sequence[Sequence[int]]):
    return self.torch.tensordot(a, b, dims=axes)

  def reshape(self, tensor: Tensor, shape: Tensor):
    return self.torch.reshape(tensor, tuple(np.array(shape).astype(int)))

  def transpose(self, tensor, perm):
    return tensor.permute(perm)

  def svd_decomposition(self,
                        tensor: Tensor,
                        split_axis: int,
                        max_singular_values: Optional[int] = None,
                        max_truncation_error: Optional[float] = None
                       ) -> Tuple[Tensor, Tensor, Tensor, Tensor]:
    return decompositions.svd_decomposition(self.torch, tensor, split_axis,
                                            max_singular_values,
                                            max_truncation_error)

  def qr_decomposition(
      self,
      tensor: Tensor,
      split_axis: int,
  ) -> Tuple[Tensor, Tensor]:
    return decompositions.qr_decomposition(self.torch, tensor, split_axis)

  def rq_decomposition(
      self,
      tensor: Tensor,
      split_axis: int,
  ) -> Tuple[Tensor, Tensor]:
    return decompositions.rq_decomposition(self.torch, tensor, split_axis)

  def concat(self, values: Tensor, axis: int) -> Tensor:
    return np.concatenate(values, axis)

  def shape(self, tensor: Tensor) -> Tensor:
    return self.torch.tensor(list(tensor.shape))

  def shape_tuple(self, tensor: Tensor) -> Tuple[Optional[int], ...]:
    return tuple(tensor.shape)

  def prod(self, values: Tensor) -> int:
    return np.prod(np.array(values))

  def sqrt(self, tensor: Tensor) -> Tensor:
    return self.torch.sqrt(tensor)

  def diag(self, tensor: Tensor) -> Tensor:
    return self.torch.diag(tensor)

  def convert_to_tensor(self, tensor: Tensor) -> Tensor:
    result = self.torch.as_tensor(tensor)
    return result

  def trace(self, tensor: Tensor) -> Tensor:
    return self.torch.einsum('...jj', tensor)

  def outer_product(self, tensor1: Tensor, tensor2: Tensor) -> Tensor:
    return self.torch.tensordot(tensor1, tensor2, dims=0)

  def einsum(self, expression: str, *tensors: Tensor) -> Tensor:
    return self.torch.einsum(expression, *tensors)

  def norm(self, tensor: Tensor) -> Tensor:
    return self.torch.norm(tensor)

  def eye(self, N: int, dtype: Optional[Any] = None,
          M: Optional[int] = None) -> Tensor:
    dtype = dtype if dtype is not None else self.torch.float64
    if not M:
      M = N  #torch crashes if one passes M = None with dtype!=None
    return self.torch.eye(n=N, m=M, dtype=dtype)

  def ones(self, shape: Tuple[int, ...], dtype: Optional[Any] = None) -> Tensor:
    dtype = dtype if dtype is not None else self.torch.float64
    return self.torch.ones(shape, dtype=dtype)

  def zeros(self, shape: Tuple[int, ...],
            dtype: Optional[Any] = None) -> Tensor:
    dtype = dtype if dtype is not None else self.torch.float64
    return self.torch.zeros(shape, dtype=dtype)

  def randn(self,
            shape: Tuple[int, ...],
            dtype: Optional[Any] = None,
            seed: Optional[int] = None) -> Tensor:
    if seed:
      self.torch.manual_seed(seed)
    dtype = dtype if dtype is not None else self.torch.float64
    return self.torch.randn(shape, dtype=dtype)

  def conj(self, tensor: Tensor) -> Tensor:
    return tensor  #pytorch does not support complex dtypes

<<<<<<< HEAD
  def eigh(self, matrix: Tensor) -> Tuple[Tensor, Tensor]:
    return matrix.symeig(eigenvectors=True)

=======
>>>>>>> 2772e53d
  def eigs(self,
           A: Callable,
           initial_state: Optional[Tensor] = None,
           num_krylov_vecs: Optional[int] = 200,
           numeig: Optional[int] = 1,
           tol: Optional[float] = 1E-8,
           which: Optional[Text] = 'LR',
           maxiter: Optional[int] = None,
           dtype: Optional[Type] = None) -> Tuple[List, List]:
    raise NotImplementedError("Backend '{}' has not implemented eigs.".format(
        self.name))

  def eigsh_lanczos(
      self,
      A: Callable,
      initial_state: Optional[Tensor] = None,
      num_krylov_vecs: Optional[int] = 200,
      numeig: Optional[int] = 1,
      tol: Optional[float] = 1E-8,
      delta: Optional[float] = 1E-8,
      ndiag: Optional[int] = 20,
      reorthogonalize: Optional[bool] = False) -> Tuple[List, List]:
    """
    Lanczos method for finding the lowest eigenvector-eigenvalue pairs
    of a `LinearOperator` `A`.
    Args:
      A: A (sparse) implementation of a linear operator
      initial_state: An initial vector for the Lanczos algorithm. If `None`,
        a random initial `Tensor` is created using the `torch.randn` method
      num_krylov_vecs: The number of iterations (number of krylov vectors).
      numeig: The nummber of eigenvector-eigenvalue pairs to be computed.
        If `numeig > 1`, `reorthogonalize` has to be `True`.
      tol: The desired precision of the eigenvalus. Uses
        `torch.norm(eigvalsnew[0:numeig] - eigvalsold[0:numeig]) < tol`
        as stopping criterion between two diagonalization steps of the
        tridiagonal operator.
      delta: Stopping criterion for Lanczos iteration.
        If a Krylov vector :math: `x_n` has an L2 norm 
        :math:`\\lVert x_n\\rVert < delta`, the iteration 
        is stopped. It means that an (approximate) invariant subspace has 
        been found.
      ndiag: The tridiagonal Operator is diagonalized every `ndiag` 
        iterations to check convergence.
      reorthogonalize: If `True`, Krylov vectors are kept orthogonal by 
        explicit orthogonalization (more costly than `reorthogonalize=False`)
    Returns:
      (eigvals, eigvecs)
       eigvals: A list of `numeig` lowest eigenvalues
       eigvecs: A list of `numeig` lowest eigenvectors
    """
    #TODO: make this work for tensorflow in graph mode
    if num_krylov_vecs < numeig:
      raise ValueError('`num_krylov_vecs` >= `numeig` required!')
    if numeig > 1 and not reorthogonalize:
      raise ValueError(
          "Got numeig = {} > 1 and `reorthogonalize = False`. "
          "Use `reorthogonalize=True` for `numeig > 1`".format(numeig))

    if (initial_state is not None) and hasattr(A, 'shape'):
      if initial_state.shape != A.shape[1]:
        raise ValueError(
            "A.shape[1]={} and initial_state.shape={} are incompatible.".format(
                A.shape[1], initial_state.shape))
    if initial_state is None:
      if not hasattr(A, 'shape'):
        raise AttributeError("`A` has no  attribute `shape`. Cannot initialize "
                             "lanczos. Please provide a valid `initial_state`")

      if not hasattr(A, 'dtype'):
        raise AttributeError(
            "`A` has no  attribute `dtype`. Cannot initialize "
            "lanczos. Please provide a valid `initial_state` with "
            "a `dtype` attribute")
      initial_state = self.randn(A.shape[1], A.dtype)
    else:
      initial_state = self.convert_to_tensor(initial_state)
    vector_n = initial_state
    Z = self.norm(vector_n)
    vector_n /= Z
    norms_vector_n = []
    diag_elements = []
    krylov_vecs = []
    first = True
    eigvalsold = []
    for it in range(num_krylov_vecs):
      #normalize the current vector:
      norm_vector_n = self.torch.norm(vector_n)
      if abs(norm_vector_n) < delta:
        break
      norms_vector_n.append(norm_vector_n)
      vector_n = vector_n / norms_vector_n[-1]
      #store the Lanczos vector for later
      if reorthogonalize:
        for v in krylov_vecs:
          vector_n -= (v.view(-1).dot(vector_n.view(-1))) * v
      krylov_vecs.append(vector_n)
      A_vector_n = A(vector_n)
      diag_elements.append(vector_n.view(-1).dot(A_vector_n.view(-1)))

      if ((it > 0) and (it % ndiag) == 0) and (len(diag_elements) >= numeig):
        #diagonalize the effective Hamiltonian
        A_tridiag = self.torch.diag(
            self.torch.tensor(diag_elements)) + self.torch.diag(
                self.torch.tensor(norms_vector_n[1:]), 1) + self.torch.diag(
                    self.torch.tensor(norms_vector_n[1:]), -1)
        eigvals, u = A_tridiag.symeig()
        if not first:
          if self.torch.norm(eigvals[0:numeig] - eigvalsold[0:numeig]) < tol:
            break
        first = False
        eigvalsold = eigvals[0:numeig]
      if it > 0:
        A_vector_n -= (krylov_vecs[-1] * diag_elements[-1])
        A_vector_n -= (krylov_vecs[-2] * norms_vector_n[-1])
      else:
        A_vector_n -= (krylov_vecs[-1] * diag_elements[-1])
      vector_n = A_vector_n

    A_tridiag = self.torch.diag(
        self.torch.tensor(diag_elements)) + self.torch.diag(
            self.torch.tensor(norms_vector_n[1:]), 1) + self.torch.diag(
                self.torch.tensor(norms_vector_n[1:]), -1)
    eigvals, u = A_tridiag.symeig()
    eigenvectors = []
    for n2 in range(min(numeig, len(eigvals))):
      state = self.zeros(initial_state.shape, initial_state.dtype)
      for n1, vec in enumerate(krylov_vecs):
        state += vec * u[n1, n2]
      eigenvectors.append(state / self.torch.norm(state))
    return eigvals[0:numeig], eigenvectors

  def multiply(self, tensor1: Tensor, tensor2: Tensor) -> Tensor:
    return tensor1 * tensor2<|MERGE_RESOLUTION|>--- conflicted
+++ resolved
@@ -131,12 +131,6 @@
   def conj(self, tensor: Tensor) -> Tensor:
     return tensor  #pytorch does not support complex dtypes
 
-<<<<<<< HEAD
-  def eigh(self, matrix: Tensor) -> Tuple[Tensor, Tensor]:
-    return matrix.symeig(eigenvectors=True)
-
-=======
->>>>>>> 2772e53d
   def eigs(self,
            A: Callable,
            initial_state: Optional[Tensor] = None,
