--- conflicted
+++ resolved
@@ -268,18 +268,16 @@
   def multiply(self, tensor1: Tensor, tensor2: Tensor) -> Tensor:
     return tensor1 * tensor2
 
-<<<<<<< HEAD
   def index_update(self, tensor: Tensor, mask: Tensor,
                    assignee: Tensor) -> Tensor:
     #make a copy
     t = self.torch.as_tensor(tensor).clone()
     t[mask] = assignee
     return t
-=======
+
   def inv(self, matrix: Tensor) -> Tensor:
     if len(matrix.shape) > 2:
       raise ValueError(
           "input to pytorch backend method `inv` has shape {}. Only matrices are supported."
           .format(matrix.shape))
-    return matrix.inverse()
->>>>>>> 24e3f870
+    return matrix.inverse()