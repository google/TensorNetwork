# Copyright 2019 The TensorNetwork Authors
#
# Licensed under the Apache License, Version 2.0 (the "License");
# you may not use this file except in compliance with the License.
# You may obtain a copy of the License at
#
#      http://www.apache.org/licenses/LICENSE-2.0
#
# Unless required by applicable law or agreed to in writing, software
# distributed under the License is distributed on an "AS IS" BASIS,
# WITHOUT WARRANTIES OR CONDITIONS OF ANY KIND, either express or implied.
# See the License for the specific language governing permissions and
# limitations under the License.
#pylint: disable=line-too-long
from typing import Optional, Any, Sequence, Tuple, Callable, List, Text, Type
from tensornetwork.backends import abstract_backend
from tensornetwork.backends.pytorch import decompositions
import numpy as np

# This might seem bad, but pytype treats tf.Tensor as Any anyway, so
# we don't actually lose anything by doing this.
Tensor = Any

#pylint: disable=abstract-method


class PyTorchBackend(abstract_backend.AbstractBackend):
  """See base_backend.BaseBackend for documentation."""

  def __init__(self) -> None:
    super(PyTorchBackend, self).__init__()
    # pylint: disable=global-variable-undefined
    global torchlib
    try:
      #pylint: disable=import-outside-toplevel
      import torch
    except ImportError:
      raise ImportError("PyTorch not installed, please switch to a different "
                        "backend or install PyTorch.")
    torchlib = torch
    self.name = "pytorch"

  def tensordot(self, a: Tensor, b: Tensor,
                axes: Sequence[Sequence[int]]) -> Tensor:
    return torchlib.tensordot(a, b, dims=axes)

  def reshape(self, tensor: Tensor, shape: Tensor) -> Tensor:
    return torchlib.reshape(tensor, tuple(np.array(shape).astype(int)))

  def transpose(self, tensor, perm=None):
    if perm is None:
      perm = tuple(range(tensor.ndim - 1, -1, -1))
    return tensor.permute(perm)

  def slice(self, tensor: Tensor, start_indices: Tuple[int, ...],
            slice_sizes: Tuple[int, ...]) -> Tensor:
    if len(start_indices) != len(slice_sizes):
      raise ValueError("Lengths of start_indices and slice_sizes must be"
                       "identical.")
    obj = tuple(
        slice(start, start + size)
        for start, size in zip(start_indices, slice_sizes))
    return tensor[obj]

  def svd(
      self,
      tensor: Tensor,
      pivot_axis: int = 1,
      max_singular_values: Optional[int] = None,
      max_truncation_error: Optional[float] = None,
      relative: Optional[bool] = False
  ) -> Tuple[Tensor, Tensor, Tensor, Tensor]:
    return decompositions.svd(
        torchlib,
        tensor,
        pivot_axis,
        max_singular_values,
        max_truncation_error,
        relative=relative)

  def qr(
      self,
      tensor: Tensor,
      pivot_axis: int = 1,
      non_negative_diagonal: bool = False
  ) -> Tuple[Tensor, Tensor]:
<<<<<<< HEAD
    return decompositions.qr(torchlib, tensor, split_axis)

=======
    return decompositions.qr(torchlib, tensor, pivot_axis, non_negative_diagonal)


>>>>>>> 6bc2c4db
  def rq(
      self,
      tensor: Tensor,
      pivot_axis: int = 1,
      non_negative_diagonal: bool = False
  ) -> Tuple[Tensor, Tensor]:
<<<<<<< HEAD
    return decompositions.rq(torchlib, tensor, split_axis)
=======
    return decompositions.rq(torchlib, tensor, pivot_axis, non_negative_diagonal)
>>>>>>> 6bc2c4db

  def shape_concat(self, values: Tensor, axis: int) -> Tensor:
    return np.concatenate(values, axis)

  def shape_tensor(self, tensor: Tensor) -> Tensor:
    return torchlib.tensor(list(tensor.shape))

  def shape_tuple(self, tensor: Tensor) -> Tuple[Optional[int], ...]:
    return tuple(tensor.shape)

  def sparse_shape(self, tensor: Tensor) -> Tuple[Optional[int], ...]:
    return self.shape_tuple(tensor)

  def shape_prod(self, values: Tensor) -> int:
    values = torchlib.as_tensor(values)
    return torchlib.prod(values)

  def sqrt(self, tensor: Tensor) -> Tensor:
    return torchlib.sqrt(tensor)

  def convert_to_tensor(self, tensor: Tensor) -> Tensor:
    result = torchlib.as_tensor(tensor)
    return result

  def outer_product(self, tensor1: Tensor, tensor2: Tensor) -> Tensor:
    return torchlib.tensordot(tensor1, tensor2, dims=0)
  # pylint: disable=unused-argument
  def einsum(self,
             expression: str,
             *tensors: Tensor,
             optimize: bool = True) -> Tensor:
    return torchlib.einsum(expression, *tensors)

  def norm(self, tensor: Tensor) -> Tensor:
    return torchlib.norm(tensor)

  def eye(self,
          N: int,
          dtype: Optional[Any] = None,
          M: Optional[int] = None) -> Tensor:
    dtype = dtype if dtype is not None else torchlib.float64
    if not M:
      M = N  #torch crashes if one passes M = None with dtype!=None
    return torchlib.eye(n=N, m=M, dtype=dtype)

  def ones(self, shape: Tuple[int, ...], dtype: Optional[Any] = None) -> Tensor:
    dtype = dtype if dtype is not None else torchlib.float64
    return torchlib.ones(shape, dtype=dtype)

  def zeros(self,
            shape: Tuple[int, ...],
            dtype: Optional[Any] = None) -> Tensor:
    dtype = dtype if dtype is not None else torchlib.float64
    return torchlib.zeros(shape, dtype=dtype)

  def randn(self,
            shape: Tuple[int, ...],
            dtype: Optional[Any] = None,
            seed: Optional[int] = None) -> Tensor:
    if seed:
      torchlib.manual_seed(seed)
    dtype = dtype if dtype is not None else torchlib.float64
    return torchlib.randn(shape, dtype=dtype)

  def random_uniform(self,
                     shape: Tuple[int, ...],
                     boundaries: Optional[Tuple[float, float]] = (0.0, 1.0),
                     dtype: Optional[Any] = None,
                     seed: Optional[int] = None) -> Tensor:
    if seed:
      torchlib.manual_seed(seed)
    dtype = dtype if dtype is not None else torchlib.float64
    return torchlib.empty(shape, dtype=dtype).uniform_(*boundaries)

  def conj(self, tensor: Tensor) -> Tensor:
    return tensor  #pytorch does not support complex dtypes

  def eigh(self, matrix: Tensor) -> Tuple[Tensor, Tensor]:
    return matrix.symeig(eigenvectors=True)

  def eigsh_lanczos(self,
                    A: Callable,
                    args: Optional[List[Tensor]] = None,
                    initial_state: Optional[Tensor] = None,
                    shape: Optional[Tuple] = None,
                    dtype: Optional[Type[np.number]] = None,
                    num_krylov_vecs: int = 20,
                    numeig: int = 1,
                    tol: float = 1E-8,
                    delta: float = 1E-8,
                    ndiag: int = 20,
                    reorthogonalize: bool = False) -> Tuple[Tensor, List]:
    """
    Lanczos method for finding the lowest eigenvector-eigenvalue pairs
    of a `LinearOperator` `A`.
    Args:
      A: A (sparse) implementation of a linear operator.
         Call signature of `A` is `res = A(vector, *args)`, where `vector`
         can be an arbitrary `Tensor`, and `res.shape` has to be `vector.shape`.
      arsg: A list of arguments to `A`.  `A` will be called as
        `res = A(initial_state, *args)`.
      initial_state: An initial vector for the Lanczos algorithm. If `None`,
        a random initial `Tensor` is created using the `torch.randn` method
      shape: The shape of the input-dimension of `A`.
      dtype: The dtype of the input `A`. If both no `initial_state` is provided,
        a random initial state with shape `shape` and dtype `dtype` is created.
      num_krylov_vecs: The number of iterations (number of krylov vectors).
      numeig: The nummber of eigenvector-eigenvalue pairs to be computed.
        If `numeig > 1`, `reorthogonalize` has to be `True`.
      tol: The desired precision of the eigenvalus. Uses
        `torch.norm(eigvalsnew[0:numeig] - eigvalsold[0:numeig]) < tol`
        as stopping criterion between two diagonalization steps of the
        tridiagonal operator.
      delta: Stopping criterion for Lanczos iteration.
        If a Krylov vector :math: `x_n` has an L2 norm
        :math:`\\lVert x_n\\rVert < delta`, the iteration
        is stopped. It means that an (approximate) invariant subspace has
        been found.
      ndiag: The tridiagonal Operator is diagonalized every `ndiag`
        iterations to check convergence.
      reorthogonalize: If `True`, Krylov vectors are kept orthogonal by
        explicit orthogonalization (more costly than `reorthogonalize=False`)
    Returns:
      (eigvals, eigvecs)
       eigvals: A list of `numeig` lowest eigenvalues
       eigvecs: A list of `numeig` lowest eigenvectors
    """
    if args is None:
      args = []
    #TODO: make this work for tensorflow in graph mode
    if num_krylov_vecs < numeig:
      raise ValueError('`num_krylov_vecs` >= `numeig` required!')

    if numeig > 1 and not reorthogonalize:
      raise ValueError(
          "Got numeig = {} > 1 and `reorthogonalize = False`. "
          "Use `reorthogonalize=True` for `numeig > 1`".format(numeig))
    if initial_state is None:
      if (shape is None) or (dtype is None):
        raise ValueError("if no `initial_state` is passed, then `shape` and"
                         "`dtype` have to be provided")
      initial_state = self.randn(shape, dtype)

    if not isinstance(initial_state, torchlib.Tensor):
      raise TypeError("Expected a `torch.Tensor`. Got {}".format(
          type(initial_state)))

    initial_state = self.convert_to_tensor(initial_state)
    vector_n = initial_state
    Z = self.norm(vector_n)
    vector_n /= Z
    norms_vector_n = []
    diag_elements = []
    krylov_vecs = []
    first = True
    eigvalsold = []
    for it in range(num_krylov_vecs):
      #normalize the current vector:
      norm_vector_n = torchlib.norm(vector_n)
      if abs(norm_vector_n) < delta:
        break
      norms_vector_n.append(norm_vector_n)
      vector_n = vector_n / norms_vector_n[-1]
      #store the Lanczos vector for later
      if reorthogonalize:
        for v in krylov_vecs:
          vector_n -= (v.contiguous().view(-1).dot(
              vector_n.contiguous().view(-1))) * torchlib.reshape(
                  v, vector_n.shape)
      krylov_vecs.append(vector_n)
      A_vector_n = A(vector_n, *args)
      diag_elements.append(vector_n.contiguous().view(-1).dot(
          A_vector_n.contiguous().view(-1)))

      if ((it > 0) and (it % ndiag) == 0) and (len(diag_elements) >= numeig):
        #diagonalize the effective Hamiltonian
        A_tridiag = torchlib.diag(
            torchlib.tensor(diag_elements)) + torchlib.diag(
                torchlib.tensor(norms_vector_n[1:]), 1) + torchlib.diag(
                    torchlib.tensor(norms_vector_n[1:]), -1)
        eigvals, u = A_tridiag.symeig(eigenvectors=True)
        if not first:
          if torchlib.norm(eigvals[0:numeig] - eigvalsold[0:numeig]) < tol:
            break
        first = False
        eigvalsold = eigvals[0:numeig]
      if it > 0:
        A_vector_n -= (krylov_vecs[-1] * diag_elements[-1])
        A_vector_n -= (krylov_vecs[-2] * norms_vector_n[-1])
      else:
        A_vector_n -= (krylov_vecs[-1] * diag_elements[-1])
      vector_n = A_vector_n

    A_tridiag = torchlib.diag(torchlib.tensor(diag_elements)) + torchlib.diag(
        torchlib.tensor(norms_vector_n[1:]), 1) + torchlib.diag(
            torchlib.tensor(norms_vector_n[1:]), -1)
    eigvals, u = A_tridiag.symeig(eigenvectors=True)
    eigenvectors = []
    for n2 in range(min(numeig, len(eigvals))):
      state = self.zeros(initial_state.shape, initial_state.dtype)
      for n1, vec in enumerate(krylov_vecs):
        state += vec * u[n1, n2]
      eigenvectors.append(state / torchlib.norm(state))
    return eigvals[0:numeig], eigenvectors

  def addition(self, tensor1: Tensor, tensor2: Tensor) -> Tensor:
    return tensor1 + tensor2

  def subtraction(self, tensor1: Tensor, tensor2: Tensor) -> Tensor:
    return tensor1 - tensor2

  def multiply(self, tensor1: Tensor, tensor2: Tensor) -> Tensor:
    return tensor1 * tensor2

  def divide(self, tensor1: Tensor, tensor2: Tensor) -> Tensor:
    return tensor1 / tensor2

  def index_update(self, tensor: Tensor, mask: Tensor,
                   assignee: Tensor) -> Tensor:
    #make a copy
    t = torchlib.as_tensor(tensor).clone()
    t[mask] = assignee
    return t

  def inv(self, matrix: Tensor) -> Tensor:
    if len(matrix.shape) > 2:
      raise ValueError(
          "input to pytorch backend method `inv` has shape {}. Only matrices are supported."
          .format(matrix.shape))
    return matrix.inverse()

  def broadcast_right_multiplication(self, tensor1: Tensor,
                                     tensor2: Tensor) -> Tensor:
    if len(tensor2.shape) != 1:
      raise ValueError(
          "only order-1 tensors are allowed for `tensor2`, found `tensor2.shape = {}`"
          .format(tensor2.shape))

    return tensor1 * tensor2

  def broadcast_left_multiplication(self, tensor1: Tensor,
                                    tensor2: Tensor) -> Tensor:
    if len(tensor1.shape) != 1:
      raise ValueError("only order-1 tensors are allowed for `tensor1`,"
                       " found `tensor1.shape = {}`".format(tensor1.shape))

    t1_broadcast_shape = self.shape_concat(
        [self.shape_tensor(tensor1), [1] * (len(tensor2.shape) - 1)], axis=-1)
    return tensor2 * self.reshape(tensor1, t1_broadcast_shape)

  def jit(self, fun: Callable, *args: List, **kwargs: dict) -> Callable:
    return fun

  def sum(self,
          tensor: Tensor,
          axis: Optional[Sequence[int]] = None,
          keepdims: bool = False) -> Tensor:
    return torchlib.sum(tensor, axis=axis, keepdim=keepdims)

  def matmul(self, tensor1: Tensor, tensor2: Tensor) -> Tensor:
    if (tensor1.ndim <= 1) or (tensor2.ndim <= 1):
      raise ValueError("inputs to `matmul` have to be a tensors of order > 1,")

    return torchlib.einsum('mab,mbc->mac', tensor1, tensor2)

  def diagonal(self, tensor: Tensor, offset: int = 0, axis1: int = -2,
               axis2: int = -1) -> Tensor:
    """Return specified diagonals.

    If tensor is 2-D, returns the diagonal of tensor with the given offset,
    i.e., the collection of elements of the form a[i, i+offset].
    If a has more than two dimensions, then the axes specified by
    axis1 and axis2 are used to determine the 2-D sub-array whose diagonal is
    returned. The shape of the resulting array can be determined by removing
    axis1 and axis2 and appending an index to the right equal to the size of the
    resulting diagonals.

    This function only extracts diagonals. If you
    wish to create diagonal matrices from vectors, use diagflat.

    Args:
      tensor: A tensor.
      offset: Offset of the diagonal from the main diagonal.
      axis1, axis2: Axis to be used as the first/second axis of the 2D
                    sub-arrays from which the diagonals should be taken.
                    Defaults to second-last and last axis (note this
                    differs from the NumPy defaults).
    Returns:
      array_of_diagonals: A dim = min(1, tensor.ndim - 2) tensor storing
                          the batched diagonals.
    """
    if axis1 == axis2:
      raise ValueError("axis1 and axis2 must be different.")
    return torchlib.diagonal(tensor, offset=offset, dim1=axis1, dim2=axis2)

  def diagflat(self, tensor: Tensor, k: int = 0) -> Tensor:
    """ Flattens tensor and creates a new matrix of zeros with its elements
    on the k'th diagonal.
    Args:
      tensor: A tensor.
      k     : The diagonal upon which to place its elements.
    Returns:
      tensor: A new tensor with all zeros save the specified diagonal.
    """
    return torchlib.diag_embed(tensor, offset=k)

  def trace(self, tensor: Tensor, offset: int = 0, axis1: int = -2,
            axis2: int = -1) -> Tensor:
    """Return summed entries along diagonals.

    If tensor is 2-D, the sum is over the
    diagonal of tensor with the given offset,
    i.e., the collection of elements of the form a[i, i+offset].
    If a has more than two dimensions, then the axes specified by
    axis1 and axis2 are used to determine the 2-D sub-array whose diagonal is
    summed.

    In the PyTorch backend the trace is always over the main diagonal of the
    last two entries.

    Args:
      tensor: A tensor.
      offset: Offset of the diagonal from the main diagonal.
              This argument is not supported  by the PyTorch 
              backend and an error will be raised if they are
              specified.
      axis1, axis2: Axis to be used as the first/second axis of the 2D
                    sub-arrays from which the diagonals should be taken.
                    Defaults to first/second axis.
                    These arguments are not supported by the PyTorch
                    backend and an error will be raised if they are
                    specified.
    Returns:
      array_of_diagonals: The batched summed diagonals.
    """
    if axis1 != -2 or axis2 != -1 or offset != 0:
      errstr = "offset, axis1, axis2 unsupported by TensorFlow backend."
      raise NotImplementedError(errstr)
    return torchlib.einsum('...jj', tensor)

  def abs(self, tensor: Tensor) -> Tensor:
    """
    Returns the elementwise absolute value of tensor.
    Args:
      tensor: An input tensor.
    Returns:
      tensor: Its elementwise absolute value.
    """
    return torchlib.abs(tensor)

  def sign(self, tensor: Tensor) -> Tensor:
    """
    Returns an elementwise tensor with entries
    y[i] = 1, 0, -1 tensor[i] > 0, == 0, and < 0 respectively.

    For complex input the behaviour of this function may depend on the backend.
    With NumPy and Jax, it returns y[i] = x[i]/sqrt(x[i]^2). In
    TensorFlow it returns y[i] = x[i] / abs(x[i]). In PyTorch it is
    not implemented.

    Args:
      tensor: The input tensor.
    """
    return torchlib.sign(tensor)<|MERGE_RESOLUTION|>--- conflicted
+++ resolved
@@ -47,9 +47,7 @@
   def reshape(self, tensor: Tensor, shape: Tensor) -> Tensor:
     return torchlib.reshape(tensor, tuple(np.array(shape).astype(int)))
 
-  def transpose(self, tensor, perm=None):
-    if perm is None:
-      perm = tuple(range(tensor.ndim - 1, -1, -1))
+  def transpose(self, tensor, perm) -> Tensor:
     return tensor.permute(perm)
 
   def slice(self, tensor: Tensor, start_indices: Tuple[int, ...],
@@ -84,25 +82,16 @@
       pivot_axis: int = 1,
       non_negative_diagonal: bool = False
   ) -> Tuple[Tensor, Tensor]:
-<<<<<<< HEAD
-    return decompositions.qr(torchlib, tensor, split_axis)
-
-=======
     return decompositions.qr(torchlib, tensor, pivot_axis, non_negative_diagonal)
 
 
->>>>>>> 6bc2c4db
   def rq(
       self,
       tensor: Tensor,
       pivot_axis: int = 1,
       non_negative_diagonal: bool = False
   ) -> Tuple[Tensor, Tensor]:
-<<<<<<< HEAD
-    return decompositions.rq(torchlib, tensor, split_axis)
-=======
     return decompositions.rq(torchlib, tensor, pivot_axis, non_negative_diagonal)
->>>>>>> 6bc2c4db
 
   def shape_concat(self, values: Tensor, axis: int) -> Tensor:
     return np.concatenate(values, axis)
@@ -117,8 +106,7 @@
     return self.shape_tuple(tensor)
 
   def shape_prod(self, values: Tensor) -> int:
-    values = torchlib.as_tensor(values)
-    return torchlib.prod(values)
+    return np.prod(np.array(values))
 
   def sqrt(self, tensor: Tensor) -> Tensor:
     return torchlib.sqrt(tensor)
