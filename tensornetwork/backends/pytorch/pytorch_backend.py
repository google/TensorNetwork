# Copyright 2019 The TensorNetwork Authors
#
# Licensed under the Apache License, Version 2.0 (the "License");
# you may not use this file except in compliance with the License.
# You may obtain a copy of the License at
#
#      http://www.apache.org/licenses/LICENSE-2.0
#
# Unless required by applicable law or agreed to in writing, software
# distributed under the License is distributed on an "AS IS" BASIS,
# WITHOUT WARRANTIES OR CONDITIONS OF ANY KIND, either express or implied.
# See the License for the specific language governing permissions and
# limitations under the License.
#pylint: disable=line-too-long
from typing import Optional, Any, Sequence, Tuple, Callable, List, Text, Type
from tensornetwork.backends import base_backend
from tensornetwork.backends.pytorch import decompositions
import numpy as np

# This might seem bad, but pytype treats tf.Tensor as Any anyway, so
# we don't actually lose anything by doing this.
Tensor = Any

#pylint: disable=abstract-method


class PyTorchBackend(base_backend.BaseBackend):
  """See base_backend.BaseBackend for documentation."""

  def __init__(self):
    super(PyTorchBackend, self).__init__()
    # pylint: disable=global-variable-undefined
    global torchlib
    try:
      #pylint: disable=import-outside-toplevel
      import torch
    except ImportError:
      raise ImportError("PyTorch not installed, please switch to a different "
                        "backend or install PyTorch.")
    torchlib = torch
    self.name = "pytorch"

  def tensordot(self, a: Tensor, b: Tensor, axes: Sequence[Sequence[int]]):
    return torchlib.tensordot(a, b, dims=axes)

  def reshape(self, tensor: Tensor, shape: Tensor):
    return torchlib.reshape(tensor, tuple(np.array(shape).astype(int)))

  def transpose(self, tensor, perm):
    return tensor.permute(perm)

  def slice(self, tensor: Tensor, start_indices: Tuple[int, ...],
            slice_sizes: Tuple[int, ...]) -> Tensor:
    if len(start_indices) != len(slice_sizes):
      raise ValueError("Lengths of start_indices and slice_sizes must be"
                       "identical.")
    obj = tuple(
        slice(start, start + size)
        for start, size in zip(start_indices, slice_sizes))
    return tensor[obj]

  def svd_decomposition(
      self,
      tensor: Tensor,
      split_axis: int,
      max_singular_values: Optional[int] = None,
      max_truncation_error: Optional[float] = None,
      relative: Optional[bool] = False
  ) -> Tuple[Tensor, Tensor, Tensor, Tensor]:
    return decompositions.svd_decomposition(
        torchlib,
        tensor,
        split_axis,
        max_singular_values,
        max_truncation_error,
        relative=relative)

  def qr_decomposition(
      self,
      tensor: Tensor,
      split_axis: int,
  ) -> Tuple[Tensor, Tensor]:
    return decompositions.qr_decomposition(torchlib, tensor, split_axis)

  def rq_decomposition(
      self,
      tensor: Tensor,
      split_axis: int,
  ) -> Tuple[Tensor, Tensor]:
    return decompositions.rq_decomposition(torchlib, tensor, split_axis)

  def shape_concat(self, values: Tensor, axis: int) -> Tensor:
    return np.concatenate(values, axis)

  def shape_tensor(self, tensor: Tensor) -> Tensor:
    return torchlib.tensor(list(tensor.shape))

  def shape_tuple(self, tensor: Tensor) -> Tuple[Optional[int], ...]:
    return tuple(tensor.shape)

  def sparse_shape(self, tensor: Tensor) -> Tuple[Optional[int], ...]:
    return self.shape_tuple(tensor)

  def shape_prod(self, values: Tensor) -> int:
    return np.prod(np.array(values))

  def sqrt(self, tensor: Tensor) -> Tensor:
    return torchlib.sqrt(tensor)

  def diag(self, tensor: Tensor) -> Tensor:
    return torchlib.diag(tensor)

  def convert_to_tensor(self, tensor: Tensor) -> Tensor:
    result = torchlib.as_tensor(tensor)
    return result

  def trace(self, tensor: Tensor) -> Tensor:
    return torchlib.einsum('...jj', tensor)

  def outer_product(self, tensor1: Tensor, tensor2: Tensor) -> Tensor:
    return torchlib.tensordot(tensor1, tensor2, dims=0)

  def einsum(self, expression: str, *tensors: Tensor) -> Tensor:
    return torchlib.einsum(expression, *tensors)

  def norm(self, tensor: Tensor) -> Tensor:
    return torchlib.norm(tensor)

  def eye(self,
          N: int,
          dtype: Optional[Any] = None,
          M: Optional[int] = None) -> Tensor:
    dtype = dtype if dtype is not None else torchlib.float64
    if not M:
      M = N  #torch crashes if one passes M = None with dtype!=None
    return torchlib.eye(n=N, m=M, dtype=dtype)

  def ones(self, shape: Tuple[int, ...], dtype: Optional[Any] = None) -> Tensor:
    dtype = dtype if dtype is not None else torchlib.float64
    return torchlib.ones(shape, dtype=dtype)

  def zeros(self,
            shape: Tuple[int, ...],
            dtype: Optional[Any] = None) -> Tensor:
    dtype = dtype if dtype is not None else torchlib.float64
    return torchlib.zeros(shape, dtype=dtype)

  def randn(self,
            shape: Tuple[int, ...],
            dtype: Optional[Any] = None,
            seed: Optional[int] = None) -> Tensor:
    if seed:
      torchlib.manual_seed(seed)
    dtype = dtype if dtype is not None else torchlib.float64
    return torchlib.randn(shape, dtype=dtype)

  def random_uniform(self,
                     shape: Tuple[int, ...],
                     boundaries: Optional[Tuple[float, float]] = (0.0, 1.0),
                     dtype: Optional[Any] = None,
                     seed: Optional[int] = None) -> Tensor:
    if seed:
      torchlib.manual_seed(seed)
    dtype = dtype if dtype is not None else torchlib.float64
    return torchlib.empty(shape, dtype=dtype).uniform_(*boundaries)

  def conj(self, tensor: Tensor) -> Tensor:
    return tensor  #pytorch does not support complex dtypes

  def eigh(self, matrix: Tensor) -> Tuple[Tensor, Tensor]:
    return matrix.symeig(eigenvectors=True)

  def eigsh_lanczos(self,
                    A: Callable,
                    args: List,
                    initial_state: Optional[Tensor] = None,
                    shape: Optional[Tuple] = None,
                    dtype: Optional[Type[np.number]] = None,
                    num_krylov_vecs: int = 20,
                    numeig: int = 1,
                    tol: float = 1E-8,
                    delta: float = 1E-8,
                    ndiag: int = 20,
                    reorthogonalize: bool = False) -> Tuple[List, List]:
    """
    Lanczos method for finding the lowest eigenvector-eigenvalue pairs
    of a `LinearOperator` `A`.
    Args:
      A: A (sparse) implementation of a linear operator.
         Call signature of `A` is `res = A(*args, vector)`, where `vector`
         can be an arbitrary `Tensor`, and `res.shape` has to be `vector.shape`.
      arsg: A list of arguments to `A`.  `A` will be called as
        `res = A(*args, initial_state)`.
      initial_state: An initial vector for the Lanczos algorithm. If `None`,
        a random initial `Tensor` is created using the `torch.randn` method
      shape: The shape of the input-dimension of `A`.
      dtype: The dtype of the input `A`. If both no `initial_state` is provided,
        a random initial state with shape `shape` and dtype `dtype` is created.
      num_krylov_vecs: The number of iterations (number of krylov vectors).
      numeig: The nummber of eigenvector-eigenvalue pairs to be computed.
        If `numeig > 1`, `reorthogonalize` has to be `True`.
      tol: The desired precision of the eigenvalus. Uses
        `torch.norm(eigvalsnew[0:numeig] - eigvalsold[0:numeig]) < tol`
        as stopping criterion between two diagonalization steps of the
        tridiagonal operator.
      delta: Stopping criterion for Lanczos iteration.
        If a Krylov vector :math: `x_n` has an L2 norm
        :math:`\\lVert x_n\\rVert < delta`, the iteration
        is stopped. It means that an (approximate) invariant subspace has
        been found.
      ndiag: The tridiagonal Operator is diagonalized every `ndiag`
        iterations to check convergence.
      reorthogonalize: If `True`, Krylov vectors are kept orthogonal by
        explicit orthogonalization (more costly than `reorthogonalize=False`)
    Returns:
      (eigvals, eigvecs)
       eigvals: A list of `numeig` lowest eigenvalues
       eigvecs: A list of `numeig` lowest eigenvectors
    """
    #TODO: make this work for tensorflow in graph mode
    if num_krylov_vecs < numeig:
      raise ValueError('`num_krylov_vecs` >= `numeig` required!')

    if numeig > 1 and not reorthogonalize:
      raise ValueError(
          "Got numeig = {} > 1 and `reorthogonalize = False`. "
          "Use `reorthogonalize=True` for `numeig > 1`".format(numeig))
    if initial_state is None:
      if (shape is None) or (dtype is None):
        raise ValueError("if no `initial_state` is passed, then `shape` and"
                         "`dtype` have to be provided")
      initial_state = self.randn(shape, dtype)

    if not isinstance(initial_state, torchlib.Tensor):
      raise TypeError("Expected a `torch.Tensor`. Got {}".format(
          type(initial_state)))

    initial_state = self.convert_to_tensor(initial_state)
    vector_n = initial_state
    Z = self.norm(vector_n)
    vector_n /= Z
    norms_vector_n = []
    diag_elements = []
    krylov_vecs = []
    first = True
    eigvalsold = []
    for it in range(num_krylov_vecs):
      #normalize the current vector:
      norm_vector_n = torchlib.norm(vector_n)
      if abs(norm_vector_n) < delta:
        break
      norms_vector_n.append(norm_vector_n)
      vector_n = vector_n / norms_vector_n[-1]
      #store the Lanczos vector for later
      if reorthogonalize:
        for v in krylov_vecs:
          vector_n -= (v.view(-1).dot(vector_n.view(-1))) * torchlib.reshape(
              v, vector_n.shape)
      krylov_vecs.append(vector_n)
      A_vector_n = A(*args, vector_n)
      diag_elements.append(vector_n.view(-1).dot(A_vector_n.view(-1)))

      if ((it > 0) and (it % ndiag) == 0) and (len(diag_elements) >= numeig):
        #diagonalize the effective Hamiltonian
        A_tridiag = torchlib.diag(
            torchlib.tensor(diag_elements)) + torchlib.diag(
                torchlib.tensor(norms_vector_n[1:]), 1) + torchlib.diag(
                    torchlib.tensor(norms_vector_n[1:]), -1)
        eigvals, u = A_tridiag.symeig(eigenvectors=True)
        if not first:
          if torchlib.norm(eigvals[0:numeig] - eigvalsold[0:numeig]) < tol:
            break
        first = False
        eigvalsold = eigvals[0:numeig]
      if it > 0:
        A_vector_n -= (krylov_vecs[-1] * diag_elements[-1])
        A_vector_n -= (krylov_vecs[-2] * norms_vector_n[-1])
      else:
        A_vector_n -= (krylov_vecs[-1] * diag_elements[-1])
      vector_n = A_vector_n

    A_tridiag = torchlib.diag(torchlib.tensor(diag_elements)) + torchlib.diag(
        torchlib.tensor(norms_vector_n[1:]), 1) + torchlib.diag(
            torchlib.tensor(norms_vector_n[1:]), -1)
    eigvals, u = A_tridiag.symeig(eigenvectors=True)
    eigenvectors = []
    for n2 in range(min(numeig, len(eigvals))):
      state = self.zeros(initial_state.shape, initial_state.dtype)
      for n1, vec in enumerate(krylov_vecs):
        state += vec * u[n1, n2]
      eigenvectors.append(state / torchlib.norm(state))
    return eigvals[0:numeig], eigenvectors

  def addition(self, tensor1: Tensor, tensor2: Tensor) -> Tensor:
    return tensor1 + tensor2

  def subtraction(self, tensor1: Tensor, tensor2: Tensor) -> Tensor:
    return tensor1 - tensor2

  def multiply(self, tensor1: Tensor, tensor2: Tensor) -> Tensor:
    return tensor1 * tensor2

  def divide(self, tensor1: Tensor, tensor2: Tensor) -> Tensor:
    return tensor1 / tensor2

  def index_update(self, tensor: Tensor, mask: Tensor,
                   assignee: Tensor) -> Tensor:
    #make a copy
    t = torchlib.as_tensor(tensor).clone()
    t[mask] = assignee
    return t

  def inv(self, matrix: Tensor) -> Tensor:
    if len(matrix.shape) > 2:
      raise ValueError(
          "input to pytorch backend method `inv` has shape {}. Only matrices are supported."
          .format(matrix.shape))
    return matrix.inverse()

  def broadcast_right_multiplication(self, tensor1: Tensor, tensor2: Tensor):
    if len(tensor2.shape) != 1:
      raise ValueError(
          "only order-1 tensors are allowed for `tensor2`, found `tensor2.shape = {}`"
          .format(tensor2.shape))

    return tensor1 * tensor2

  def broadcast_left_multiplication(self, tensor1: Tensor, tensor2: Tensor):
    if len(tensor1.shape) != 1:
      raise ValueError("only order-1 tensors are allowed for `tensor1`,"
                       " found `tensor1.shape = {}`".format(tensor1.shape))

    t1_broadcast_shape = self.shape_concat(
        [self.shape_tensor(tensor1), [1] * (len(tensor2.shape) - 1)], axis=-1)
    return tensor2 * self.reshape(tensor1, t1_broadcast_shape)

  def jit(self, fun: Callable, *args: List, **kwargs: dict) -> Callable:
<<<<<<< HEAD
    return fun

  def make_passable_to_jit(self, fun):
=======
>>>>>>> 296810bd
    return fun<|MERGE_RESOLUTION|>--- conflicted
+++ resolved
@@ -335,10 +335,4 @@
     return tensor2 * self.reshape(tensor1, t1_broadcast_shape)
 
   def jit(self, fun: Callable, *args: List, **kwargs: dict) -> Callable:
-<<<<<<< HEAD
-    return fun
-
-  def make_passable_to_jit(self, fun):
-=======
->>>>>>> 296810bd
     return fun