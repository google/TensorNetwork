# Copyright 2019 The TensorNetwork Authors
#
# Licensed under the Apache License, Version 2.0 (the "License");
# you may not use this file except in compliance with the License.
# You may obtain a copy of the License at
#
#      http://www.apache.org/licenses/LICENSE-2.0
#
# Unless required by applicable law or agreed to in writing, software
# distributed under the License is distributed on an "AS IS" BASIS,
# WITHOUT WARRANTIES OR CONDITIONS OF ANY KIND, either express or implied.
# See the License for the specific language governing permissions and
# limitations under the License.
#pylint: disable=line-too-long
from typing import Optional, Any, Sequence, Tuple, Callable, List, Text, Type
from tensornetwork.backends import base_backend
from tensornetwork.backends.pytorch import decompositions
import numpy as np

# This might seem bad, but pytype treats tf.Tensor as Any anyway, so
# we don't actually lose anything by doing this.
Tensor = Any

#pylint: disable=abstract-method


class PyTorchBackend(base_backend.BaseBackend):
  """See base_backend.BaseBackend for documentation."""

  def __init__(self):
    super(PyTorchBackend, self).__init__()
    # pylint: disable=global-variable-undefined
    global torchlib
    try:
      #pylint: disable=import-outside-toplevel
      import torch
    except ImportError:
      raise ImportError("PyTorch not installed, please switch to a different "
                        "backend or install PyTorch.")
    torchlib = torch
    self.name = "pytorch"

  def tensordot(self, a: Tensor, b: Tensor, axes: Sequence[Sequence[int]]):
    return torchlib.tensordot(a, b, dims=axes)

  def reshape(self, tensor: Tensor, shape: Tensor):
    return torchlib.reshape(tensor, tuple(np.array(shape).astype(int)))

  def transpose(self, tensor, perm):
    return tensor.permute(perm)

  def slice(self, tensor: Tensor, start_indices: Tuple[int, ...],
            slice_sizes: Tuple[int, ...]) -> Tensor:
    if len(start_indices) != len(slice_sizes):
      raise ValueError("Lengths of start_indices and slice_sizes must be"
                       "identical.")
    obj = tuple(
        slice(start, start + size)
        for start, size in zip(start_indices, slice_sizes))
    return tensor[obj]

  def svd_decomposition(
      self,
      tensor: Tensor,
      split_axis: int,
      max_singular_values: Optional[int] = None,
      max_truncation_error: Optional[float] = None,
      relative: Optional[bool] = False
  ) -> Tuple[Tensor, Tensor, Tensor, Tensor]:
    return decompositions.svd_decomposition(
        torchlib,
        tensor,
        split_axis,
        max_singular_values,
        max_truncation_error,
        relative=relative)

  def qr_decomposition(
      self,
      tensor: Tensor,
      split_axis: int,
  ) -> Tuple[Tensor, Tensor]:
    return decompositions.qr_decomposition(torchlib, tensor, split_axis)

  def rq_decomposition(
      self,
      tensor: Tensor,
      split_axis: int,
  ) -> Tuple[Tensor, Tensor]:
    return decompositions.rq_decomposition(torchlib, tensor, split_axis)

  def shape_concat(self, values: Tensor, axis: int) -> Tensor:
    return np.concatenate(values, axis)

  def shape_tensor(self, tensor: Tensor) -> Tensor:
    return torchlib.tensor(list(tensor.shape))

  def shape_tuple(self, tensor: Tensor) -> Tuple[Optional[int], ...]:
    return tuple(tensor.shape)

  def sparse_shape(self, tensor: Tensor) -> Tuple[Optional[int], ...]:
    return self.shape_tuple(tensor)

  def shape_prod(self, values: Tensor) -> int:
    return np.prod(np.array(values))

  def sqrt(self, tensor: Tensor) -> Tensor:
    return torchlib.sqrt(tensor)

  def diag(self, tensor: Tensor) -> Tensor:
    return torchlib.diag(tensor)

  def convert_to_tensor(self, tensor: Tensor) -> Tensor:
    result = torchlib.as_tensor(tensor)
    return result

  def trace(self, tensor: Tensor) -> Tensor:
    return torchlib.einsum('...jj', tensor)

  def outer_product(self, tensor1: Tensor, tensor2: Tensor) -> Tensor:
    return torchlib.tensordot(tensor1, tensor2, dims=0)

  def einsum(self, expression: str, *tensors: Tensor) -> Tensor:
    return torchlib.einsum(expression, *tensors)

  def norm(self, tensor: Tensor) -> Tensor:
    return torchlib.norm(tensor)

  def eye(self,
          N: int,
          dtype: Optional[Any] = None,
          M: Optional[int] = None) -> Tensor:
    dtype = dtype if dtype is not None else torchlib.float64
    if not M:
      M = N  #torch crashes if one passes M = None with dtype!=None
    return torchlib.eye(n=N, m=M, dtype=dtype)

  def ones(self, shape: Tuple[int, ...], dtype: Optional[Any] = None) -> Tensor:
    dtype = dtype if dtype is not None else torchlib.float64
    return torchlib.ones(shape, dtype=dtype)

  def zeros(self,
            shape: Tuple[int, ...],
            dtype: Optional[Any] = None) -> Tensor:
    dtype = dtype if dtype is not None else torchlib.float64
    return torchlib.zeros(shape, dtype=dtype)

  def randn(self,
            shape: Tuple[int, ...],
            dtype: Optional[Any] = None,
            seed: Optional[int] = None) -> Tensor:
    if seed:
      torchlib.manual_seed(seed)
    dtype = dtype if dtype is not None else torchlib.float64
    return torchlib.randn(shape, dtype=dtype)

  def random_uniform(self,
                     shape: Tuple[int, ...],
                     boundaries: Optional[Tuple[float, float]] = (0.0, 1.0),
                     dtype: Optional[Any] = None,
                     seed: Optional[int] = None) -> Tensor:
    if seed:
      torchlib.manual_seed(seed)
    dtype = dtype if dtype is not None else torchlib.float64
    return torchlib.empty(shape, dtype=dtype).uniform_(*boundaries)

  def conj(self, tensor: Tensor) -> Tensor:
    return tensor  #pytorch does not support complex dtypes

  def eigh(self, matrix: Tensor) -> Tuple[Tensor, Tensor]:
    return matrix.symeig(eigenvectors=True)

  def eigsh_lanczos(self,
                    A: Callable,
                    args: Optional[List[Tensor]] = None,
                    initial_state: Optional[Tensor] = None,
                    shape: Optional[Tuple] = None,
                    dtype: Optional[Type[np.number]] = None,
                    num_krylov_vecs: int = 20,
                    numeig: int = 1,
                    tol: float = 1E-8,
                    delta: float = 1E-8,
                    ndiag: int = 20,
                    reorthogonalize: bool = False) -> Tuple[List, List]:
    """
    Lanczos method for finding the lowest eigenvector-eigenvalue pairs
    of a `LinearOperator` `A`.
    Args:
      A: A (sparse) implementation of a linear operator.
         Call signature of `A` is `res = A(vector, *args)`, where `vector`
         can be an arbitrary `Tensor`, and `res.shape` has to be `vector.shape`.
      arsg: A list of arguments to `A`.  `A` will be called as
        `res = A(initial_state, *args)`.
      initial_state: An initial vector for the Lanczos algorithm. If `None`,
        a random initial `Tensor` is created using the `torch.randn` method
      shape: The shape of the input-dimension of `A`.
      dtype: The dtype of the input `A`. If both no `initial_state` is provided,
        a random initial state with shape `shape` and dtype `dtype` is created.
      num_krylov_vecs: The number of iterations (number of krylov vectors).
      numeig: The nummber of eigenvector-eigenvalue pairs to be computed.
        If `numeig > 1`, `reorthogonalize` has to be `True`.
      tol: The desired precision of the eigenvalus. Uses
        `torch.norm(eigvalsnew[0:numeig] - eigvalsold[0:numeig]) < tol`
        as stopping criterion between two diagonalization steps of the
        tridiagonal operator.
      delta: Stopping criterion for Lanczos iteration.
        If a Krylov vector :math: `x_n` has an L2 norm
        :math:`\\lVert x_n\\rVert < delta`, the iteration
        is stopped. It means that an (approximate) invariant subspace has
        been found.
      ndiag: The tridiagonal Operator is diagonalized every `ndiag`
        iterations to check convergence.
      reorthogonalize: If `True`, Krylov vectors are kept orthogonal by
        explicit orthogonalization (more costly than `reorthogonalize=False`)
    Returns:
      (eigvals, eigvecs)
       eigvals: A list of `numeig` lowest eigenvalues
       eigvecs: A list of `numeig` lowest eigenvectors
    """
    if args is None:
      args = []
    #TODO: make this work for tensorflow in graph mode
    if num_krylov_vecs < numeig:
      raise ValueError('`num_krylov_vecs` >= `numeig` required!')

    if numeig > 1 and not reorthogonalize:
      raise ValueError(
          "Got numeig = {} > 1 and `reorthogonalize = False`. "
          "Use `reorthogonalize=True` for `numeig > 1`".format(numeig))
    if initial_state is None:
      if (shape is None) or (dtype is None):
        raise ValueError("if no `initial_state` is passed, then `shape` and"
                         "`dtype` have to be provided")
      initial_state = self.randn(shape, dtype)

    if not isinstance(initial_state, torchlib.Tensor):
      raise TypeError("Expected a `torch.Tensor`. Got {}".format(
          type(initial_state)))

    initial_state = self.convert_to_tensor(initial_state)
    vector_n = initial_state
    Z = self.norm(vector_n)
    vector_n /= Z
    norms_vector_n = []
    diag_elements = []
    krylov_vecs = []
    first = True
    eigvalsold = []
    for it in range(num_krylov_vecs):
      #normalize the current vector:
      norm_vector_n = torchlib.norm(vector_n)
      if abs(norm_vector_n) < delta:
        break
      norms_vector_n.append(norm_vector_n)
      vector_n = vector_n / norms_vector_n[-1]
      #store the Lanczos vector for later
      if reorthogonalize:
        for v in krylov_vecs:
<<<<<<< HEAD
          vector_n -= (v.contiguous().view(-1).dot(vector_n.contiguous().view(-1))) * torchlib.reshape(
              v, vector_n.shape)
      krylov_vecs.append(vector_n)
      A_vector_n = A(vector_n, *args)
      diag_elements.append(vector_n.contiguous().view(-1).dot(A_vector_n.contiguous().view(-1)))
=======
          vector_n -= (v.contiguous().view(-1).dot(
              vector_n.contiguous().view(-1))) * torchlib.reshape(
                  v, vector_n.shape)
      krylov_vecs.append(vector_n)
      A_vector_n = A(vector_n, *args)
      diag_elements.append(vector_n.contiguous().view(-1).dot(
          A_vector_n.contiguous().view(-1)))
>>>>>>> 8d085879

      if ((it > 0) and (it % ndiag) == 0) and (len(diag_elements) >= numeig):
        #diagonalize the effective Hamiltonian
        A_tridiag = torchlib.diag(
            torchlib.tensor(diag_elements)) + torchlib.diag(
                torchlib.tensor(norms_vector_n[1:]), 1) + torchlib.diag(
                    torchlib.tensor(norms_vector_n[1:]), -1)
        eigvals, u = A_tridiag.symeig(eigenvectors=True)
        if not first:
          if torchlib.norm(eigvals[0:numeig] - eigvalsold[0:numeig]) < tol:
            break
        first = False
        eigvalsold = eigvals[0:numeig]
      if it > 0:
        A_vector_n -= (krylov_vecs[-1] * diag_elements[-1])
        A_vector_n -= (krylov_vecs[-2] * norms_vector_n[-1])
      else:
        A_vector_n -= (krylov_vecs[-1] * diag_elements[-1])
      vector_n = A_vector_n

    A_tridiag = torchlib.diag(torchlib.tensor(diag_elements)) + torchlib.diag(
        torchlib.tensor(norms_vector_n[1:]), 1) + torchlib.diag(
            torchlib.tensor(norms_vector_n[1:]), -1)
    eigvals, u = A_tridiag.symeig(eigenvectors=True)
    eigenvectors = []
    for n2 in range(min(numeig, len(eigvals))):
      state = self.zeros(initial_state.shape, initial_state.dtype)
      for n1, vec in enumerate(krylov_vecs):
        state += vec * u[n1, n2]
      eigenvectors.append(state / torchlib.norm(state))
    return eigvals[0:numeig], eigenvectors

  def addition(self, tensor1: Tensor, tensor2: Tensor) -> Tensor:
    return tensor1 + tensor2

  def subtraction(self, tensor1: Tensor, tensor2: Tensor) -> Tensor:
    return tensor1 - tensor2

  def multiply(self, tensor1: Tensor, tensor2: Tensor) -> Tensor:
    return tensor1 * tensor2

  def divide(self, tensor1: Tensor, tensor2: Tensor) -> Tensor:
    return tensor1 / tensor2

  def index_update(self, tensor: Tensor, mask: Tensor,
                   assignee: Tensor) -> Tensor:
    #make a copy
    t = torchlib.as_tensor(tensor).clone()
    t[mask] = assignee
    return t

  def inv(self, matrix: Tensor) -> Tensor:
    if len(matrix.shape) > 2:
      raise ValueError(
          "input to pytorch backend method `inv` has shape {}. Only matrices are supported."
          .format(matrix.shape))
    return matrix.inverse()

  def broadcast_right_multiplication(self, tensor1: Tensor, tensor2: Tensor):
    if len(tensor2.shape) != 1:
      raise ValueError(
          "only order-1 tensors are allowed for `tensor2`, found `tensor2.shape = {}`"
          .format(tensor2.shape))

    return tensor1 * tensor2

  def broadcast_left_multiplication(self, tensor1: Tensor, tensor2: Tensor):
    if len(tensor1.shape) != 1:
      raise ValueError("only order-1 tensors are allowed for `tensor1`,"
                       " found `tensor1.shape = {}`".format(tensor1.shape))

    t1_broadcast_shape = self.shape_concat(
        [self.shape_tensor(tensor1), [1] * (len(tensor2.shape) - 1)], axis=-1)
    return tensor2 * self.reshape(tensor1, t1_broadcast_shape)

  def jit(self, fun: Callable, *args: List, **kwargs: dict) -> Callable:
    return fun<|MERGE_RESOLUTION|>--- conflicted
+++ resolved
@@ -256,13 +256,6 @@
       #store the Lanczos vector for later
       if reorthogonalize:
         for v in krylov_vecs:
-<<<<<<< HEAD
-          vector_n -= (v.contiguous().view(-1).dot(vector_n.contiguous().view(-1))) * torchlib.reshape(
-              v, vector_n.shape)
-      krylov_vecs.append(vector_n)
-      A_vector_n = A(vector_n, *args)
-      diag_elements.append(vector_n.contiguous().view(-1).dot(A_vector_n.contiguous().view(-1)))
-=======
           vector_n -= (v.contiguous().view(-1).dot(
               vector_n.contiguous().view(-1))) * torchlib.reshape(
                   v, vector_n.shape)
@@ -270,8 +263,6 @@
       A_vector_n = A(vector_n, *args)
       diag_elements.append(vector_n.contiguous().view(-1).dot(
           A_vector_n.contiguous().view(-1)))
->>>>>>> 8d085879
-
       if ((it > 0) and (it % ndiag) == 0) and (len(diag_elements) >= numeig):
         #diagonalize the effective Hamiltonian
         A_tridiag = torchlib.diag(
