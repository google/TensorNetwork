--- conflicted
+++ resolved
@@ -120,11 +120,6 @@
     return self.torch.eye(n=N, m=M, dtype=dtype)
 
   def ones(self, shape: Tuple[int, ...], dtype: Optional[Any] = None) -> Tensor:
-<<<<<<< HEAD
-    if not dtype:
-      dtype = self.dtype
-=======
->>>>>>> 7b5ec565
     if not dtype:
       dtype = self.dtype if self.dtype is not None else self.torch.float64
     return self.torch.ones(shape, dtype=dtype)
@@ -142,11 +137,6 @@
     if seed:
       self.torch.manual_seed(seed)
 
-<<<<<<< HEAD
-    if not dtype:
-      dtype = self.dtype
-=======
->>>>>>> 7b5ec565
     if not dtype:
       dtype = self.dtype if self.dtype is not None else self.torch.float64
 
