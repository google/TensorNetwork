--- conflicted
+++ resolved
@@ -45,18 +45,6 @@
   def transpose(self, tensor, perm):
     return tensor.permute(perm)
 
-<<<<<<< HEAD
-  def svd_decomposition(
-      self,
-      tensor: Tensor,
-      split_axis: int,
-      max_singular_values: Optional[int] = None,
-      max_truncation_error: Optional[float] = None
-  ) -> Tuple[Tensor, Tensor, Tensor, Tensor]:
-    return decompositions.svd_decomposition(self.torch, tensor, split_axis,
-                                            max_singular_values,
-                                            max_truncation_error)
-=======
   def slice(self,
             tensor: Tensor,
             start_indices: Tuple[int, ...],
@@ -82,7 +70,6 @@
         max_singular_values,
         max_truncation_error,
         relative=relative)
->>>>>>> 9f1f6ca7
 
   def qr_decomposition(
       self,
