"""Tests for graphmode_tensornetwork."""
import numpy as np
from tensornetwork.backends.pytorch import pytorch_backend
import torch
import pytest

torch_dtypes = [torch.float32, torch.float64, torch.int32]
torch_eye_dtypes = [torch.float32, torch.float64, torch.int32, torch.int64]
torch_randn_dtypes = [torch.float32, torch.float64]


def test_tensordot():
  backend = pytorch_backend.PyTorchBackend()
  a = backend.convert_to_tensor(2 * np.ones((2, 3, 4)))
  b = backend.convert_to_tensor(np.ones((2, 3, 4)))
  actual = backend.tensordot(a, b, ((1, 2), (1, 2)))
  expected = np.array([[24.0, 24.0], [24.0, 24.0]])
  np.testing.assert_allclose(expected, actual)


def test_reshape():
  backend = pytorch_backend.PyTorchBackend()
  a = backend.convert_to_tensor(np.ones((2, 3, 4)))
  actual = backend.shape_tuple(backend.reshape(a, (6, 4, 1)))
  assert actual == (6, 4, 1)


def test_transpose():
  backend = pytorch_backend.PyTorchBackend()
  a = backend.convert_to_tensor(
      np.array([[[1., 2.], [3., 4.]], [[5., 6.], [7., 8.]]]))
  actual = backend.transpose(a, [2, 0, 1])
  expected = np.array([[[1.0, 3.0], [5.0, 7.0]], [[2.0, 4.0], [6.0, 8.0]]])
  np.testing.assert_allclose(expected, actual)


def test_concat():
  backend = pytorch_backend.PyTorchBackend()
  a = backend.convert_to_tensor(2 * np.ones((1, 3, 1)))
  b = backend.convert_to_tensor(np.ones((1, 2, 1)))
  expected = backend.concat((a, b), axis=1)
  actual = np.array([[[2.0], [2.0], [2.0], [1.0], [1.0]]])
  np.testing.assert_allclose(expected, actual)


def test_shape():
  backend = pytorch_backend.PyTorchBackend()
  a = backend.convert_to_tensor(np.ones([2, 3, 4]))
  assert isinstance(backend.shape(a), torch.Tensor)
  actual = backend.shape(a)
  expected = np.array([2, 3, 4])
  np.testing.assert_allclose(expected, actual)


def test_shape_tuple():
  backend = pytorch_backend.PyTorchBackend()
  a = backend.convert_to_tensor(np.ones([2, 3, 4]))
  actual = backend.shape_tuple(a)
  assert actual == (2, 3, 4)


def test_prod():
  backend = pytorch_backend.PyTorchBackend()
  a = backend.convert_to_tensor(2 * np.ones([1, 2, 3, 4]))
  actual = np.array(backend.prod(a))
  assert actual == 2**24


def test_sqrt():
  backend = pytorch_backend.PyTorchBackend()
  a = backend.convert_to_tensor(np.array([4.0, 9.0]))
  actual = backend.sqrt(a)
  expected = np.array([2, 3])
  np.testing.assert_allclose(expected, actual)


def test_diag():
  backend = pytorch_backend.PyTorchBackend()
  b = backend.convert_to_tensor(np.array([1.0, 2.0, 3.0]))
  actual = backend.diag(b)
  expected = np.array([[1.0, 0.0, 0.0], [0.0, 2.0, 0.0], [0.0, 0.0, 3.0]])
  np.testing.assert_allclose(expected, actual)


def test_convert_to_tensor():
  backend = pytorch_backend.PyTorchBackend()
  array = np.ones((2, 3, 4))
  actual = backend.convert_to_tensor(array)
  expected = torch.ones((2, 3, 4))
  assert isinstance(actual, type(expected))
  np.testing.assert_allclose(expected, actual)


def test_trace():
  backend = pytorch_backend.PyTorchBackend()
  a = backend.convert_to_tensor(
      np.array([[[1., 2.], [3., 4.]], [[5., 6.], [7., 8.]],
                [[9., 10.], [11., 12.]]]))
  actual = backend.trace(a)
  expected = np.array([5., 13., 21.])
  np.testing.assert_allclose(expected, actual)
  a = backend.convert_to_tensor(np.array([[1., 2.], [3., 4.]]))
  actual = backend.trace(a)
  np.testing.assert_allclose(actual, 5)


def test_outer_product():
  backend = pytorch_backend.PyTorchBackend()
  a = backend.convert_to_tensor(2 * np.ones((2, 1)))
  b = backend.convert_to_tensor(np.ones((1, 2, 2)))
  actual = backend.outer_product(a, b)
  expected = np.ones((2, 1, 1, 2, 2)) * 2

  np.testing.assert_allclose(expected, actual)


def test_norm():
  backend = pytorch_backend.PyTorchBackend()
  a = backend.convert_to_tensor(np.ones((2, 2)))
  assert backend.norm(a) == 2


@pytest.mark.parametrize("dtype", torch_eye_dtypes)
def test_eye(dtype):
  backend = pytorch_backend.PyTorchBackend()
  a = backend.eye(N=4, M=5, dtype=dtype)
  np.testing.assert_allclose(torch.eye(n=4, m=5, dtype=dtype), a)


@pytest.mark.parametrize("dtype", torch_dtypes)
def test_ones(dtype):
  backend = pytorch_backend.PyTorchBackend()
  a = backend.ones((4, 4), dtype=dtype)
  np.testing.assert_allclose(torch.ones((4, 4), dtype=dtype), a)


@pytest.mark.parametrize("dtype", torch_dtypes)
def test_zeros(dtype):
  backend = pytorch_backend.PyTorchBackend()
  a = backend.zeros((4, 4), dtype=dtype)
  np.testing.assert_allclose(torch.zeros((4, 4), dtype=dtype), a)


@pytest.mark.parametrize("dtype", torch_randn_dtypes)
def test_randn(dtype):
  backend = pytorch_backend.PyTorchBackend()
  a = backend.randn((4, 4), dtype=dtype)
  assert a.shape == (4, 4)


@pytest.mark.parametrize("dtype", torch_eye_dtypes)
def test_eye_dtype(dtype):
  backend = pytorch_backend.PyTorchBackend()
  a = backend.eye(N=4, M=4, dtype=dtype)
  assert a.dtype == dtype


@pytest.mark.parametrize("dtype", torch_dtypes)
def test_ones_dtype(dtype):
  backend = pytorch_backend.PyTorchBackend()
  a = backend.ones((4, 4), dtype=dtype)
  assert a.dtype == dtype


@pytest.mark.parametrize("dtype", torch_dtypes)
def test_zeros_dtype(dtype):
  backend = pytorch_backend.PyTorchBackend()
  a = backend.zeros((4, 4), dtype=dtype)
  assert a.dtype == dtype


@pytest.mark.parametrize("dtype", torch_randn_dtypes)
def test_randn_dtype(dtype):
  backend = pytorch_backend.PyTorchBackend()
  a = backend.randn((4, 4), dtype=dtype)
  assert a.dtype == dtype


@pytest.mark.parametrize("dtype", torch_randn_dtypes)
def test_randn_seed(dtype):
  backend = pytorch_backend.PyTorchBackend()
  a = backend.randn((4, 4), seed=10, dtype=dtype)
  b = backend.randn((4, 4), seed=10, dtype=dtype)
  np.testing.assert_allclose(a, b)


def test_conj():
  backend = pytorch_backend.PyTorchBackend()
  real = np.random.rand(2, 2, 2)
  a = backend.convert_to_tensor(real)
  actual = backend.conj(a)
  expected = real
  np.testing.assert_allclose(expected, actual)


def test_eigsh_lanczos_1():
  dtype = torch.float64
  backend = pytorch_backend.PyTorchBackend()
  D = 16
  init = backend.randn((D,), dtype=dtype)
  tmp = backend.randn((D, D), dtype=dtype)
  H = tmp + backend.transpose(backend.conj(tmp), (1, 0))

  def mv(x):
    return H.mv(x)

  eta1, U1 = backend.eigsh_lanczos(mv, init)
  eta2, U2 = H.symeig()
  v2 = U2[:, 0]
  v2 = v2 / sum(v2)
  v1 = np.reshape(U1[0], (D))
  v1 = v1 / sum(v1)
  np.testing.assert_allclose(eta1[0], min(eta2))
  np.testing.assert_allclose(v1, v2)


def test_eigsh_lanczos_2():
  dtype = torch.float64
  backend = pytorch_backend.PyTorchBackend()
  D = 16
  tmp = backend.randn((D, D), dtype=dtype)
  H = tmp + backend.transpose(backend.conj(tmp), (1, 0))

  class LinearOperator:

    def __init__(self, shape, dtype):
      self.shape = shape
      self.dtype = dtype

    def __call__(self, x):
      return H.mv(x)

  mv = LinearOperator(shape=((D,), (D,)), dtype=dtype)
  eta1, U1 = backend.eigsh_lanczos(mv)
  eta2, U2 = H.symeig()
  v2 = U2[:, 0]
  v2 = v2 / sum(v2)
  v1 = np.reshape(U1[0], (D))
  v1 = v1 / sum(v1)
  np.testing.assert_allclose(eta1[0], min(eta2))
  np.testing.assert_allclose(v1, v2)


def test_eigsh_lanczos_raises():
  backend = pytorch_backend.PyTorchBackend()
  with pytest.raises(AttributeError):
    backend.eigsh_lanczos(lambda x: x)
  with pytest.raises(ValueError):
    backend.eigsh_lanczos(lambda x: x, numeig=10, num_krylov_vecs=9)
  with pytest.raises(ValueError):
    backend.eigsh_lanczos(lambda x: x, numeig=2, reorthogonalize=False)


@pytest.mark.parametrize("a, b, expected", [
    pytest.param(np.ones((1, 2, 3)), np.ones((1, 2, 3)), np.ones((1, 2, 3))),
    pytest.param(2. * np.ones(()), np.ones((1, 2, 3)), 2. * np.ones((1, 2, 3))),
])
def test_multiply(a, b, expected):
  backend = pytorch_backend.PyTorchBackend()
  tensor1 = backend.convert_to_tensor(a)
  tensor2 = backend.convert_to_tensor(b)

  np.testing.assert_allclose(backend.multiply(tensor1, tensor2), expected)


<<<<<<< HEAD
@pytest.mark.parametrize("dtype", torch_randn_dtypes)
def test_index_update(dtype):
  backend = pytorch_backend.PyTorchBackend()
  tensor = backend.randn((4, 2, 3), dtype=dtype, seed=10)
  out = backend.index_update(tensor, tensor > 0.1, 0.0)
  tensor[tensor > 0.1] = 0.0
  np.testing.assert_allclose(out, tensor)
=======
def test_eigh():
  dtype = torch.float64
  backend = pytorch_backend.PyTorchBackend()
  H = backend.randn((4, 4), dtype)
  H = H + np.conj(np.transpose(H))

  eta, U = backend.eigh(H)
  eta_ac, _ = np.linalg.eigh(H)
  M = U.transpose(1, 0).mm(H).mm(U)
  np.testing.assert_allclose(eta, eta_ac)
  np.testing.assert_almost_equal(np.diag(eta), M)
>>>>>>> fafe98ef
<|MERGE_RESOLUTION|>--- conflicted
+++ resolved
@@ -263,15 +263,6 @@
   np.testing.assert_allclose(backend.multiply(tensor1, tensor2), expected)
 
 
-<<<<<<< HEAD
-@pytest.mark.parametrize("dtype", torch_randn_dtypes)
-def test_index_update(dtype):
-  backend = pytorch_backend.PyTorchBackend()
-  tensor = backend.randn((4, 2, 3), dtype=dtype, seed=10)
-  out = backend.index_update(tensor, tensor > 0.1, 0.0)
-  tensor[tensor > 0.1] = 0.0
-  np.testing.assert_allclose(out, tensor)
-=======
 def test_eigh():
   dtype = torch.float64
   backend = pytorch_backend.PyTorchBackend()
@@ -283,4 +274,12 @@
   M = U.transpose(1, 0).mm(H).mm(U)
   np.testing.assert_allclose(eta, eta_ac)
   np.testing.assert_almost_equal(np.diag(eta), M)
->>>>>>> fafe98ef
+
+
+@pytest.mark.parametrize("dtype", torch_randn_dtypes)
+def test_index_update(dtype):
+  backend = pytorch_backend.PyTorchBackend()
+  tensor = backend.randn((4, 2, 3), dtype=dtype, seed=10)
+  out = backend.index_update(tensor, tensor > 0.1, 0.0)
+  tensor[tensor > 0.1] = 0.0
+  np.testing.assert_allclose(out, tensor)