--- conflicted
+++ resolved
@@ -19,14 +19,8 @@
 import scipy as sp
 Tensor = Any
 
-<<<<<<< HEAD
-class NumPyBackend(base_backend.BaseBackend):
-=======
 int_to_string = np.array(list(map(chr, list(range(65, 91)))))
-
-
 class NumPyBackend(abstract_backend.AbstractBackend):
->>>>>>> 0a869a11
   """See base_backend.BaseBackend for documentation."""
 
   def __init__(self):
