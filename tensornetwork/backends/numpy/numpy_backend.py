--- conflicted
+++ resolved
@@ -351,12 +351,7 @@
         for v in krylov_vecs:
           vector_n -= np.dot(np.ravel(np.conj(v)), np.ravel(vector_n)) * v
       krylov_vecs.append(vector_n)
-<<<<<<< HEAD
-      A_vector_n = A(*args, vector_n)
-      #A_vector_n = A(vector_n, args)
-=======
       A_vector_n = A(vector_n, *args)
->>>>>>> 8f91fd5b
       diag_elements.append(
           np.dot(np.ravel(np.conj(vector_n)), np.ravel(A_vector_n)))
 
