# Copyright 2019 The TensorNetwork Authors
#
# Licensed under the Apache License, Version 2.0 (the "License");
# you may not use this file except in compliance with the License.
# You may obtain a copy of the License at
#
#      http://www.apache.org/licenses/LICENSE-2.0
#
# Unless required by applicable law or agreed to in writing, software
# distributed under the License is distributed on an "AS IS" BASIS,
# WITHOUT WARRANTIES OR CONDITIONS OF ANY KIND, either express or implied.
# See the License for the specific language governing permissions and
# limitations under the License.
#pyling: disable=line-too-long
from typing import Optional, Any, Sequence, Tuple, Callable, List, Text, Type
from tensornetwork.backends import base_backend
from tensornetwork.backends.numpy import decompositions
import numpy as np
import scipy as sp
Tensor = Any


class NumPyBackend(base_backend.BaseBackend):
  """See base_backend.BaseBackend for documentation."""

  def __init__(self):
    super(NumPyBackend, self).__init__()
    self.name = "numpy"

  def tensordot(self, a: Tensor, b: Tensor, axes: Sequence[Sequence[int]]):
    return np.tensordot(a, b, axes)

  def reshape(self, tensor: Tensor, shape: Tensor):
    return np.reshape(tensor, np.asarray(shape).astype(np.int32))

  def transpose(self, tensor, perm):
    return np.transpose(tensor, perm)

  def slice(self, tensor: Tensor, start_indices: Tuple[int, ...],
            slice_sizes: Tuple[int, ...]) -> Tensor:
    if len(start_indices) != len(slice_sizes):
      raise ValueError("Lengths of start_indices and slice_sizes must be"
                       "identical.")
    obj = tuple(
        slice(start, start + size)
        for start, size in zip(start_indices, slice_sizes))
    return tensor[obj]

  def svd_decomposition(
      self,
      tensor: Tensor,
      split_axis: int,
      max_singular_values: Optional[int] = None,
      max_truncation_error: Optional[float] = None,
      relative: Optional[bool] = False
  ) -> Tuple[Tensor, Tensor, Tensor, Tensor]:
    return decompositions.svd_decomposition(
        np,
        tensor,
        split_axis,
        max_singular_values,
        max_truncation_error,
        relative=relative)

  def qr_decomposition(
      self,
      tensor: Tensor,
      split_axis: int,
  ) -> Tuple[Tensor, Tensor]:
    return decompositions.qr_decomposition(np, tensor, split_axis)

  def rq_decomposition(
      self,
      tensor: Tensor,
      split_axis: int,
  ) -> Tuple[Tensor, Tensor]:
    return decompositions.rq_decomposition(np, tensor, split_axis)

  def shape_concat(self, values: Tensor, axis: int) -> Tensor:
    return np.concatenate(values, axis)

  def shape_tensor(self, tensor: Tensor) -> Tensor:
    return tensor.shape

  def shape_tuple(self, tensor: Tensor) -> Tuple[Optional[int], ...]:
    return tensor.shape

  def sparse_shape(self, tensor: Tensor) -> Tuple[Optional[int], ...]:
    return self.shape_tuple(tensor)

  def shape_prod(self, values: Tensor) -> Tensor:
    return np.prod(values)

  def sqrt(self, tensor: Tensor) -> Tensor:
    return np.sqrt(tensor)

  def diag(self, tensor: Tensor) -> Tensor:
    if len(tensor.shape) != 1:
      raise TypeError("Only one dimensional tensors are allowed as input")
    return np.diag(tensor)

  def convert_to_tensor(self, tensor: Tensor) -> Tensor:
    if (not isinstance(tensor, np.ndarray) and not np.isscalar(tensor)):
      raise TypeError("Expected a `np.array` or scalar. Got {}".format(
          type(tensor)))
    result = np.asarray(tensor)
    return result

  def trace(self, tensor: Tensor) -> Tensor:
    # Default np.trace uses first two axes.
    return np.trace(tensor, axis1=-2, axis2=-1)

  def outer_product(self, tensor1: Tensor, tensor2: Tensor) -> Tensor:
    return np.tensordot(tensor1, tensor2, 0)

  def einsum(self, expression: str, *tensors: Tensor) -> Tensor:
    return np.einsum(expression, *tensors)

  def norm(self, tensor: Tensor) -> Tensor:
    return np.linalg.norm(tensor)

  def eye(self,
          N,
          dtype: Optional[np.dtype] = None,
          M: Optional[int] = None) -> Tensor:
    dtype = dtype if dtype is not None else np.float64

    return np.eye(N, M=M, dtype=dtype)

  def ones(self,
           shape: Tuple[int, ...],
           dtype: Optional[np.dtype] = None) -> Tensor:
    dtype = dtype if dtype is not None else np.float64
    return np.ones(shape, dtype=dtype)

  def zeros(self,
            shape: Tuple[int, ...],
            dtype: Optional[np.dtype] = None) -> Tensor:
    dtype = dtype if dtype is not None else np.float64
    return np.zeros(shape, dtype=dtype)

  def randn(self,
            shape: Tuple[int, ...],
            dtype: Optional[np.dtype] = None,
            seed: Optional[int] = None) -> Tensor:

    if seed:
      np.random.seed(seed)
    dtype = dtype if dtype is not None else np.float64
    if ((np.dtype(dtype) is np.dtype(np.complex128)) or
        (np.dtype(dtype) is np.dtype(np.complex64))):
      return np.random.randn(*shape).astype(
          dtype) + 1j * np.random.randn(*shape).astype(dtype)
    return np.random.randn(*shape).astype(dtype)

  def random_uniform(self,
                     shape: Tuple[int, ...],
                     boundaries: Optional[Tuple[float, float]] = (0.0, 1.0),
                     dtype: Optional[np.dtype] = None,
                     seed: Optional[int] = None) -> Tensor:

    if seed:
      np.random.seed(seed)
    dtype = dtype if dtype is not None else np.float64
    if ((np.dtype(dtype) is np.dtype(np.complex128)) or
        (np.dtype(dtype) is np.dtype(np.complex64))):
      return np.random.uniform(
          boundaries[0],
          boundaries[1], shape).astype(dtype) + 1j * np.random.uniform(
              boundaries[0], boundaries[1], shape).astype(dtype)
    return np.random.uniform(boundaries[0], boundaries[1], shape).astype(dtype)

  def conj(self, tensor: Tensor) -> Tensor:
    return np.conj(tensor)

  def eigh(self, matrix: Tensor) -> Tuple[Tensor, Tensor]:
    return np.linalg.eigh(matrix)

  def eigs(self,
           A: Callable,
<<<<<<< HEAD
           args: List,
=======
           args: Optional[List] = None,
>>>>>>> c8b9759a
           initial_state: Optional[Tensor] = None,
           shape: Optional[Tuple[int, ...]] = None,
           dtype: Optional[Type[np.number]] = None,
           num_krylov_vecs: int = 50,
           numeig: int = 6,
           tol: float = 1E-8,
           which: Text = 'LR',
           maxiter: Optional[int] = None) -> Tuple[List, List]:
    """
    Arnoldi method for finding the lowest eigenvector-eigenvalue pairs
    of a linear operator `A`. `A` can be either a
    scipy.sparse.linalg.LinearOperator object or a regular callable.
    If no `initial_state` is provided then `A` has to have an attribute
    `shape` so that a suitable initial state can be randomly generated.
    This is a wrapper for scipy.sparse.linalg.eigs which only supports
    a subset of the arguments of scipy.sparse.linalg.eigs.

    Args:
      A: A (sparse) implementation of a linear operator
<<<<<<< HEAD
      arsg: A list of arguments to `A`.  `A` will be called as
        `res = A(*args, initial_state)`.
=======
      args: A list of arguments to `A`.  `A` will be called as
        `res = A(initial_state, *args)`.
>>>>>>> c8b9759a
      initial_state: An initial vector for the algorithm. If `None`,
        a random initial `Tensor` is created using the `numpy.random.randn`
        method.
      shape: The shape of the input-dimension of `A`.
      dtype: The dtype of the input `A`. If both no `initial_state` is provided,
        a random initial state with shape `shape` and dtype `dtype` is created.
      num_krylov_vecs: The number of iterations (number of krylov vectors).
      numeig: The nummber of eigenvector-eigenvalue pairs to be computed.
        If `numeig > 1`, `reorthogonalize` has to be `True`.
      tol: The desired precision of the eigenvalus. Uses
      which : ['LM' | 'SM' | 'LR' | 'SR' | 'LI']
        Which `k` eigenvectors and eigenvalues to find:
            'LM' : largest magnitude
            'SM' : smallest magnitude
            'LR' : largest real part
            'SR' : smallest real part
            'LI' : largest imaginary part
      maxiter: The maximum number of iterations.
      dtype: An optional numpy-dtype. If provided, the
        return type will be cast to `dtype`.
    Returns:
       `np.ndarray`: An array of `numeig` lowest eigenvalues
       `np.ndarray`: An array of `numeig` lowest eigenvectors
    """
    if args is None:
      args = []
    if which == 'SI':
      raise ValueError('which = SI is currently not supported.')
    if which == 'LI':
      raise ValueError('which = LI is currently not supported.')

    if numeig + 1 >= num_krylov_vecs:
      raise ValueError('`num_krylov_vecs` > `numeig + 1` required!')

    if initial_state is None:
      if (shape is None) or (dtype is None):
        raise ValueError("if no `initial_state` is passed, then `shape` and"
                         "`dtype` have to be provided")
      initial_state = self.randn(shape, dtype)

    if not isinstance(initial_state, np.ndarray):
      raise TypeError("Expected a `np.ndarray`. Got {}".format(
          type(initial_state)))

    shape = initial_state.shape
<<<<<<< HEAD
    print(shape)

    def matvec(vector):
      return np.ravel(A(*args, np.reshape(vector, shape)))
=======

    def matvec(vector):
      return np.ravel(A(np.reshape(vector, shape), *args))
>>>>>>> c8b9759a

    #initial_state is an np.ndarray of rank 1, so we can
    #savely deduce the shape from it
    lop = sp.sparse.linalg.LinearOperator(
        dtype=initial_state.dtype,
        shape=(np.prod(initial_state.shape), np.prod(initial_state.shape)),
        matvec=matvec)
    eta, U = sp.sparse.linalg.eigs(
        A=lop,
        k=numeig,
        which=which,
        v0=initial_state,
        ncv=num_krylov_vecs,
        tol=tol,
        maxiter=maxiter)
    if dtype:
      eta = eta.astype(dtype)
      U = U.astype(dtype)
    return list(eta), [np.reshape(U[:, n], shape) for n in range(numeig)]

  def eigsh_lanczos(self,
                    A: Callable,
                    args: Optional[List[Tensor]] = None,
                    initial_state: Optional[Tensor] = None,
                    shape: Optional[Tuple] = None,
                    dtype: Optional[Type[np.number]] = None,
                    num_krylov_vecs: int = 20,
                    numeig: int = 1,
                    tol: float = 1E-8,
                    delta: float = 1E-8,
                    ndiag: int = 20,
                    reorthogonalize: bool = False) -> Tuple[List, List]:
    """
    Lanczos method for finding the lowest eigenvector-eigenvalue pairs
    of a linear operator `A`.
    Args:
      A: A (sparse) implementation of a linear operator.
         Call signature of `A` is `res = A(vector, *args)`, where `vector`
         can be an arbitrary `Tensor`, and `res.shape` has to be `vector.shape`.
      arsg: A list of arguments to `A`.  `A` will be called as
        `res = A(initial_state, *args)`.
      initial_state: An initial vector for the Lanczos algorithm. If `None`,
        a random initial `Tensor` is created using the `backend.randn` method
      shape: The shape of the input-dimension of `A`.
      dtype: The dtype of the input `A`. If both no `initial_state` is provided,
        a random initial state with shape `shape` and dtype `dtype` is created.
      num_krylov_vecs: The number of iterations (number of krylov vectors).
      numeig: The nummber of eigenvector-eigenvalue pairs to be computed.
        If `numeig > 1`, `reorthogonalize` has to be `True`.
      tol: The desired precision of the eigenvalus. Uses
        `np.linalg.norm(eigvalsnew[0:numeig] - eigvalsold[0:numeig]) < tol`
        as stopping criterion between two diagonalization steps of the
        tridiagonal operator.
      delta: Stopping criterion for Lanczos iteration.
        If a Krylov vector :math: `x_n` has an L2 norm
        :math:`\\lVert x_n\\rVert < delta`, the iteration
        is stopped. It means that an (approximate) invariant subspace has
        been found.
      ndiag: The tridiagonal Operator is diagonalized every `ndiag` iterations
        to check convergence.
      reorthogonalize: If `True`, Krylov vectors are kept orthogonal by
        explicit orthogonalization (more costly than `reorthogonalize=False`)
    Returns:
      (eigvals, eigvecs)
       eigvals: A list of `numeig` lowest eigenvalues
       eigvecs: A list of `numeig` lowest eigenvectors
    """
    if args is None:
      args = []

    if num_krylov_vecs < numeig:
      raise ValueError('`num_krylov_vecs` >= `numeig` required!')

    if numeig > 1 and not reorthogonalize:
      raise ValueError(
          "Got numeig = {} > 1 and `reorthogonalize = False`. "
          "Use `reorthogonalize=True` for `numeig > 1`".format(numeig))
    if initial_state is None:
      if (shape is None) or (dtype is None):
        raise ValueError("if no `initial_state` is passed, then `shape` and"
                         "`dtype` have to be provided")
      initial_state = self.randn(shape, dtype)

    if not isinstance(initial_state, np.ndarray):
      raise TypeError("Expected a `np.ndarray`. Got {}".format(
          type(initial_state)))

    vector_n = initial_state
    Z = self.norm(vector_n)
    vector_n /= Z
    norms_vector_n = []
    diag_elements = []
    krylov_vecs = []
    first = True
    eigvalsold = []
    for it in range(num_krylov_vecs):
      #normalize the current vector:
      norm_vector_n = self.norm(vector_n)
      if abs(norm_vector_n) < delta:
        break
      norms_vector_n.append(norm_vector_n)
      vector_n = vector_n / norms_vector_n[-1]
      #store the Lanczos vector for later
      if reorthogonalize:
        for v in krylov_vecs:
          vector_n -= np.dot(np.ravel(np.conj(v)), np.ravel(vector_n)) * v
      krylov_vecs.append(vector_n)
      A_vector_n = A(vector_n, *args)
      diag_elements.append(
          np.dot(np.ravel(np.conj(vector_n)), np.ravel(A_vector_n)))

      if ((it > 0) and (it % ndiag) == 0) and (len(diag_elements) >= numeig):
        #diagonalize the effective Hamiltonian
        A_tridiag = np.diag(diag_elements) + np.diag(
            norms_vector_n[1:], 1) + np.diag(np.conj(norms_vector_n[1:]), -1)
        eigvals, u = np.linalg.eigh(A_tridiag)
        if not first:
          if np.linalg.norm(eigvals[0:numeig] - eigvalsold[0:numeig]) < tol:
            break
        first = False
        eigvalsold = eigvals[0:numeig]
      if it > 0:
        A_vector_n -= (krylov_vecs[-1] * diag_elements[-1])
        A_vector_n -= (krylov_vecs[-2] * norms_vector_n[-1])
      else:
        A_vector_n -= (krylov_vecs[-1] * diag_elements[-1])
      vector_n = A_vector_n

    A_tridiag = np.diag(diag_elements) + np.diag(
        norms_vector_n[1:], 1) + np.diag(np.conj(norms_vector_n[1:]), -1)
    eigvals, u = np.linalg.eigh(A_tridiag)
    eigenvectors = []
    if np.iscomplexobj(A_tridiag):
      eigvals = np.array(eigvals).astype(A_tridiag.dtype)

    for n2 in range(min(numeig, len(eigvals))):
      state = self.zeros(initial_state.shape, initial_state.dtype)
      for n1, vec in enumerate(krylov_vecs):
        state += vec * u[n1, n2]
      eigenvectors.append(state / np.linalg.norm(state))
    return eigvals[0:numeig], eigenvectors

  def addition(self, tensor1: Tensor, tensor2: Tensor) -> Tensor:
    return tensor1 + tensor2

  def subtraction(self, tensor1: Tensor, tensor2: Tensor) -> Tensor:
    return tensor1 - tensor2

  def multiply(self, tensor1: Tensor, tensor2: Tensor) -> Tensor:
    return tensor1 * tensor2

  def divide(self, tensor1: Tensor, tensor2: Tensor) -> Tensor:
    return tensor1 / tensor2

  def index_update(self, tensor: Tensor, mask: Tensor,
                   assignee: Tensor) -> Tensor:
    t = np.copy(tensor)
    t[mask] = assignee
    return t

  def inv(self, matrix: Tensor) -> Tensor:
    if len(matrix.shape) > 2:
      raise ValueError("input to numpy backend method `inv` has shape {}."
                       " Only matrices are supported.".format(matrix.shape))
    return np.linalg.inv(matrix)

  def broadcast_right_multiplication(self, tensor1: Tensor, tensor2: Tensor):
    if len(tensor2.shape) != 1:
      raise ValueError("only order-1 tensors are allowed for `tensor2`,"
                       " found `tensor2.shape = {}`".format(tensor2.shape))
    return tensor1 * tensor2

  def broadcast_left_multiplication(self, tensor1: Tensor, tensor2: Tensor):
    if len(tensor1.shape) != 1:
      raise ValueError("only order-1 tensors are allowed for `tensor1`,"
                       " found `tensor1.shape = {}`".format(tensor1.shape))

    t1_broadcast_shape = self.shape_concat(
        [self.shape_tensor(tensor1), [1] * (len(tensor2.shape) - 1)], axis=-1)
    return tensor2 * self.reshape(tensor1, t1_broadcast_shape)

  def sin(self, tensor: Tensor):
    return np.sin(tensor)

  def cos(self, tensor: Tensor):
    return np.cos(tensor)

  def exp(self, tensor: Tensor):
    return np.exp(tensor)

  def log(self, tensor: Tensor):
    return np.log(tensor)

  def expm(self, matrix: Tensor):
    if len(matrix.shape) != 2:
      raise ValueError("input to numpy backend method `expm` has shape {}."
                       " Only matrices are supported.".format(matrix.shape))
    if matrix.shape[0] != matrix.shape[1]:
      raise ValueError("input to numpy backend method `expm` only supports"
                       " N*N matrix, {x}*{y} matrix is given".format(
                           x=matrix.shape[0], y=matrix.shape[1]))
    # pylint: disable=no-member
    return sp.linalg.expm(matrix)

  def jit(self, fun: Callable, *args: List, **kwargs: dict) -> Callable:
    return fun<|MERGE_RESOLUTION|>--- conflicted
+++ resolved
@@ -178,11 +178,7 @@
 
   def eigs(self,
            A: Callable,
-<<<<<<< HEAD
-           args: List,
-=======
            args: Optional[List] = None,
->>>>>>> c8b9759a
            initial_state: Optional[Tensor] = None,
            shape: Optional[Tuple[int, ...]] = None,
            dtype: Optional[Type[np.number]] = None,
@@ -202,13 +198,8 @@
 
     Args:
       A: A (sparse) implementation of a linear operator
-<<<<<<< HEAD
-      arsg: A list of arguments to `A`.  `A` will be called as
-        `res = A(*args, initial_state)`.
-=======
       args: A list of arguments to `A`.  `A` will be called as
         `res = A(initial_state, *args)`.
->>>>>>> c8b9759a
       initial_state: An initial vector for the algorithm. If `None`,
         a random initial `Tensor` is created using the `numpy.random.randn`
         method.
@@ -254,16 +245,9 @@
           type(initial_state)))
 
     shape = initial_state.shape
-<<<<<<< HEAD
-    print(shape)
-
-    def matvec(vector):
-      return np.ravel(A(*args, np.reshape(vector, shape)))
-=======
 
     def matvec(vector):
       return np.ravel(A(np.reshape(vector, shape), *args))
->>>>>>> c8b9759a
 
     #initial_state is an np.ndarray of rank 1, so we can
     #savely deduce the shape from it
