--- conflicted
+++ resolved
@@ -134,20 +134,13 @@
   def conj(self, tensor: Tensor) -> Tensor:
     return self.np.conj(tensor)
 
-<<<<<<< HEAD
   def eigh(self, matrix: Tensor) -> Tuple[Tensor, Tensor]:
     return self.np.linalg.eigh(matrix)
 
-  def eigs(self,
-           A: Callable,
-           initial_state: Optional[Tensor] = None,
-           ncv: Optional[int] = 200,
-=======
   def eigs(self,
            A: Callable,
            initial_state: Optional[Tensor] = None,
            num_krylov_vecs: Optional[int] = 200,
->>>>>>> e0bd15ca
            numeig: Optional[int] = 6,
            tol: Optional[float] = 1E-8,
            which: Optional[Text] = 'LR',
@@ -167,11 +160,7 @@
       initial_state: An initial vector for the Lanczos algorithm. If `None`,
         a random initial `Tensor` is created using the `numpy.random.randn` 
         method.
-<<<<<<< HEAD
-      ncv: The number of iterations (number of krylov vectors).
-=======
       num_krylov_vecs: The number of iterations (number of krylov vectors).
->>>>>>> e0bd15ca
       numeig: The nummber of eigenvector-eigenvalue pairs to be computed.
         If `numeig > 1`, `reorthogonalize` has to be `True`.
       tol: The desired precision of the eigenvalus. Uses
@@ -226,11 +215,7 @@
         k=numeig,
         which=which,
         v0=initial_state,
-<<<<<<< HEAD
-        ncv=ncv,
-=======
         ncv=num_krylov_vecs,
->>>>>>> e0bd15ca
         tol=tol,
         maxiter=maxiter)
     if dtype:
@@ -242,11 +227,7 @@
       self,
       A: Callable,
       initial_state: Optional[Tensor] = None,
-<<<<<<< HEAD
-      ncv: Optional[int] = 200,
-=======
       num_krylov_vecs: Optional[int] = 200,
->>>>>>> e0bd15ca
       numeig: Optional[int] = 1,
       tol: Optional[float] = 1E-8,
       delta: Optional[float] = 1E-8,
