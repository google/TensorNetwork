# Copyright 2019 The TensorNetwork Authors
#
# Licensed under the Apache License, Version 2.0 (the "License");
# you may not use this file except in compliance with the License.
# You may obtain a copy of the License at
#
#      http://www.apache.org/licenses/LICENSE-2.0
#
# Unless required by applicable law or agreed to in writing, software
# distributed under the License is distributed on an "AS IS" BASIS,
# WITHOUT WARRANTIES OR CONDITIONS OF ANY KIND, either express or implied.
# See the License for the specific language governing permissions and
# limitations under the License.
#pyling: disable=line-too-long
from typing import Optional, Any, Sequence, Tuple, Callable, List, Text, Type
from tensornetwork.backends import abstract_backend
from tensornetwork.backends.numpy import decompositions
import numpy as np
import scipy as sp
import scipy.sparse.linalg
<<<<<<< HEAD
import scipy.linalg
=======
>>>>>>> 1922e372
Tensor = Any

int_to_string = np.array(list(map(chr, list(range(65, 91)))))
class NumPyBackend(abstract_backend.AbstractBackend):
  """See base_backend.BaseBackend for documentation."""

  def __init__(self) -> None:
    super(NumPyBackend, self).__init__()
    self.name = "numpy"

  def tensordot(self, a: Tensor, b: Tensor,
                axes: Sequence[Sequence[int]]) -> Tensor:
    # use einsum for scalar-like products, its much faster
    if not isinstance(axes, int):
      if (len(axes[0]) == a.ndim) and (len(axes[1]) == b.ndim):
        if not len(axes[0]) == len(axes[1]):
          raise ValueError("shape-mismatch for sum")
        u, pos1, _ = np.intersect1d(
            axes[0], axes[1], return_indices=True, assume_unique=True)
        labels = int_to_string[0:len(u)]
        labels_1 = labels[pos1]
        labels_2 = np.array([''] * len(labels_1))

        labels_2[np.array(axes[1])] = labels
        einsum_label = ','.join([''.join(labels_1), ''.join(labels_2)])
        return np.array(np.einsum(einsum_label, a, b, optimize=True))
      return np.tensordot(a, b, axes)
    return np.tensordot(a, b, axes)

  def reshape(self, tensor: Tensor, shape: Tensor) -> Tensor:
    return np.reshape(tensor, np.asarray(shape).astype(np.int32))

  def transpose(self, tensor, perm) -> Tensor:
    return np.transpose(tensor, perm)

  def slice(self, tensor: Tensor, start_indices: Tuple[int, ...],
            slice_sizes: Tuple[int, ...]) -> Tensor:
    if len(start_indices) != len(slice_sizes):
      raise ValueError("Lengths of start_indices and slice_sizes must be"
                       "identical.")
    obj = tuple(
        slice(start, start + size)
        for start, size in zip(start_indices, slice_sizes))
    return tensor[obj]

  def shape_concat(self, values: Tensor, axis: int) -> Tensor:
    return np.concatenate(values, axis)

  def shape_tensor(self, tensor: Tensor) -> Tensor:
    return tensor.shape

  def shape_tuple(self, tensor: Tensor) -> Tuple[Optional[int], ...]:
    return tensor.shape

  def sparse_shape(self, tensor: Tensor) -> Tuple[Optional[int], ...]:
    return self.shape_tuple(tensor)

  def shape_prod(self, values: Tensor) -> Tensor:
    return np.prod(values)

  def sqrt(self, tensor: Tensor) -> Tensor:
    return np.sqrt(tensor)

  def convert_to_tensor(self, tensor: Tensor) -> Tensor:
    if (not isinstance(tensor, np.ndarray) and not np.isscalar(tensor)):
      raise TypeError("Expected a `np.array` or scalar. Got {}".format(
          type(tensor)))
    result = np.asarray(tensor)
    return result

  def outer_product(self, tensor1: Tensor, tensor2: Tensor) -> Tensor:
    return np.tensordot(tensor1, tensor2, 0)

  def einsum(self,
             expression: str,
             *tensors: Tensor,
             optimize: bool = True) -> Tensor:
    return np.einsum(expression, *tensors, optimize=optimize)

  def norm(self, tensor: Tensor) -> Tensor:
    return np.linalg.norm(tensor)

  def eye(self,
          N,
          dtype: Optional[np.dtype] = None,
          M: Optional[int] = None) -> Tensor:
    dtype = dtype if dtype is not None else np.float64

    return np.eye(N, M=M, dtype=dtype)

  def ones(self,
           shape: Tuple[int, ...],
           dtype: Optional[np.dtype] = None) -> Tensor:
    dtype = dtype if dtype is not None else np.float64
    return np.ones(shape, dtype=dtype)

  def zeros(self,
            shape: Tuple[int, ...],
            dtype: Optional[np.dtype] = None) -> Tensor:
    dtype = dtype if dtype is not None else np.float64
    return np.zeros(shape, dtype=dtype)

  def randn(self,
            shape: Tuple[int, ...],
            dtype: Optional[np.dtype] = None,
            seed: Optional[int] = None) -> Tensor:

    if seed:
      np.random.seed(seed)
    dtype = dtype if dtype is not None else np.float64
    if ((np.dtype(dtype) is np.dtype(np.complex128)) or
        (np.dtype(dtype) is np.dtype(np.complex64))):
      return np.random.randn(
          *shape).astype(dtype) + 1j * np.random.randn(*shape).astype(dtype)
    return np.random.randn(*shape).astype(dtype)

  def random_uniform(self,
                     shape: Tuple[int, ...],
                     boundaries: Optional[Tuple[float, float]] = (0.0, 1.0),
                     dtype: Optional[np.dtype] = None,
                     seed: Optional[int] = None) -> Tensor:

    if seed:
      np.random.seed(seed)
    dtype = dtype if dtype is not None else np.float64
    if ((np.dtype(dtype) is np.dtype(np.complex128)) or
        (np.dtype(dtype) is np.dtype(np.complex64))):
      return np.random.uniform(
          boundaries[0],
          boundaries[1], shape).astype(dtype) + 1j * np.random.uniform(
              boundaries[0], boundaries[1], shape).astype(dtype)
    return np.random.uniform(boundaries[0], boundaries[1], shape).astype(dtype)

  def conj(self, tensor: Tensor) -> Tensor:
    return np.conj(tensor)

  def eigh(self, matrix: Tensor) -> Tuple[Tensor, Tensor]:
    return np.linalg.eigh(matrix)

  def eigs(self,
           A: Callable,
           args: Optional[List] = None,
           initial_state: Optional[Tensor] = None,
           shape: Optional[Tuple[int, ...]] = None,
           dtype: Optional[Type[np.number]] = None,
           num_krylov_vecs: int = 50,
           numeig: int = 6,
           tol: float = 1E-8,
           which: Text = 'LR',
           maxiter: Optional[int] = None) -> Tuple[Tensor, List]:
    """
    Arnoldi method for finding the lowest eigenvector-eigenvalue pairs
    of a linear operator `A`. If no `initial_state` is provided then 
    `shape` and `dtype` are required so that a suitable initial state can be 
    randomly generated.
    This is a wrapper for scipy.sparse.linalg.eigs which only supports
    a subset of the arguments of scipy.sparse.linalg.eigs.

    Args:
      A: A (sparse) implementation of a linear operator
      args: A list of arguments to `A`.  `A` will be called as
        `res = A(initial_state, *args)`.
      initial_state: An initial vector for the algorithm. If `None`,
        a random initial `Tensor` is created using the `numpy.random.randn`
        method.
      shape: The shape of the input-dimension of `A`.
      dtype: The dtype of the input `A`. If both no `initial_state` is provided,
        a random initial state with shape `shape` and dtype `dtype` is created.
      num_krylov_vecs: The number of iterations (number of krylov vectors).
      numeig: The nummber of eigenvector-eigenvalue pairs to be computed.
        If `numeig > 1`, `reorthogonalize` has to be `True`.
      tol: The desired precision of the eigenvalus. Uses
      which : ['LM' | 'SM' | 'LR' | 'SR' | 'LI']
        Which `k` eigenvectors and eigenvalues to find:
            'LM' : largest magnitude
            'SM' : smallest magnitude
            'LR' : largest real part
            'SR' : smallest real part
            'LI' : largest imaginary part
      maxiter: The maximum number of iterations.
    Returns:
       `np.ndarray`: An array of `numeig` lowest eigenvalues
       `list`: An list of `numeig` lowest eigenvectors
    """
    if args is None:
      args = []
    if which in ('SI', 'LI'):
      raise ValueError(f'which = {which} is currently not supported.')

    if numeig + 1 >= num_krylov_vecs:
      raise ValueError('`num_krylov_vecs` > `numeig + 1` required!')

    if initial_state is None:
      if (shape is None) or (dtype is None):
        raise ValueError("if no `initial_state` is passed, then `shape` and"
                         "`dtype` have to be provided")
      initial_state = self.randn(shape, dtype)

    if not isinstance(initial_state, np.ndarray):
      raise TypeError("Expected a `np.ndarray`. Got {}".format(
          type(initial_state)))

    shape = initial_state.shape

    def matvec(vector):
      return np.ravel(A(np.reshape(vector, shape), *args))

    #initial_state is an np.ndarray of rank 1, so we can
    #savely deduce the shape from it
    lop = scipy.sparse.linalg.LinearOperator(
        dtype=initial_state.dtype,
        shape=(np.prod(initial_state.shape), np.prod(initial_state.shape)),
        matvec=matvec)
    eta, U = scipy.sparse.linalg.eigs(
        A=lop,
        k=numeig,
        which=which,
        v0=initial_state,
        ncv=num_krylov_vecs,
        tol=tol,
        maxiter=maxiter)
    eVs = [np.reshape(U[:, n], shape) for n in range(numeig)]
    return eta, eVs

  def gmres(self,
            A_mv: Callable,
            b: np.ndarray,
            A_args: Optional[List] = None,
            A_kwargs: Optional[dict] = None,
            x0: Optional[np.ndarray] = None,
            tol: float = 1E-05,
            atol: Optional[float] = None,
            num_krylov_vectors: Optional[int] = None,
            maxiter: Optional[int] = 1,
            M: Optional[Callable] = None
            ) -> Tuple[np.ndarray, int]:
    """ GMRES solves the linear system A @ x = b for x given a vector `b` and
    a general (not necessarily symmetric/Hermitian) linear operator `A`.

    As a Krylov method, GMRES does not require a concrete matrix representation
    of the n by n `A`, but only a function
    `vector1 = A_mv(vector0, *A_args, **A_kwargs)`
    prescribing a one-to-one linear map from vector0 to vector1 (that is,
    A must be square, and thus vector0 and vector1 the same size). If `A` is a
    dense matrix, or if it is a symmetric/Hermitian operator, a different
    linear solver will usually be preferable.

    GMRES works by first constructing the Krylov basis
    K = (x0, A_mv@x0, A_mv@A_mv@x0, ..., (A_mv^num_krylov_vectors)@x_0) and then
    solving a certain dense linear system K @ q0 = q1 from whose solution x can
    be approximated. For `num_krylov_vectors = n` the solution is provably exact
    in infinite precision, but the expense is cubic in `num_krylov_vectors` so
    one is typically interested in the `num_krylov_vectors << n` case.
    The solution can in this case be repeatedly
    improved, to a point, by restarting the Arnoldi iterations each time
    `num_krylov_vectors` is reached. Unfortunately the optimal parameter choices
    balancing expense and accuracy are difficult to predict in advance, so
    applying this function requires a degree of experimentation.

    In a tensor network code one is typically interested in A_mv implementing
    some tensor contraction. This implementation thus allows `b` and `x0` to be
    of whatever arbitrary, though identical, shape `b = A_mv(x0, ...)` expects.
    Reshaping to and from a matrix problem is handled internally.

    The numpy backend version of GMRES is simply an interface to
    `scipy.sparse.linalg.gmres`, itself an interace to ARPACK.
    SciPy 1.1.0 or newer (May 05 2018) is required.

    Args:
      A_mv     : A function `v0 = A_mv(v, *A_args, **A_kwargs)` where `v0` and
                 `v` have the same shape.
      b        : The `b` in `A @ x = b`; it should be of the shape `A_mv`
                 operates on.
      A_args   : Positional arguments to `A_mv`, supplied to this interface
                 as a list.
                 Default: None.
      A_kwargs : Keyword arguments to `A_mv`, supplied to this interface
                 as a dictionary.
                 Default: None.
      x0       : An optional guess solution. Zeros are used by default.
                 If `x0` is supplied, its shape and dtype must match those of
                 `b`, or an
                 error will be thrown.
                 Default: zeros.
      tol, atol: Solution tolerance to achieve,
                 norm(residual) <= max(tol*norm(b), atol).
                 Default: tol=1E-05
                          atol=tol
      num_krylov_vectors
               : Size of the Krylov space to build at each restart.
                 Expense is cubic in this parameter. If supplied, it must be
                 an integer in 0 < num_krylov_vectors <= b.size.
                 Default: b.size.
      maxiter  : The Krylov space will be repeatedly rebuilt up to this many
                 times. Large values of this argument
                 should be used only with caution, since especially for nearly
                 symmetric matrices and small `num_krylov_vectors` convergence
                 might well freeze at a value significantly larger than `tol`.
                 Default: 1
      M        : Inverse of the preconditioner of A; see the docstring for
                 `scipy.sparse.linalg.gmres`. This is only supported in the
                 numpy backend. Supplying this argument to other backends will
                 trigger NotImplementedError.
                 Default: None.

    Raises:
      ValueError: -if `x0` is supplied but its shape differs from that of `b`.
                  -if the ARPACK solver reports a breakdown (which usually
                   indicates some kind of floating point issue).
                  -if num_krylov_vectors is 0 or exceeds b.size.
                  -if tol was negative.

    Returns:
      x       : The converged solution. It has the same shape as `b`.
      info    : 0 if convergence was achieved, the number of restarts otherwise.
    """

    if x0 is not None and x0.shape != b.shape:
      errstring = (f"If x0 is supplied, its shape, {x0.shape}, must match b's"
                   f", {b.shape}.")
      raise ValueError(errstring)
    if x0 is not None and x0.dtype != b.dtype:
      errstring = (f"If x0 is supplied, its dtype, {x0.dtype}, must match b's"
                   f", {b.dtype}.")
      raise ValueError(errstring)
    if num_krylov_vectors is None:
      num_krylov_vectors = b.size
    if num_krylov_vectors <= 0 or num_krylov_vectors > b.size:
      errstring = (f"num_krylov_vectors must be in "
                   f"0 < {num_krylov_vectors} <= {b.size}.")
      raise ValueError(errstring)
    if tol < 0:
      raise ValueError(f"tol = {tol} must be positive.")
    if atol is None:
      atol = tol
    if atol < 0:
      raise ValueError(f"atol = {atol} must be positive.")

    if A_args is None:
      A_args = []
    if A_kwargs is None:
      A_kwargs = {}

    def matvec(v):
      v_tensor = v.reshape(b.shape)
      Av = A_mv(v_tensor, *A_args, **A_kwargs)
      Avec = Av.ravel()
      return Avec

    A_shape = (b.size, b.size)
    A_op = scipy.sparse.linalg.LinearOperator(matvec=matvec, shape=A_shape)
    x, info = sp.sparse.linalg.gmres(A_op, b, x0=x0, tol=tol, atol=atol,
                                     restart=num_krylov_vectors,
                                     maxiter=maxiter, M=M)
    if info < 0:
      raise ValueError("ARPACK gmres received illegal input or broke down.")
    x = x.reshape(b.shape)
    return (x, info)

  def eigsh_lanczos(self,
                    A: Callable,
                    args: Optional[List[Tensor]] = None,
                    initial_state: Optional[Tensor] = None,
                    shape: Optional[Tuple] = None,
                    dtype: Optional[Type[np.number]] = None,
                    num_krylov_vecs: int = 20,
                    numeig: int = 1,
                    tol: float = 1E-8,
                    delta: float = 1E-8,
                    ndiag: int = 20,
                    reorthogonalize: bool = False) -> Tuple[Tensor, List]:
    """
    Lanczos method for finding the lowest eigenvector-eigenvalue pairs
    of a linear operator `A`.
    Args:
      A: A (sparse) implementation of a linear operator.
         Call signature of `A` is `res = A(vector, *args)`, where `vector`
         can be an arbitrary `Tensor`, and `res.shape` has to be `vector.shape`.
      arsg: A list of arguments to `A`.  `A` will be called as
        `res = A(initial_state, *args)`.
      initial_state: An initial vector for the Lanczos algorithm. If `None`,
        a random initial `Tensor` is created using the `backend.randn` method
      shape: The shape of the input-dimension of `A`.
      dtype: The dtype of the input `A`. If both no `initial_state` is provided,
        a random initial state with shape `shape` and dtype `dtype` is created.
      num_krylov_vecs: The number of iterations (number of krylov vectors).
      numeig: The nummber of eigenvector-eigenvalue pairs to be computed.
        If `numeig > 1`, `reorthogonalize` has to be `True`.
      tol: The desired precision of the eigenvalus. Uses
        `np.linalg.norm(eigvalsnew[0:numeig] - eigvalsold[0:numeig]) < tol`
        as stopping criterion between two diagonalization steps of the
        tridiagonal operator.
      delta: Stopping criterion for Lanczos iteration.
        If a Krylov vector :math: `x_n` has an L2 norm
        :math:`\\lVert x_n\\rVert < delta`, the iteration
        is stopped. It means that an (approximate) invariant subspace has
        been found.
      ndiag: The tridiagonal Operator is diagonalized every `ndiag` iterations
        to check convergence.
      reorthogonalize: If `True`, Krylov vectors are kept orthogonal by
        explicit orthogonalization (more costly than `reorthogonalize=False`)
    Returns:
      (eigvals, eigvecs)
       eigvals: A list of `numeig` lowest eigenvalues
       eigvecs: A list of `numeig` lowest eigenvectors
    """
    if args is None:
      args = []

    if num_krylov_vecs < numeig:
      raise ValueError('`num_krylov_vecs` >= `numeig` required!')

    if numeig > 1 and not reorthogonalize:
      raise ValueError(
          "Got numeig = {} > 1 and `reorthogonalize = False`. "
          "Use `reorthogonalize=True` for `numeig > 1`".format(numeig))
    if initial_state is None:
      if (shape is None) or (dtype is None):
        raise ValueError("if no `initial_state` is passed, then `shape` and"
                         "`dtype` have to be provided")
      initial_state = self.randn(shape, dtype)

    if not isinstance(initial_state, np.ndarray):
      raise TypeError("Expected a `np.ndarray`. Got {}".format(
          type(initial_state)))

    vector_n = initial_state
    Z = self.norm(vector_n)
    vector_n /= Z
    norms_vector_n = []
    diag_elements = []
    krylov_vecs = []
    first = True
    eigvalsold = []
    for it in range(num_krylov_vecs):
      #normalize the current vector:
      norm_vector_n = self.norm(vector_n)
      if abs(norm_vector_n) < delta:
        break
      norms_vector_n.append(norm_vector_n)
      vector_n = vector_n / norms_vector_n[-1]
      #store the Lanczos vector for later
      if reorthogonalize:
        for v in krylov_vecs:
          vector_n -= np.dot(np.ravel(np.conj(v)), np.ravel(vector_n)) * v
      krylov_vecs.append(vector_n)
      A_vector_n = A(vector_n, *args)
      diag_elements.append(
          np.dot(np.ravel(np.conj(vector_n)), np.ravel(A_vector_n)))

      if ((it > 0) and (it % ndiag) == 0) and (len(diag_elements) >= numeig):
        #diagonalize the effective Hamiltonian
        A_tridiag = np.diag(diag_elements) + np.diag(
            norms_vector_n[1:], 1) + np.diag(np.conj(norms_vector_n[1:]), -1)
        eigvals, u = np.linalg.eigh(A_tridiag)
        if not first:
          if np.linalg.norm(eigvals[0:numeig] - eigvalsold[0:numeig]) < tol:
            break
        first = False
        eigvalsold = eigvals[0:numeig]
      if it > 0:
        A_vector_n -= (krylov_vecs[-1] * diag_elements[-1])
        A_vector_n -= (krylov_vecs[-2] * norms_vector_n[-1])
      else:
        A_vector_n -= (krylov_vecs[-1] * diag_elements[-1])
      vector_n = A_vector_n

    A_tridiag = np.diag(diag_elements) + np.diag(
        norms_vector_n[1:], 1) + np.diag(np.conj(norms_vector_n[1:]), -1)
    eigvals, u = np.linalg.eigh(A_tridiag)
    eigenvectors = []
    eigvals = np.array(eigvals).astype(A_tridiag.dtype)

    for n2 in range(min(numeig, len(eigvals))):
      state = self.zeros(initial_state.shape, initial_state.dtype)
      for n1, vec in enumerate(krylov_vecs):
        state += vec * u[n1, n2]
      eigenvectors.append(state / np.linalg.norm(state))
    return eigvals[0:numeig], eigenvectors

  def addition(self, tensor1: Tensor, tensor2: Tensor) -> Tensor:
    return tensor1 + tensor2

  def subtraction(self, tensor1: Tensor, tensor2: Tensor) -> Tensor:
    return tensor1 - tensor2

  def multiply(self, tensor1: Tensor, tensor2: Tensor) -> Tensor:
    return tensor1 * tensor2

  def divide(self, tensor1: Tensor, tensor2: Tensor) -> Tensor:
    return tensor1 / tensor2

  def index_update(self, tensor: Tensor, mask: Tensor,
                   assignee: Tensor) -> Tensor:
    t = np.copy(tensor)
    t[mask] = assignee
    return t

  def inv(self, matrix: Tensor) -> Tensor:
    if len(matrix.shape) > 2:
      raise ValueError("input to numpy backend method `inv` has shape {}."
                       " Only matrices are supported.".format(matrix.shape))
    return np.linalg.inv(matrix)

  def broadcast_right_multiplication(self, tensor1: Tensor,
                                     tensor2: Tensor) -> Tensor:
    if len(tensor2.shape) != 1:
      raise ValueError("only order-1 tensors are allowed for `tensor2`,"
                       " found `tensor2.shape = {}`".format(tensor2.shape))
    return tensor1 * tensor2

  def broadcast_left_multiplication(self, tensor1: Tensor,
                                    tensor2: Tensor) -> Tensor:
    if len(tensor1.shape) != 1:
      raise ValueError("only order-1 tensors are allowed for `tensor1`,"
                       " found `tensor1.shape = {}`".format(tensor1.shape))

    t1_broadcast_shape = self.shape_concat(
        [self.shape_tensor(tensor1), [1] * (len(tensor2.shape) - 1)], axis=-1)
    return tensor2 * self.reshape(tensor1, t1_broadcast_shape)

  def sin(self, tensor: Tensor) -> Tensor:
    return np.sin(tensor)

  def cos(self, tensor: Tensor) -> Tensor:
    return np.cos(tensor)

  def exp(self, tensor: Tensor) -> Tensor:
    return np.exp(tensor)

  def log(self, tensor: Tensor) -> Tensor:
    return np.log(tensor)

  def expm(self, matrix: Tensor) -> Tensor:
    if len(matrix.shape) != 2:
      raise ValueError("input to numpy backend method `expm` has shape {}."
                       " Only matrices are supported.".format(matrix.shape))
    if matrix.shape[0] != matrix.shape[1]:
      raise ValueError("input to numpy backend method `expm` only supports"
                       " N*N matrix, {x}*{y} matrix is given".format(
                           x=matrix.shape[0], y=matrix.shape[1]))
    # pylint: disable=no-member
    return sp.linalg.expm(matrix)

  def jit(self, fun: Callable, *args: List, **kwargs: dict) -> Callable:
    return fun

  def sum(self,
          tensor: Tensor,
          axis: Optional[Sequence[int]] = None,
          keepdims: bool = False) -> Tensor:
    return np.sum(tensor, axis=tuple(axis), keepdims=keepdims)

  def matmul(self, tensor1: Tensor, tensor2: Tensor) -> Tensor:
    if (tensor1.ndim <= 1) or (tensor2.ndim <= 1):
      raise ValueError("inputs to `matmul` have to be a tensors of order > 1,")
    return np.matmul(tensor1, tensor2)

  def svd(
      self,
      tensor: Tensor,
      pivot_axis: int = -1,
      max_singular_values: Optional[int] = None,
      max_truncation_error: Optional[float] = None,
      relative: Optional[bool] = False
  ) -> Tuple[Tensor, Tensor, Tensor, Tensor]:
    return decompositions.svd(
        np,
        tensor,
        pivot_axis,
        max_singular_values,
        max_truncation_error,
        relative=relative)

  def qr(
      self,
      tensor: Tensor,
      pivot_axis: int = -1,
      non_negative_diagonal: bool = False
  ) -> Tuple[Tensor, Tensor]:
    #pylint: disable=too-many-function-args
    return decompositions.qr(np, tensor, pivot_axis, non_negative_diagonal)

  def rq(
      self,
      tensor: Tensor,
      pivot_axis: int = -1,
      non_negative_diagonal: bool = False
  ) -> Tuple[Tensor, Tensor]:
    #pylint: disable=too-many-function-args
    return decompositions.rq(np, tensor, pivot_axis, non_negative_diagonal)

  def diagonal(self, tensor: Tensor, offset: int = 0, axis1: int = -2,
               axis2: int = -1) -> Tensor:
    """Return specified diagonals.

    If tensor is 2-D, returns the diagonal of tensor with the given offset,
    i.e., the collection of elements of the form a[i, i+offset].
    If a has more than two dimensions, then the axes specified by
    axis1 and axis2 are used to determine the 2-D sub-array whose diagonal is
    returned. The shape of the resulting array can be determined by removing
    axis1 and axis2 and appending an index to the right equal to the size of the
    resulting diagonals.

    This function only extracts diagonals. If you
    wish to create diagonal matrices from vectors, use diagflat.

    Args:
      tensor: A tensor.
      offset: Offset of the diagonal from the main diagonal.
      axis1, axis2: Axis to be used as the first/second axis of the 2D
                    sub-arrays from which the diagonals should be taken.
                    Defaults to second-last/last axis.
    Returns:
      array_of_diagonals: A dim = min(1, tensor.ndim - 2) tensor storing
                          the batched diagonals.
    """
    return np.diagonal(tensor, offset=offset, axis1=axis1, axis2=axis2)

  def diagflat(self, tensor: Tensor, k: int = 0) -> Tensor:
    """ Flattens tensor and creates a new matrix of zeros with its elements
    on the k'th diagonal.
    Args:
      tensor: A tensor.
      k     : The diagonal upon which to place its elements.
    Returns:
      tensor: A new tensor with all zeros save the specified diagonal.
    """
    return np.diagflat(tensor, k=k)

  def trace(self, tensor: Tensor, offset: int = 0, axis1: int = -2,
            axis2: int = -1) -> Tensor:
    """Return summed entries along diagonals.

    If tensor is 2-D, the sum is over the
    diagonal of tensor with the given offset,
    i.e., the collection of elements of the form a[i, i+offset].
    If a has more than two dimensions, then the axes specified by
    axis1 and axis2 are used to determine the 2-D sub-array whose diagonal is
    summed.

    Args:
      tensor: A tensor.
      offset: Offset of the diagonal from the main diagonal.
      axis1, axis2: Axis to be used as the first/second axis of the 2D
                    sub-arrays from which the diagonals should be taken.
                    Defaults to second-last/last axis.
    Returns:
      array_of_diagonals: The batched summed diagonals.
    """
    return np.trace(tensor, offset=offset, axis1=axis1, axis2=axis2)

  def abs(self, tensor: Tensor) -> Tensor:
    """
    Returns the elementwise absolute value of tensor.
    Args:
      tensor: An input tensor.
    Returns:
      tensor: Its elementwise absolute value.
    """
    return np.abs(tensor)

  def sign(self, tensor: Tensor) -> Tensor:
    """
    Returns an elementwise tensor with entries
    y[i] = 1, 0, -1 tensor[i] > 0, == 0, and < 0 respectively.

    For complex input the behaviour of this function may depend on the backend.
    The NumPy version returns y[i] = x[i]/sqrt(x[i]^2).

    Args:
      tensor: The input tensor.
    """
    return np.sign(tensor)<|MERGE_RESOLUTION|>--- conflicted
+++ resolved
@@ -18,10 +18,6 @@
 import numpy as np
 import scipy as sp
 import scipy.sparse.linalg
-<<<<<<< HEAD
-import scipy.linalg
-=======
->>>>>>> 1922e372
 Tensor = Any
 
 int_to_string = np.array(list(map(chr, list(range(65, 91)))))
