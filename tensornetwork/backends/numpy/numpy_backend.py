# Copyright 2019 The TensorNetwork Authors
#
# Licensed under the Apache License, Version 2.0 (the "License");
# you may not use this file except in compliance with the License.
# You may obtain a copy of the License at
#
#      http://www.apache.org/licenses/LICENSE-2.0
#
# Unless required by applicable law or agreed to in writing, software
# distributed under the License is distributed on an "AS IS" BASIS,
# WITHOUT WARRANTIES OR CONDITIONS OF ANY KIND, either express or implied.
# See the License for the specific language governing permissions and
# limitations under the License.
#pyling: disable=line-too-long
from typing import Optional, Any, Sequence, Tuple, Callable, List, Text, Type
from tensornetwork.backends import base_backend
from tensornetwork.backends.numpy import decompositions
import numpy
import scipy
Tensor = Any


class NumPyBackend(base_backend.BaseBackend):
  """See base_backend.BaseBackend for documentation."""

  def __init__(self):
    super(NumPyBackend, self).__init__()
    self.np = numpy
    self.name = "numpy"

  def tensordot(self, a: Tensor, b: Tensor, axes: Sequence[Sequence[int]]):
    return self.np.tensordot(a, b, axes)

  def reshape(self, tensor: Tensor, shape: Tensor):
    return self.np.reshape(tensor, self.np.asarray(shape).astype(self.np.int32))

  def transpose(self, tensor, perm):
    return self.np.transpose(tensor, perm)

  def svd_decomposition(self,
                        tensor: Tensor,
                        split_axis: int,
                        max_singular_values: Optional[int] = None,
                        max_truncation_error: Optional[float] = None
                       ) -> Tuple[Tensor, Tensor, Tensor, Tensor]:
    return decompositions.svd_decomposition(
        self.np, tensor, split_axis, max_singular_values, max_truncation_error)

  def qr_decomposition(
      self,
      tensor: Tensor,
      split_axis: int,
  ) -> Tuple[Tensor, Tensor]:
    return decompositions.qr_decomposition(self.np, tensor, split_axis)

  def rq_decomposition(
      self,
      tensor: Tensor,
      split_axis: int,
  ) -> Tuple[Tensor, Tensor]:
    return decompositions.rq_decomposition(self.np, tensor, split_axis)

  def concat(self, values: Tensor, axis: int) -> Tensor:
    return self.np.concatenate(values, axis)

  def shape(self, tensor: Tensor) -> Tensor:
    return tensor.shape

  def shape_tuple(self, tensor: Tensor) -> Tuple[Optional[int], ...]:
    return tensor.shape

  def prod(self, values: Tensor) -> Tensor:
    return self.np.prod(values)

  def sqrt(self, tensor: Tensor) -> Tensor:
    return self.np.sqrt(tensor)

  def diag(self, tensor: Tensor) -> Tensor:
    if len(tensor.shape) != 1:
      raise TypeError("Only one dimensional tensors are allowed as input")
    return self.np.diag(tensor)

  def convert_to_tensor(self, tensor: Tensor) -> Tensor:
    if (not isinstance(tensor, self.np.ndarray) and
        not self.np.isscalar(tensor)):
      raise TypeError("Expected a `np.array` or scalar. Got {}".format(
          type(tensor)))
    result = self.np.asarray(tensor)
    return result

  def trace(self, tensor: Tensor) -> Tensor:
    # Default np.trace uses first two axes.
    return self.np.trace(tensor, axis1=-2, axis2=-1)

  def outer_product(self, tensor1: Tensor, tensor2: Tensor) -> Tensor:
    return self.np.tensordot(tensor1, tensor2, 0)

  def einsum(self, expression: str, *tensors: Tensor) -> Tensor:
    return self.np.einsum(expression, *tensors)

  def norm(self, tensor: Tensor) -> Tensor:
    return self.np.linalg.norm(tensor)

  def eye(self, N, dtype: Optional[numpy.dtype] = None,
          M: Optional[int] = None) -> Tensor:
    dtype = dtype if dtype is not None else self.np.float64

    return self.np.eye(N, M=M, dtype=dtype)

  def ones(self, shape: Tuple[int, ...],
           dtype: Optional[numpy.dtype] = None) -> Tensor:
    dtype = dtype if dtype is not None else self.np.float64
    return self.np.ones(shape, dtype=dtype)

  def zeros(self, shape: Tuple[int, ...],
            dtype: Optional[numpy.dtype] = None) -> Tensor:
    dtype = dtype if dtype is not None else self.np.float64
    return self.np.zeros(shape, dtype=dtype)

  def randn(self,
            shape: Tuple[int, ...],
            dtype: Optional[numpy.dtype] = None,
            seed: Optional[int] = None) -> Tensor:

    if seed:
      self.np.random.seed(seed)
    dtype = dtype if dtype is not None else self.np.float64
    if ((self.np.dtype(dtype) is self.np.dtype(self.np.complex128)) or
        (self.np.dtype(dtype) is self.np.dtype(self.np.complex64))):
      return self.np.random.randn(*shape).astype(
          dtype) + 1j * self.np.random.randn(*shape).astype(dtype)
    return self.np.random.randn(*shape).astype(dtype)

  def conj(self, tensor: Tensor) -> Tensor:
    return self.np.conj(tensor)

  def eigh(self, matrix: Tensor) -> Tuple[Tensor, Tensor]:
    return self.np.linalg.eigh(matrix)

  def eigs(self,
           A: Callable,
           initial_state: Optional[Tensor] = None,
           num_krylov_vecs: Optional[int] = 200,
           numeig: Optional[int] = 6,
           tol: Optional[float] = 1E-8,
           which: Optional[Text] = 'LR',
           maxiter: Optional[int] = None,
           dtype: Optional[Type[numpy.number]] = None) -> Tuple[List, List]:
    """
    Arnoldi method for finding the lowest eigenvector-eigenvalue pairs
    of a linear operator `A`. `A` can be either a 
    scipy.sparse.linalg.LinearOperator object or a regular callable.
    If no `initial_state` is provided then `A` has to have an attribute 
    `shape` so that a suitable initial state can be randomly generated.
    This is a wrapper for scipy.sparse.linalg.eigs which only supports 
    a subset of the arguments of scipy.sparse.linalg.eigs.

    Args:
      A: A (sparse) implementation of a linear operator
      initial_state: An initial vector for the Lanczos algorithm. If `None`,
        a random initial `Tensor` is created using the `numpy.random.randn` 
        method.
      num_krylov_vecs: The number of iterations (number of krylov vectors).
      numeig: The nummber of eigenvector-eigenvalue pairs to be computed.
        If `numeig > 1`, `reorthogonalize` has to be `True`.
      tol: The desired precision of the eigenvalus. Uses
      which : ['LM' | 'SM' | 'LR' | 'SR' | 'LI']
        Which `k` eigenvectors and eigenvalues to find:
            'LM' : largest magnitude
            'SM' : smallest magnitude
            'LR' : largest real part
            'SR' : smallest real part
            'LI' : largest imaginary part
      maxiter: The maximum number of iterations.
      dtype: An optional numpy-dtype. If provided, the
        return type will be cast to `dtype`.
    Returns:
       `np.ndarray`: An array of `numeig` lowest eigenvalues
       `np.ndarray`: An array of `numeig` lowest eigenvectors
    """
    if which == 'SI':
      raise ValueError('which = SI is currently not supported.')
    if which == 'LI':
      raise ValueError('which = LI is currently not supported.')

    if (initial_state is not None) and hasattr(A, 'shape'):
      if initial_state.shape != A.shape[1]:
        raise ValueError(
            "A.shape[1]={} and initial_state.shape={} are incompatible.".format(
                A.shape[1], initial_state.shape))

    if initial_state is None:
      if not hasattr(A, 'shape'):
        raise AttributeError("`A` has no  attribute `shape`. Cannot initialize "
                             "lanczos. Please provide a valid `initial_state`")
      if not hasattr(A, 'dtype'):
        raise AttributeError(
            "`A` has no  attribute `dtype`. Cannot initialize "
            "lanczos. Please provide a valid `initial_state` with "
            "a `dtype` attribute")

      initial_state = self.randn(A.shape[1], A.dtype)

    if not isinstance(initial_state, self.np.ndarray):
      raise TypeError("Expected a `np.array`. Got {}".format(
          type(initial_state)))
    #initial_state is an np.ndarray of rank 1, so we can
    #savely deduce the shape from it
    lop = scipy.sparse.linalg.LinearOperator(
        dtype=initial_state.dtype,
        shape=(initial_state.shape[0], initial_state.shape[0]),
        matvec=A)
    eta, U = scipy.sparse.linalg.eigs(
        A=lop,
        k=numeig,
        which=which,
        v0=initial_state,
        ncv=num_krylov_vecs,
        tol=tol,
        maxiter=maxiter)
    if dtype:
      eta = eta.astype(dtype)
      U = U.astype(dtype)
    return list(eta), [U[:, n] for n in range(numeig)]

  def eigsh_lanczos(
      self,
      A: Callable,
      initial_state: Optional[Tensor] = None,
      num_krylov_vecs: Optional[int] = 200,
      numeig: Optional[int] = 1,
      tol: Optional[float] = 1E-8,
      delta: Optional[float] = 1E-8,
      ndiag: Optional[int] = 20,
      reorthogonalize: Optional[bool] = False) -> Tuple[List, List]:
    """
    Lanczos method for finding the lowest eigenvector-eigenvalue pairs
    of a linear operator `A`. If no `initial_state` is provided
    then `A` has to have an attribute `shape` so that a suitable initial
    state can be randomly generated.

    Args:
      A: A (sparse) implementation of a linear operator
      initial_state: An initial vector for the Lanczos algorithm. If `None`,
        a random initial `Tensor` is created using the `numpy.random.randn` 
        method
      num_krylov_vecs: The number of iterations (number of krylov vectors).
      numeig: The nummber of eigenvector-eigenvalue pairs to be computed.
        If `numeig > 1`, `reorthogonalize` has to be `True`.
      tol: The desired precision of the eigenvalus. Uses
        `np.linalg.norm(eigvalsnew[0:numeig] - eigvalsold[0:numeig]) < tol`
        as stopping criterion between two diagonalization steps of the
        tridiagonal operator.
      delta: Stopping criterion for Lanczos iteration.
        If a Krylov vector :math: `x_n` has an L2 norm 
        :math:`\\lVert x_n\\rVert < delta`, the iteration 
        is stopped. It means that an (approximate) invariant subspace has 
        been found.
      ndiag: The tridiagonal Operator is diagonalized every `ndiag` iterations 
        to check convergence.
      reorthogonalize: If `True`, Krylov vectors are kept orthogonal by 
        explicit orthogonalization (more costly than `reorthogonalize=False`)
    Returns:
      (eigvals, eigvecs)
       eigvals: A list of `numeig` lowest eigenvalues
       eigvecs: A list of `numeig` lowest eigenvectors
    """
    if num_krylov_vecs < numeig:
      raise ValueError('`num_krylov_vecs` >= `numeig` required!')
    if numeig > 1 and not reorthogonalize:
      raise ValueError(
          "Got numeig = {} > 1 and `reorthogonalize = False`. "
          "Use `reorthogonalize=True` for `numeig > 1`".format(numeig))

    if (initial_state is not None) and hasattr(A, 'shape'):
      if initial_state.shape != A.shape[1]:
        raise ValueError(
            "A.shape[1]={} and initial_state.shape={} are incompatible.".format(
                A.shape[1], initial_state.shape))

    if initial_state is None:
      if not hasattr(A, 'shape'):
        raise AttributeError("`A` has no  attribute `shape`. Cannot initialize "
                             "lanczos. Please provide a valid `initial_state`")
      if not hasattr(A, 'dtype'):
        raise AttributeError(
            "`A` has no  attribute `dtype`. Cannot initialize "
            "lanczos. Please provide a valid `initial_state` with "
            "a `dtype` attribute")

      initial_state = self.randn(A.shape[1], A.dtype)
    if not isinstance(initial_state, self.np.ndarray):
      raise TypeError("Expected a `np.array`. Got {}".format(
          type(initial_state)))

    vector_n = initial_state
    Z = self.norm(vector_n)
    vector_n /= Z
    norms_vector_n = []
    diag_elements = []
    krylov_vecs = []
    first = True
    eigvalsold = []
    for it in range(num_krylov_vecs):
      #normalize the current vector:
      norm_vector_n = self.np.linalg.norm(vector_n)
      if abs(norm_vector_n) < delta:
        break
      norms_vector_n.append(norm_vector_n)
      vector_n = vector_n / norms_vector_n[-1]
      #store the Lanczos vector for later
      if reorthogonalize:
        for v in krylov_vecs:
          vector_n -= self.np.dot(self.np.ravel(self.np.conj(v)), vector_n) * v
      krylov_vecs.append(vector_n)
      A_vector_n = A(vector_n)
      diag_elements.append(
          self.np.dot(
              self.np.ravel(self.np.conj(vector_n)), self.np.ravel(A_vector_n)))

      if ((it > 0) and (it % ndiag) == 0) and (len(diag_elements) >= numeig):
        #diagonalize the effective Hamiltonian
        A_tridiag = self.np.diag(diag_elements) + self.np.diag(
            norms_vector_n[1:], 1) + self.np.diag(
                self.np.conj(norms_vector_n[1:]), -1)
        eigvals, u = self.np.linalg.eigh(A_tridiag)
        if not first:
          if self.np.linalg.norm(eigvals[0:numeig] -
                                 eigvalsold[0:numeig]) < tol:
            break
        first = False
        eigvalsold = eigvals[0:numeig]
      if it > 0:
        A_vector_n -= (krylov_vecs[-1] * diag_elements[-1])
        A_vector_n -= (krylov_vecs[-2] * norms_vector_n[-1])
      else:
        A_vector_n -= (krylov_vecs[-1] * diag_elements[-1])
      vector_n = A_vector_n

    A_tridiag = self.np.diag(diag_elements) + self.np.diag(
        norms_vector_n[1:], 1) + self.np.diag(
            self.np.conj(norms_vector_n[1:]), -1)
    eigvals, u = self.np.linalg.eigh(A_tridiag)
    eigenvectors = []
    if self.np.iscomplexobj(A_tridiag):
      eigvals = self.np.array(eigvals).astype(A_tridiag.dtype)

    for n2 in range(min(numeig, len(eigvals))):
      state = self.zeros(initial_state.shape, initial_state.dtype)
      for n1, vec in enumerate(krylov_vecs):
        state += vec * u[n1, n2]
      eigenvectors.append(state / self.np.linalg.norm(state))
    return eigvals[0:numeig], eigenvectors

  def multiply(self, tensor1: Tensor, tensor2: Tensor) -> Tensor:
    return tensor1 * tensor2

<<<<<<< HEAD
  def index_update(self, tensor: Tensor, mask: Tensor,
                   assignee: Tensor) -> Tensor:
    t = self.np.copy(tensor)
    t[mask] = assignee
    return t
=======
  def inv(self, matrix: Tensor) -> Tensor:
    if len(matrix.shape) > 2:
      raise ValueError("input to numpy backend method `inv` has shape {}."
                       " Only matrices are supported.".format(matrix.shape))
    return self.np.linalg.inv(matrix)
>>>>>>> 062094ad
<|MERGE_RESOLUTION|>--- conflicted
+++ resolved
@@ -43,8 +43,9 @@
                         max_singular_values: Optional[int] = None,
                         max_truncation_error: Optional[float] = None
                        ) -> Tuple[Tensor, Tensor, Tensor, Tensor]:
-    return decompositions.svd_decomposition(
-        self.np, tensor, split_axis, max_singular_values, max_truncation_error)
+    return decompositions.svd_decomposition(self.np, tensor, split_axis,
+                                            max_singular_values,
+                                            max_truncation_error)
 
   def qr_decomposition(
       self,
@@ -223,16 +224,16 @@
       U = U.astype(dtype)
     return list(eta), [U[:, n] for n in range(numeig)]
 
-  def eigsh_lanczos(
-      self,
-      A: Callable,
-      initial_state: Optional[Tensor] = None,
-      num_krylov_vecs: Optional[int] = 200,
-      numeig: Optional[int] = 1,
-      tol: Optional[float] = 1E-8,
-      delta: Optional[float] = 1E-8,
-      ndiag: Optional[int] = 20,
-      reorthogonalize: Optional[bool] = False) -> Tuple[List, List]:
+  def eigsh_lanczos(self,
+                    A: Callable,
+                    initial_state: Optional[Tensor] = None,
+                    num_krylov_vecs: Optional[int] = 200,
+                    numeig: Optional[int] = 1,
+                    tol: Optional[float] = 1E-8,
+                    delta: Optional[float] = 1E-8,
+                    ndiag: Optional[int] = 20,
+                    reorthogonalize: Optional[bool] = False
+                   ) -> Tuple[List, List]:
     """
     Lanczos method for finding the lowest eigenvector-eigenvalue pairs
     of a linear operator `A`. If no `initial_state` is provided
@@ -355,16 +356,14 @@
   def multiply(self, tensor1: Tensor, tensor2: Tensor) -> Tensor:
     return tensor1 * tensor2
 
-<<<<<<< HEAD
   def index_update(self, tensor: Tensor, mask: Tensor,
                    assignee: Tensor) -> Tensor:
     t = self.np.copy(tensor)
     t[mask] = assignee
     return t
-=======
+
   def inv(self, matrix: Tensor) -> Tensor:
     if len(matrix.shape) > 2:
       raise ValueError("input to numpy backend method `inv` has shape {}."
                        " Only matrices are supported.".format(matrix.shape))
-    return self.np.linalg.inv(matrix)
->>>>>>> 062094ad
+    return self.np.linalg.inv(matrix)