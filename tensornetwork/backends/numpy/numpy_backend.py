--- conflicted
+++ resolved
@@ -37,18 +37,7 @@
   def transpose(self, tensor, perm):
     return self.np.transpose(tensor, perm)
 
-<<<<<<< HEAD
-  def svd_decomposition(
-      self,
-      tensor: Tensor,
-      split_axis: int,
-      max_singular_values: Optional[int] = None,
-      max_truncation_error: Optional[float] = None
-  ) -> Tuple[Tensor, Tensor, Tensor, Tensor]:
-    return decompositions.svd_decomposition(self.np, tensor, split_axis,
-                                            max_singular_values,
-                                            max_truncation_error)
-=======
+
   def slice(self,
             tensor: Tensor,
             start_indices: Tuple[int, ...],
@@ -74,7 +63,6 @@
         max_singular_values,
         max_truncation_error,
         relative=relative)
->>>>>>> 9f1f6ca7
 
   def qr_decomposition(
       self,
@@ -201,14 +189,6 @@
            which: Optional[Text] = 'LR',
            maxiter: Optional[int] = None,
            dtype: Optional[Type[numpy.number]] = None) -> Tuple[List, List]:
-<<<<<<< HEAD
-    """Arnoldi method for finding the lowest eigenvector-eigenvalue pairs of a
-    linear operator `A`. `A` can be either a scipy.sparse.linalg.LinearOperator
-    object or a regular callable. If no `initial_state` is provided then `A`
-    has to have an attribute `shape` so that a suitable initial state can be
-    randomly generated. This is a wrapper for scipy.sparse.linalg.eigs which
-    only supports a subset of the arguments of scipy.sparse.linalg.eigs.
-=======
     """
     Arnoldi method for finding the lowest eigenvector-eigenvalue pairs
     of a linear operator `A`. `A` can be either a
@@ -217,7 +197,6 @@
     `shape` so that a suitable initial state can be randomly generated.
     This is a wrapper for scipy.sparse.linalg.eigs which only supports
     a subset of the arguments of scipy.sparse.linalg.eigs.
->>>>>>> 9f1f6ca7
 
     Args:
       A: A (sparse) implementation of a linear operator
@@ -297,18 +276,11 @@
       delta: Optional[float] = 1E-8,
       ndiag: Optional[int] = 20,
       reorthogonalize: Optional[bool] = False) -> Tuple[List, List]:
-<<<<<<< HEAD
-    """Lanczos method for finding the lowest eigenvector-eigenvalue pairs of a
-    linear operator `A`. If no `initial_state` is provided then `A` has to have
-    an attribute `shape` so that a suitable initial state can be randomly
-    generated.
-=======
     """
     Lanczos method for finding the lowest eigenvector-eigenvalue pairs
     of a linear operator `A`. If no `initial_state` is provided
     then `A` has to have an attribute `shape` so that a suitable initial
     state can be randomly generated.
->>>>>>> 9f1f6ca7
 
     Args:
       A: A (sparse) implementation of a linear operator
