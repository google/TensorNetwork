--- conflicted
+++ resolved
@@ -375,15 +375,10 @@
       return Avec
 
     A_shape = (b.size, b.size)
-<<<<<<< HEAD
-    A_op = scipy.sparse.linalg.LinearOperator(matvec=matvec, shape=A_shape)
-    x, info = sp.sparse.linalg.gmres(A_op, b, x0=x0, tol=tol, atol=atol,
-=======
     A_op = sp.sparse.linalg.LinearOperator(matvec=matvec, shape=A_shape,
                                            dtype=b.dtype)
     x, info = sp.sparse.linalg.gmres(A_op, b.ravel(), x0, tol=tol,
                                      atol=atol,
->>>>>>> 8e817e6a
                                      restart=num_krylov_vectors,
                                      maxiter=maxiter, M=M)
     if info < 0:
