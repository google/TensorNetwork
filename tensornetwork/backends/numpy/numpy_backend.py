--- conflicted
+++ resolved
@@ -32,12 +32,7 @@
     return self.np.tensordot(a, b, axes)
 
   def reshape(self, tensor: Tensor, shape: Tensor):
-<<<<<<< HEAD
-    return self.np.reshape(tensor,
-                           tuple(self.np.array(shape).astype(self.np.int32)))
-=======
     return self.np.reshape(tensor, self.np.asarray(shape).astype(self.np.int32))
->>>>>>> c7693c0a
 
   def transpose(self, tensor, perm):
     return self.np.transpose(tensor, perm)
