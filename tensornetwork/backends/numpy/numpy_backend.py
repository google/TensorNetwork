--- conflicted
+++ resolved
@@ -582,7 +582,6 @@
       raise ValueError("inputs to `matmul` have to be a tensors of order > 1,")
     return np.matmul(tensor1, tensor2)
 
-<<<<<<< HEAD
   def svd(
       self,
       tensor: Tensor,
@@ -616,7 +615,7 @@
   ) -> Tuple[Tensor, Tensor]:
     #pylint: disable=too-many-function-args
     return decompositions.rq(np, tensor, pivot_axis, non_negative_diagonal)
-=======
+  
   def diagonal(self, tensor: Tensor, offset: int = 0, axis1: int = -2,
                axis2: int = -1) -> Tensor:
     """Return specified diagonals.
@@ -676,7 +675,6 @@
       array_of_diagonals: The batched summed diagonals.
     """
     return np.trace(tensor, offset=offset, axis1=axis1, axis2=axis2)
->>>>>>> 1489f4b7
 
   def abs(self, tensor: Tensor) -> Tensor:
     """
