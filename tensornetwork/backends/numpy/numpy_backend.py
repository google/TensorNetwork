--- conflicted
+++ resolved
@@ -49,7 +49,7 @@
   def reshape(self, tensor: Tensor, shape: Tensor) -> Tensor:
     return np.reshape(tensor, np.asarray(shape).astype(np.int32))
 
-  def transpose(self, tensor, perm=None):
+  def transpose(self, tensor, perm) -> Tensor:
     return np.transpose(tensor, perm)
 
   def slice(self, tensor: Tensor, start_indices: Tuple[int, ...],
@@ -84,12 +84,8 @@
       pivot_axis: int = 1,
       non_negative_diagonal: bool = False
   ) -> Tuple[Tensor, Tensor]:
-<<<<<<< HEAD
-    return decompositions.qr(np, tensor, split_axis)
-=======
     #pylint: disable=too-many-function-args
     return decompositions.qr(np, tensor, pivot_axis, non_negative_diagonal)
->>>>>>> 6bc2c4db
 
   def rq(
       self,
@@ -97,12 +93,8 @@
       pivot_axis: int = 1,
       non_negative_diagonal: bool = False
   ) -> Tuple[Tensor, Tensor]:
-<<<<<<< HEAD
-    return decompositions.rq(np, tensor, split_axis)
-=======
     #pylint: disable=too-many-function-args
     return decompositions.rq(np, tensor, pivot_axis, non_negative_diagonal)
->>>>>>> 6bc2c4db
 
   def shape_concat(self, values: Tensor, axis: int) -> Tensor:
     return np.concatenate(values, axis)
@@ -342,12 +334,6 @@
         tol=tol,
         maxiter=maxiter)
     if dtype:
-      example = np.zeros(1, dtype=dtype) # suppress "casting as real" warning
-      if not np.iscomplexobj(example):
-        if np.iscomplexobj(eta):
-          eta = eta.real
-        if np.iscomplexobj(U):
-          U = U.real
       eta = eta.astype(dtype)
       U = U.astype(dtype)
     evs = list(eta)
