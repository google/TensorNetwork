--- conflicted
+++ resolved
@@ -313,13 +313,8 @@
   backend = numpy_backend.NumPyBackend()
   D = 16
   np.random.seed(10)
-<<<<<<< HEAD
   init = backend.randn((D,), dtype=dtype, seed=10)
   M = backend.randn((D, D), dtype=dtype, seed=10)
-=======
-  init = backend.randn((D,), dtype=dtype)
-  M = backend.randn((D, D), dtype=dtype)
->>>>>>> e0bd15ca
 
   def mv(x):
     return np.dot(M, x)
@@ -332,7 +327,6 @@
   v1 = np.reshape(U1[0], (D))
   v1 = v1 / sum(v1)
   np.testing.assert_allclose(find(which, eta1)[0], val)
-<<<<<<< HEAD
   np.testing.assert_allclose(v1, v2)
 
 
@@ -346,7 +340,4 @@
   eta, U = backend.eigh(H)
   eta_ac, U_ac = np.linalg.eigh(H)
   np.testing.assert_allclose(eta, eta_ac)
-  np.testing.assert_allclose(U, U_ac)
-=======
-  np.testing.assert_allclose(v1, v2)
->>>>>>> e0bd15ca
+  np.testing.assert_allclose(U, U_ac)