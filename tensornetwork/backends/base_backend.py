--- conflicted
+++ resolved
@@ -73,15 +73,6 @@
     raise NotImplementedError("Backend '{}' has not implemented slice.".format(
         self.name))
 
-<<<<<<< HEAD
-  def svd_decomposition(self,
-                        tensor: Tensor,
-                        split_axis: int,
-                        max_singular_values: Optional[int] = None,
-                        max_truncation_error: Optional[float] = None,
-                        relative: Optional[bool] = False
-                       ) -> Tuple[Tensor, Tensor, Tensor, Tensor]:
-=======
   def svd_decomposition(
       self,
       tensor: Tensor,
@@ -90,7 +81,6 @@
       max_truncation_error: Optional[float] = None,
       relative: Optional[bool] = False
   ) -> Tuple[Tensor, Tensor, Tensor, Tensor]:
->>>>>>> 4e141995
     """Computes the singular value decomposition (SVD) of a tensor.
 
     The SVD is performed by treating the tensor as a matrix, with an effective
@@ -234,7 +224,9 @@
     raise NotImplementedError("Backend '{}' has not implemented norm.".format(
         self.name))
 
-  def eye(self, N: int, dtype: Type[np.number],
+  def eye(self,
+          N: int,
+          dtype: Type[np.number],
           M: Optional[int] = None) -> Tensor:
     """Return an identity matrix of dimension `dim`
        Depending on specific backends, `dim` has to be either an int
