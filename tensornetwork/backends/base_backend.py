--- conflicted
+++ resolved
@@ -279,11 +279,7 @@
   def eigs(self,
            A: Callable,
            initial_state: Optional[Tensor] = None,
-<<<<<<< HEAD
-           ncv: Optional[int] = 200,
-=======
            num_krylov_vecs: Optional[int] = 200,
->>>>>>> a48dcc04
            numeig: Optional[int] = 1,
            tol: Optional[float] = 1E-8,
            which: Optional[Text] = 'LR',
@@ -301,11 +297,7 @@
       initial_state: An initial vector for the Lanczos algorithm. If `None`,
         a random initial `Tensor` is created using the `numpy.random.randn` 
         method.
-<<<<<<< HEAD
-      ncv: The number of iterations (number of krylov vectors).
-=======
       num_krylov_vecs: The number of iterations (number of krylov vectors).
->>>>>>> a48dcc04
       numeig: The nummber of eigenvector-eigenvalue pairs to be computed.
         If `numeig > 1`, `reorthogonalize` has to be `True`.
       tol: The desired precision of the eigenvalus. Uses
@@ -325,18 +317,6 @@
     raise NotImplementedError("Backend '{}' has not implemented eigs.".format(
         self.name))
 
-<<<<<<< HEAD
-  def eigsh_lanczos(self,
-                    A: Callable,
-                    initial_state: Optional[Tensor] = None,
-                    ncv: Optional[int] = 200,
-                    numeig: Optional[int] = 1,
-                    tol: Optional[float] = 1E-8,
-                    delta: Optional[float] = 1E-8,
-                    ndiag: Optional[int] = 20,
-                    reorthogonalize: Optional[bool] = False
-                   ) -> Tuple[List, List]:
-=======
   def eigsh_lanczos(
       self,
       A: Callable,
@@ -347,7 +327,6 @@
       delta: Optional[float] = 1E-8,
       ndiag: Optional[int] = 20,
       reorthogonalize: Optional[bool] = False) -> Tuple[List, List]:
->>>>>>> a48dcc04
     """
     Lanczos method for finding the lowest eigenvector-eigenvalue pairs
     of `A`. 
