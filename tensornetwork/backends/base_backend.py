# Copyright 2019 The TensorNetwork Authors
#
# Licensed under the Apache License, Version 2.0 (the "License");
# you may not use this file except in compliance with the License.
# You may obtain a copy of the License at
#
#      http://www.apache.org/licenses/LICENSE-2.0
#
# Unless required by applicable law or agreed to in writing, software
# distributed under the License is distributed on an "AS IS" BASIS,
# WITHOUT WARRANTIES OR CONDITIONS OF ANY KIND, either express or implied.
# See the License for the specific language governing permissions and
# limitations under the License.
#pylint: disable=line-too-long
from typing import Optional, Sequence, Tuple, Any, Union, Type, Callable, List, Text
import numpy as np
# This might seem bad, but pytype treats tf.Tensor as Any anyway, so
# we don't actually lose anything by doing this.
Tensor = Any


class BaseBackend:

  def __init__(self):
    self.name = 'base backend'

  def tensordot(self, a: Tensor, b: Tensor,
                axes: Sequence[Sequence[int]]) -> Tensor:
    """Do a tensordot of tensors `a` and `b` over the given axes.

    Args:
      a: A tensor.
      b: Another tensor.
      axes: Two lists of integers. These values are the contraction
        axes.
    """
    raise NotImplementedError(
        "Backend '{}' has not implemented tensordot.".format(self.name))

  # We use `Tensor` for the shape type here since the shape could
  # be a tensor.
  def reshape(self, tensor: Tensor, shape: Sequence[Tensor]) -> Tensor:
    """Reshape tensor to the given shape.
    Args:
      tensor: A tensor.
    Returns:
      The reshaped tensor.
    """
    raise NotImplementedError(
        "Backend '{}' has not implemented reshape.".format(self.name))

  def transpose(self, tensor: Tensor, perm: Sequence[int]) -> Tensor:
    """Transpose a tensor according to a given permutation
    Args:
      tensor: A tensor.
      perm: The permutation of the axes.
    Returns:
      The transposed tensor
    """
    raise NotImplementedError(
        "Backend '{}' has not implemented transpose.".format(self.name))

  def svd_decomposition(self,
                        tensor: Tensor,
                        split_axis: int,
                        max_singular_values: Optional[int] = None,
                        max_truncation_error: Optional[float] = None
                       ) -> Tuple[Tensor, Tensor, Tensor, Tensor]:
    """Computes the singular value decomposition (SVD) of a tensor.

    The SVD is performed by treating the tensor as a matrix, with an effective
    left (row) index resulting from combining the axes 
    `tensor.shape[:split_axis]` and an effective right (column) index resulting
    from combining the axes `tensor.shape[split_axis:]`.

    For example, if `tensor` had a shape (2, 3, 4, 5) and `split_axis` was 2, 
    then `u` would have shape (2, 3, 6), `s` would have shape (6), and `vh` 
    would have shape (6, 4, 5).

    If `max_singular_values` is set to an integer, the SVD is truncated to keep
    at most this many singular values.

    If `max_truncation_error > 0`, as many singular values will be truncated as
    possible, so that the truncation error (the norm of discarded singular
    values) is at most `max_truncation_error`.

    If both `max_singular_values` and `max_truncation_error` are specified, the
    number of retained singular values will be
    `min(max_singular_values, nsv_auto_trunc)`, where `nsv_auto_trunc` is the
    number of singular values that must be kept to maintain a truncation error
    smaller than `max_truncation_error`.

    The output consists of three tensors `u, s, vh` such that:
    ```python
      u[i1,...,iN, j] * s[j] * vh[j, k1,...,kM] == tensor[i1,...,iN, k1,...,kM]
    ```
    Note that the output ordering matches numpy.linalg.svd rather than tf.svd.

    Args:
      tensor: A tensor to be decomposed.
      split_axis: Where to split the tensor's axes before flattening into a
        matrix.
      max_singular_values: The number of singular values to keep, or `None` to
        keep them all.
      max_truncation_error: The maximum allowed truncation error or `None` to 
        not do any truncation.

    Returns:
      u: Left tensor factor.
      s: Vector of ordered singular values from largest to smallest.
      vh: Right tensor factor.
      s_rest: Vector of discarded singular values (length zero if no
              truncation).
    """
    raise NotImplementedError(
        "Backend '{}' has not implemented svd_decomposition.".format(self.name))

  def qr_decomposition(
      self,
      tensor: Tensor,
      split_axis: int,
  ) -> Tuple[Tensor, Tensor]:
    """Computes the QR decomposition of a tensor.
    """
    raise NotImplementedError(
        "Backend '{}' has not implemented qr_decomposition.".format(self.name))

  def rq_decomposition(
      self,
      tensor: Tensor,
      split_axis: int,
  ) -> Tuple[Tensor, Tensor]:
    """Computes the RQ (reversed QR) decomposition of a tensor.
    """
    raise NotImplementedError(
        "Backend '{}' has not implemented rq_decomposition.".format(self.name))

  def concat(self, values: Sequence[Tensor], axis) -> Tensor:
    """Concatenate a sequence of tensors together about the given axis."""
    raise NotImplementedError("Backend '{}' has not implemented concat.".format(
        self.name))

  def shape(self, tensor: Tensor) -> Tensor:
    """Get the shape of a tensor.

    Args:
      tensor: A tensor.
    Returns:
      The shape of the input tensor returned as another tensor.
    """
    raise NotImplementedError("Backend '{}' has not implemented shape.".format(
        self.name))

  def shape_tuple(self, tensor: Tensor) -> Tuple[Optional[int], ...]:
    """Get the shape of a tensor as a tuple of integers.

    Args:
      tensor: A tensor.

    Returns:
      The shape of the input tensor returned as a tuple of ints.
    """
    raise NotImplementedError(
        "Backend '{}' has not implemented shape_tuple.".format(self.name))

  def prod(self, values: Tensor) -> Tensor:
    """Take the product of all of the elements in values"""
    raise NotImplementedError("Backend '{}' has not implemented prod.".format(
        self.name))

  def sqrt(self, tensor: Tensor) -> Tensor:
    """Take the square root (element wise) of a given tensor."""
    raise NotImplementedError("Backend '{}' has not implemented sqrt.".format(
        self.name))

  def diag(self, tensor: Tensor) -> Tensor:
    """Create a diagonal matrix from the given vector tensor."""
    raise NotImplementedError("Backend '{}' has not implemented diag.".format(
        self.name))

  def convert_to_tensor(self, tensor: Tensor) -> Tensor:
    """Convert a np.array or a tensor to a tensor type for the backend."""
    raise NotImplementedError(
        "Backend '{}' has not implemented convert_to_tensor.".format(self.name))

  def trace(self, tensor: Tensor) -> Tensor:
    """Calculate the trace over the last two axes of the given tensor."""
    raise NotImplementedError("Backend '{}' has not implemented trace.".format(
        self.name))

  def outer_product(self, tensor1: Tensor, tensor2: Tensor) -> Tensor:
    """Calculate the outer product of the two given tensors."""
    raise NotImplementedError(
        "Backend '{}' has not implemented outer_product.".format(self.name))

  def einsum(self, expression: str, *tensors: Tensor) -> Tensor:
    """Calculate sum of products of tensors according to expression."""
    raise NotImplementedError("Backend '{}' has not implemented einsum.".format(
        self.name))

  def norm(self, tensor: Tensor) -> Tensor:
    """Calculate the L2-norm of the elements of `tensor`    
    """
    raise NotImplementedError("Backend '{}' has not implemented norm.".format(
        self.name))

  def eye(self, N: int, dtype: Type[np.number],
          M: Optional[int] = None) -> Tensor:
    """Return an identity matrix of dimension `dim`
       Depending on specific backends, `dim` has to be either an int 
       (numpy, torch, tensorflow) or a `ShapeType` object 
       (for block-sparse backends). Block-sparse
       behavior is currently not supported
      Args:
        N (int): The dimension of the returned matrix.
        M (int): The dimension of the returned matrix.
        dtype: The dtype of the returned matrix.
    """
    #TODO: implement `ShapeType` objects
    raise NotImplementedError("Backend '{}' has not implemented eye.".format(
        self.name))

  def ones(self, shape: Tuple[int, ...], dtype: Type[np.number]) -> Tensor:
    """Return an ones-matrix of dimension `dim`
       Depending on specific backends, `dim` has to be either an int 
       (numpy, torch, tensorflow) or a `ShapeType` object 
       (for block-sparse backends). Block-sparse
       behavior is currently not supported
       Args:
         shape (int): The dimension of the returned matrix.
         dtype: The dtype of the returned matrix.

    """
    raise NotImplementedError("Backend '{}' has not implemented ones.".format(
        self.name))

  def zeros(self, shape: Tuple[int, ...], dtype: Type[np.number]) -> Tensor:
    """Return a zeros-matrix of dimension `dim`
       Depending on specific backends, `dim` has to be either an int 
       (numpy, torch, tensorflow) or a `ShapeType` object 
       (for block-sparse backends). Block-sparse
       behavior is currently not supported
       Args:
         shape (int): The dimension of the returned matrix.
         dtype: The dtype of the returned matrix.

    """
    raise NotImplementedError("Backend '{}' has not implemented zeros.".format(
        self.name))

  def randn(self,
            shape: Tuple[int, ...],
            dtype: Optional[Type[np.number]] = None,
            seed: Optional[int] = None) -> Tensor:
    """Return a random-normal-matrix of dimension `dim`
       Depending on specific backends, `dim` has to be either an int 
       (numpy, torch, tensorflow) or a `ShapeType` object 
       (for block-sparse backends). Block-sparse
       behavior is currently not supported
       Args:
         shape (int): The dimension of the returned matrix.
         dtype: The dtype of the returned matrix.
         seed:  The seed for the random number generator
    """
    raise NotImplementedError("Backend '{}' has not implemented randn.".format(
        self.name))

  def conj(self, tensor: Tensor) -> Tensor:
    """ 
    Return the complex conjugate of `tensor`
    Args:
      tensor: A tensor.
    Returns:
      Tensor
    """
    raise NotImplementedError("Backend '{}' has not implemented conj.".format(
        self.name))

<<<<<<< HEAD
  def eigh(self, matrix: Tensor):
    """
    Compute eigenvectors and eigenvalues of a hermitian matrix.
    Args:
      matrix: A symetric matrix.
    Returns:
      Tensor: The eigenvalues in ascending order.
      Tensor: The eigenvectors.
    """
    raise NotImplementedError("Backend '{}' has not implemented eigh".format(
        self.name))

=======
>>>>>>> 2772e53d
  def eigs(self,
           A: Callable,
           initial_state: Optional[Tensor] = None,
           num_krylov_vecs: Optional[int] = 200,
           numeig: Optional[int] = 1,
           tol: Optional[float] = 1E-8,
           which: Optional[Text] = 'LR',
           maxiter: Optional[int] = None,
           dtype: Optional[Type] = None) -> List[Tensor]:
    """
    Arnoldi method for finding the lowest eigenvector-eigenvalue pairs
    of a linear operator `A`. `A` can be either a 
    linear operator type object or a regular callable.
    If no `initial_state` is provided then `A` has to have an attribute 
    `shape` so that a suitable initial state can be randomly generated.

    Args:
      A: A (sparse) implementation of a linear operator
      initial_state: An initial vector for the Lanczos algorithm. If `None`,
        a random initial `Tensor` is created using the `numpy.random.randn` 
        method.
      num_krylov_vecs: The number of iterations (number of krylov vectors).
      numeig: The nummber of eigenvector-eigenvalue pairs to be computed.
        If `numeig > 1`, `reorthogonalize` has to be `True`.
      tol: The desired precision of the eigenvalus. Uses
      which : ['LM' | 'SM' | 'LR' | 'SR' | 'LI' | 'SI']
        Which `k` eigenvectors and eigenvalues to find:
            'LM' : largest magnitude
            'SM' : smallest magnitude
            'LR' : largest real part
            'SR' : smallest real part
            'LI' : largest imaginary part
            'SI' : smallest imaginary part
      maxiter: The maximum number of iterations.
    Returns:
       `Tensor`: An array of `numeig` lowest eigenvalues
       `Tensor`: An array of `numeig` lowest eigenvectors
    """
    raise NotImplementedError("Backend '{}' has not implemented eigs.".format(
        self.name))

  def eigsh_lanczos(
      self,
      A: Callable,
      initial_state: Optional[Tensor] = None,
      num_krylov_vecs: Optional[int] = 200,
      numeig: Optional[int] = 1,
      tol: Optional[float] = 1E-8,
      delta: Optional[float] = 1E-8,
      ndiag: Optional[int] = 20,
      reorthogonalize: Optional[bool] = False) -> Tuple[List, List]:
    """
    Lanczos method for finding the lowest eigenvector-eigenvalue pairs
    of `A`. 
    Args:
      A: A (sparse) implementation of a linear operator. 
      initial_state: An initial vector for the Lanczos algorithm. If `None`,
        a random initial `Tensor` is created using the `backend.randn` method
      num_krylov_vecs: The number of iterations (number of krylov vectors).
      numeig: The nummber of eigenvector-eigenvalue pairs to be computed.
        If `numeig > 1`, `reorthogonalize` has to be `True`.
      tol: The desired precision of the eigenvalus. Uses
        `backend.norm(eigvalsnew[0:numeig] - eigvalsold[0:numeig]) < tol`
        as stopping criterion between two diagonalization steps of the
        tridiagonal operator.
      delta: Stopping criterion for Lanczos iteration.
        If a Krylov vector :math: `x_n` has an L2 norm 
        :math:`\\lVert x_n\\rVert < delta`, the iteration 
        is stopped. It means that an (approximate) invariant subspace has 
        been found.
      ndiag: The tridiagonal Operator is diagonalized every `ndiag` 
        iterations to check convergence.
      reorthogonalize: If `True`, Krylov vectors are kept orthogonal by 
        explicit orthogonalization (more costly than `reorthogonalize=False`)
    Returns:
      (eigvals, eigvecs)
       eigvals: A list of `numeig` lowest eigenvalues
       eigvecs: A list of `numeig` lowest eigenvectors
    """
    raise NotImplementedError(
        "Backend '{}' has not implemented eighs_lanczos.".format(self.name))

  def multiply(self, tensor1: Tensor, tensor2: Tensor) -> Tensor:
    """
      Return the default multiplication of `tensor`.
      A backend can override such implementation.
      Args:
        tensor1: A tensor.
        tensor2: A tensor.
      Returns:
        Tensor
    """
    raise NotImplementedError(
        "Backend '{}' has not implemented multiply.".format(self.name))<|MERGE_RESOLUTION|>--- conflicted
+++ resolved
@@ -276,21 +276,6 @@
     raise NotImplementedError("Backend '{}' has not implemented conj.".format(
         self.name))
 
-<<<<<<< HEAD
-  def eigh(self, matrix: Tensor):
-    """
-    Compute eigenvectors and eigenvalues of a hermitian matrix.
-    Args:
-      matrix: A symetric matrix.
-    Returns:
-      Tensor: The eigenvalues in ascending order.
-      Tensor: The eigenvectors.
-    """
-    raise NotImplementedError("Backend '{}' has not implemented eigh".format(
-        self.name))
-
-=======
->>>>>>> 2772e53d
   def eigs(self,
            A: Callable,
            initial_state: Optional[Tensor] = None,
