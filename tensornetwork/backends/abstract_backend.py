--- conflicted
+++ resolved
@@ -377,18 +377,13 @@
     raise NotImplementedError("Backend '{}' has not implemented eigs.".format(
         self.name))
 
-<<<<<<< HEAD
   def eigsh(
-=======
-  def eigsh_lanczos(
->>>>>>> cf8836da
       self,
       A: Callable,
       args: Optional[List[Tensor]] = None,
       initial_state: Optional[Tensor] = None,
       shape: Optional[Tuple[int, ...]] = None,
       dtype: Optional[Type[np.number]] = None,  # pylint: disable=no-member
-<<<<<<< HEAD
       num_krylov_vecs: int = 50,
       numeig: int = 1,
       tol: float = 1E-8,
@@ -442,14 +437,6 @@
                     delta: float = 1E-8,
                     ndiag: int = 20,
                     reorthogonalize: bool = False) -> Tuple[Tensor, List]:
-=======
-      num_krylov_vecs: int = 20,
-      numeig: int = 1,
-      tol: float = 1E-8,
-      delta: float = 1E-8,
-      ndiag: int = 20,
-      reorthogonalize: bool = False) -> Tuple[Tensor, List]:
->>>>>>> cf8836da
     """
     Lanczos method for finding the lowest eigenvector-eigenvalue pairs
     of `A`.
