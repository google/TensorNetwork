# Copyright 2019 The TensorNetwork Authors
#
# Licensed under the Apache License, Version 2.0 (the "License");
# you may not use this file except in compliance with the License.
# You may obtain a copy of the License at
#
#      http://www.apache.org/licenses/LICENSE-2.0
#
# Unless required by applicable law or agreed to in writing, software
# distributed under the License is distributed on an "AS IS" BASIS,
# WITHOUT WARRANTIES OR CONDITIONS OF ANY KIND, either express or implied.
# See the License for the specific language governing permissions and
# limitations under the License.
from typing import (Optional, Sequence, Tuple, Any, Union, Type, Callable, List,
                    Text)
import numpy as np
# This might seem bad, but pytype treats tf.Tensor as Any anyway, so
# we don't actually lose anything by doing this.
Tensor = Any


class AbstractBackend:

  def __init__(self) -> None:
    self.name = 'abstract backend'

  def tensordot(self, a: Tensor, b: Tensor,
                axes: Sequence[Sequence[int]]) -> Tensor:
    """Do a tensordot of tensors `a` and `b` over the given axes.

    Args:
      a: A tensor.
      b: Another tensor.
      axes: Two lists of integers. These values are the contraction
        axes.
    """
    raise NotImplementedError(
        "Backend '{}' has not implemented tensordot.".format(self.name))

  # We use `Tensor` for the shape type here since the shape could
  # be a tensor.
  def reshape(self, tensor: Tensor, shape: Sequence[Tensor]) -> Tensor:
    """Reshape tensor to the given shape.

    Args:
      tensor: A tensor.
    Returns:
      The reshaped tensor.
    """
    raise NotImplementedError(
        "Backend '{}' has not implemented reshape.".format(self.name))

  def transpose(self, tensor: Tensor, perm: Sequence[int]) -> Tensor:
    """Transpose a tensor according to a given permutation
    Args:
      tensor: A tensor.
      perm: The permutation of the axes.
    Returns:
      The transposed tensor
    """
    raise NotImplementedError(
        "Backend '{}' has not implemented transpose.".format(self.name))

  def slice(self, tensor: Tensor, start_indices: Tuple[int, ...],
            slice_sizes: Tuple[int, ...]) -> Tensor:
    """Obtains a slice of a tensor based on start_indices and slice_sizes.

    Args:
      tensor: A tensor.
      start_indices: Tuple of integers denoting start indices of slice.
      slice_sizes: Tuple of integers denoting size of slice along each axis.
    """
    raise NotImplementedError("Backend '{}' has not implemented slice.".format(
        self.name))

  def svd_decomposition(
      self,
      tensor: Tensor,
      split_axis: int,
      max_singular_values: Optional[int] = None,
      max_truncation_error: Optional[float] = None,
      relative: Optional[bool] = False
  ) -> Tuple[Tensor, Tensor, Tensor, Tensor]:
    """Computes the singular value decomposition (SVD) of a tensor.

    The SVD is performed by treating the tensor as a matrix, with an effective
    left (row) index resulting from combining the axes
    `tensor.shape[:split_axis]` and an effective right (column) index resulting
    from combining the axes `tensor.shape[split_axis:]`.

    For example, if `tensor` had a shape (2, 3, 4, 5) and `split_axis` was 2,
    then `u` would have shape (2, 3, 6), `s` would have shape (6), and `vh`
    would have shape (6, 4, 5).

    If `max_singular_values` is set to an integer, the SVD is truncated to keep
    at most this many singular values.

    If `max_truncation_error > 0`, as many singular values will be truncated as
    possible, so that the truncation error (the norm of discarded singular
    values) is at most `max_truncation_error`.
    If `relative` is set `True` then `max_truncation_err` is understood
    relative to the largest singular value.

    If both `max_singular_values` and `max_truncation_error` are specified, the
    number of retained singular values will be
    `min(max_singular_values, nsv_auto_trunc)`, where `nsv_auto_trunc` is the
    number of singular values that must be kept to maintain a truncation error
    smaller than `max_truncation_error`.

    The output consists of three tensors `u, s, vh` such that:
    ```python
      u[i1,...,iN, j] * s[j] * vh[j, k1,...,kM] == tensor[i1,...,iN, k1,...,kM]
    ```
    Note that the output ordering matches numpy.linalg.svd rather than tf.svd.

    Args:
      tensor: A tensor to be decomposed.
      split_axis: Where to split the tensor's axes before flattening into a
        matrix.
      max_singular_values: The number of singular values to keep, or `None` to
        keep them all.
      max_truncation_error: The maximum allowed truncation error or `None` to
        not do any truncation.
      relative: Multiply `max_truncation_err` with the largest singular value.

    Returns:
      u: Left tensor factor.
      s: Vector of ordered singular values from largest to smallest.
      vh: Right tensor factor.
      s_rest: Vector of discarded singular values (length zero if no
              truncation).
    """
    raise NotImplementedError(
        "Backend '{}' has not implemented svd_decomposition.".format(self.name))

  def qr_decomposition(
      self,
      tensor: Tensor,
      split_axis: int,
  ) -> Tuple[Tensor, Tensor]:
    """Computes the QR decomposition of a tensor."""
    raise NotImplementedError(
        "Backend '{}' has not implemented qr_decomposition.".format(self.name))

  def rq_decomposition(
      self,
      tensor: Tensor,
      split_axis: int,
  ) -> Tuple[Tensor, Tensor]:
    """Computes the RQ (reversed QR) decomposition of a tensor."""
    raise NotImplementedError(
        "Backend '{}' has not implemented rq_decomposition.".format(self.name))

  def shape_concat(self, values: Sequence[Tensor], axis) -> Tensor:
    """Concatenate a sequence of tensors together about the given axis."""
    raise NotImplementedError("Backend '{}' has not implemented concat.".format(
        self.name))

  def shape_tensor(self, tensor: Tensor) -> Tensor:
    """Get the shape of a tensor.

    Args:
      tensor: A tensor.
    Returns:
      The shape of the input tensor returned as another tensor.
    """
    raise NotImplementedError("Backend '{}' has not implemented shape.".format(
        self.name))

  def shape_tuple(self, tensor: Tensor) -> Tuple[Optional[int], ...]:
    """Get the shape of a tensor as a tuple of integers.

    Args:
      tensor: A tensor.

    Returns:
      The shape of the input tensor returned as a tuple of ints.
    """
    raise NotImplementedError(
        "Backend '{}' has not implemented shape_tuple.".format(self.name))

  def sparse_shape(self, tensor: Tensor) -> Any:
    raise NotImplementedError(
        "Backend '{}' has not implemented `sparse_shape`.".format(self.name))

  def shape_prod(self, values: Tensor) -> Tensor:
    """Take the product of all of the elements in values"""
    raise NotImplementedError("Backend '{}' has not implemented prod.".format(
        self.name))

  def sqrt(self, tensor: Tensor) -> Tensor:
    """Take the square root (element wise) of a given tensor."""
    raise NotImplementedError("Backend '{}' has not implemented sqrt.".format(
        self.name))

  def diag(self, tensor: Tensor) -> Tensor:
    """Create a diagonal matrix from the given vector tensor."""
    raise NotImplementedError("Backend '{}' has not implemented diag.".format(
        self.name))

  def convert_to_tensor(self, tensor: Tensor) -> Tensor:
    """Convert a np.array or a tensor to a tensor type for the backend."""
    raise NotImplementedError(
        "Backend '{}' has not implemented convert_to_tensor.".format(self.name))

  def trace(self, tensor: Tensor) -> Tensor:
    """Calculate the trace over the last two axes of the given tensor."""
    raise NotImplementedError("Backend '{}' has not implemented trace.".format(
        self.name))

  def outer_product(self, tensor1: Tensor, tensor2: Tensor) -> Tensor:
    """Calculate the outer product of the two given tensors."""
    raise NotImplementedError(
        "Backend '{}' has not implemented outer_product.".format(self.name))

  def einsum(self, expression: str, *tensors: Tensor, optimize: bool) -> Tensor:
    """Calculate sum of products of tensors according to expression."""
    raise NotImplementedError("Backend '{}' has not implemented einsum.".format(
        self.name))

  def norm(self, tensor: Tensor) -> Tensor:
    """Calculate the L2-norm of the elements of `tensor`
    """
    raise NotImplementedError("Backend '{}' has not implemented norm.".format(
        self.name))

  def eye(self,
          N: int,
          dtype: Type[np.number],# pylint: disable=no-member
          M: Optional[int] = None) -> Tensor:
    """Return an identity matrix of dimension `dim`
       Depending on specific backends, `dim` has to be either an int
       (numpy, torch, tensorflow) or a `ShapeType` object
       (for block-sparse backends). Block-sparse
       behavior is currently not supported
      Args:
        N (int): The dimension of the returned matrix.
        dtype: The dtype of the returned matrix.
        M (int): The dimension of the returned matrix.
    """
    #TODO: implement `ShapeType` objects
    raise NotImplementedError("Backend '{}' has not implemented eye.".format(
        self.name))

  def ones(self, shape: Tuple[int, ...], dtype: Type[np.number]) -> Tensor:# pylint: disable=no-member
    """Return an ones-matrix of dimension `dim`
       Depending on specific backends, `dim` has to be either an int
       (numpy, torch, tensorflow) or a `ShapeType` object
       (for block-sparse backends). Block-sparse
       behavior is currently not supported
       Args:
         shape (int): The dimension of the returned matrix.
         dtype: The dtype of the returned matrix.
    """
    raise NotImplementedError("Backend '{}' has not implemented ones.".format(
        self.name))

  def zeros(self, shape: Tuple[int, ...], dtype: Type[np.number]) -> Tensor:# pylint: disable=no-member
    """Return a zeros-matrix of dimension `dim` Depending on specific backends,
    `dim` has to be either an int (numpy, torch, tensorflow) or a `ShapeType`
    object (for block-sparse backends).

    Block-sparse
    behavior is currently not supported
    Args:
      shape (int): The dimension of the returned matrix.
      dtype: The dtype of the returned matrix.
    """
    raise NotImplementedError("Backend '{}' has not implemented zeros.".format(
        self.name))

  def randn(self,
            shape: Tuple[int, ...],
            dtype: Optional[Type[np.number]] = None,# pylint: disable=no-member
            seed: Optional[int] = None) -> Tensor:
    """Return a random-normal-matrix of dimension `dim` Depending on specific
    backends, `dim` has to be either an int (numpy, torch, tensorflow) or a
    `ShapeType` object (for block-sparse backends).

    Block-sparse
    behavior is currently not supported
    Args:
      shape (int): The dimension of the returned matrix.
      dtype: The dtype of the returned matrix.
      seed:  The seed for the random number generator
    """
    raise NotImplementedError("Backend '{}' has not implemented randn.".format(
        self.name))

  def random_uniform(self,
                     shape: Tuple[int, ...],
                     boundaries: Optional[Tuple[float, float]] = (0.0, 1.0),
                     dtype: Optional[Type[np.number]] = None,# pylint: disable=no-member
                     seed: Optional[int] = None) -> Tensor:
    """Return a random uniform matrix of dimension `dim`.

    Depending on specific backends, `dim` has to be either an int
    (numpy, torch, tensorflow) or a `ShapeType` object
    (for block-sparse backends). Block-sparse
    behavior is currently not supported
    Args:
      shape (int): The dimension of the returned matrix.
      boundaries (tuple): The boundaries of the uniform distribution.
      dtype: The dtype of the returned matrix.
      seed:  The seed for the random number generator
    Returns:
      Tensor : random uniform initialized tensor.
    """
    raise NotImplementedError(("Backend '{}' has not implemented "
                               "random_uniform.").format(self.name))

  def conj(self, tensor: Tensor) -> Tensor:
    """
    Return the complex conjugate of `tensor`
    Args:
      tensor: A tensor.
    Returns:
      Tensor
    """
    raise NotImplementedError("Backend '{}' has not implemented conj.".format(
        self.name))

  def eigh(self, matrix: Tensor):
    """Compute eigenvectors and eigenvalues of a hermitian matrix.

    Args:
      matrix: A symetric matrix.
    Returns:
      Tensor: The eigenvalues in ascending order.
      Tensor: The eigenvectors.
    """
    raise NotImplementedError("Backend '{}' has not implemented eigh".format(
        self.name))

  def eigs(self,
           A: Callable,
           args: Optional[List[Tensor]] = None,
           initial_state: Optional[Tensor] = None,
           shape: Optional[Tuple[int, ...]] = None,
           dtype: Optional[Type[np.number]] = None,# pylint: disable=no-member
           num_krylov_vecs: int = 50,
           numeig: int = 1,
           tol: float = 1E-8,
           which: Text = 'LR',
           maxiter: Optional[int] = None) -> Tuple[Tensor, List]:
    """Arnoldi method for finding the lowest eigenvector-eigenvalue pairs 
    of a linear operator `A`. `A` is a callable implementing the 
    matrix-vector product. If no `initial_state` is provided then 
    `shape` and `dtype` have to be passed so that a suitable initial 
    state can be randomly  generated.
    Args:
      A: A (sparse) implementation of a linear operator
      arsg: A list of arguments to `A`.  `A` will be called as
        `res = A(initial_state, *args)`.
      initial_state: An initial vector for the algorithm. If `None`,
        a random initial `Tensor` is created using the `numpy.random.randn`
        method.
      shape: The shape of the input-dimension of `A`.
      dtype: The dtype of the input `A`. If both no `initial_state` is provided,
        a random initial state with shape `shape` and dtype `dtype` is created.
      num_krylov_vecs: The number of iterations (number of krylov vectors).
      numeig: The nummber of eigenvector-eigenvalue pairs to be computed.
        If `numeig > 1`, `reorthogonalize` has to be `True`.
      tol: The desired precision of the eigenvalus. Uses
      which : ['LM' | 'SM' | 'LR' | 'SR' | 'LI' | 'SI']
        Which `k` eigenvectors and eigenvalues to find:
            'LM' : largest magnitude
            'SM' : smallest magnitude
            'LR' : largest real part
            'SR' : smallest real part
            'LI' : largest imaginary part
            'SI' : smallest imaginary part
        Note that not all of those might be supported by specialized backends.
      maxiter: The maximum number of iterations.
    Returns:
       `Tensor`: An array of `numeig` lowest eigenvalues
       `Tensor`: An array of `numeig` lowest eigenvectors
    """
    raise NotImplementedError("Backend '{}' has not implemented eigs.".format(
        self.name))

  def eigsh_lanczos(self,
                    A: Callable,
                    args: Optional[List[Tensor]] = None,
                    initial_state: Optional[Tensor] = None,
                    shape: Optional[Tuple[int, ...]] = None,
                    dtype: Optional[Type[np.number]] = None,# pylint: disable=no-member
                    num_krylov_vecs: int = 20,
                    numeig: int = 1,
                    tol: float = 1E-8,
                    delta: float = 1E-8,
                    ndiag: int = 20,
                    reorthogonalize: bool = False) -> Tuple[Tensor, List]:
    """
    Lanczos method for finding the lowest eigenvector-eigenvalue pairs
    of `A`.
    Args:
      A: A (sparse) implementation of a linear operator.
         Call signature of `A` is `res = A(vector, *args)`, where `vector`
         can be an arbitrary `Tensor`, and `res.shape` has to be `vector.shape`.
      arsg: A list of arguments to `A`.  `A` will be called as
        `res = A(initial_state, *args)`.
      initial_state: An initial vector for the Lanczos algorithm. If `None`,
        a random initial `Tensor` is created using the `backend.randn` method
      shape: The shape of the input-dimension of `A`.
      dtype: The dtype of the input `A`. If both no `initial_state` is provided,
        a random initial state with shape `shape` and dtype `dtype` is created.
      num_krylov_vecs: The number of iterations (number of krylov vectors).
      numeig: The nummber of eigenvector-eigenvalue pairs to be computed.
        If `numeig > 1`, `reorthogonalize` has to be `True`.
      tol: The desired precision of the eigenvalus. Uses
        `backend.norm(eigvalsnew[0:numeig] - eigvalsold[0:numeig]) < tol`
        as stopping criterion between two diagonalization steps of the
        tridiagonal operator.
      delta: Stopping criterion for Lanczos iteration.
        If a Krylov vector :math: `x_n` has an L2 norm
        :math:`\\lVert x_n\\rVert < delta`, the iteration
        is stopped. It means that an (approximate) invariant subspace has
        been found.
      ndiag: The tridiagonal Operator is diagonalized every `ndiag`
        iterations to check convergence.
      reorthogonalize: If `True`, Krylov vectors are kept orthogonal by
        explicit orthogonalization (more costly than `reorthogonalize=False`)
    Returns:
      (eigvals, eigvecs)
       eigvals: A list of `numeig` lowest eigenvalues
       eigvecs: A list of `numeig` lowest eigenvectors
    """
    raise NotImplementedError(
        "Backend '{}' has not implemented eighs_lanczos.".format(self.name))

  def gmres(self,
            A_mv: Callable,
            b: Tensor,
            A_args: Optional[List] = None,
            A_kwargs: Optional[dict] = None,
            x0: Optional[Tensor] = None,
            tol: float = 1E-05,
            atol: Optional[float] = None,
            num_krylov_vectors: Optional[int] = None,
            maxiter: Optional[int] = 1,
            M: Optional[Callable] = None
            ) -> Tuple[Tensor, int]:
    """ GMRES solves the linear system A @ x = b for x given a vector `b` and
    a general (not necessarily symmetric/Hermitian) linear operator `A`.

    As a Krylov method, GMRES does not require a concrete matrix representation
    of the n by n `A`, but only a function
    `vector1 = A_mv(vector0, *A_args, **A_kwargs)`
    prescribing a one-to-one linear map from vector0 to vector1 (that is,
    A must be square, and thus vector0 and vector1 the same size). If `A` is a
    dense matrix, or if it is a symmetric/Hermitian operator, a different
    linear solver will usually be preferable.

    GMRES works by first constructing the Krylov basis
    K = (x0, A_mv@x0, A_mv@A_mv@x0, ..., (A_mv^num_krylov_vectors)@x_0) and then
    solving a certain dense linear system K @ q0 = q1 from whose solution x can
    be approximated. For `num_krylov_vectors = n` the solution is provably exact
    in infinite precision, but the expense is cubic in `num_krylov_vectors` so
    one is typically interested in the `num_krylov_vectors << n` case.
    The solution can in this case be repeatedly
    improved, to a point, by restarting the Arnoldi iterations each time
    `num_krylov_vectors` is reached. Unfortunately the optimal parameter choices
    balancing expense and accuracy are difficult to predict in advance, so
    applying this function requires a degree of experimentation.

    In a tensor network code one is typically interested in A_mv implementing
    some tensor contraction. This implementation thus allows `b` and `x0` to be
    of whatever arbitrary, though identical, shape `b = A_mv(x0, ...)` expects.
    Reshaping to and from a matrix problem is handled internally.

    Args:
      A_mv     : A function `v0 = A_mv(v, *A_args, **A_kwargs)` where `v0` and
                 `v` have the same shape.
      b        : The `b` in `A @ x = b`; it should be of the shape `A_mv`
                 operates on.
      A_args   : Positional arguments to `A_mv`, supplied to this interface
                 as a list.
                 Default: None.
      A_kwargs : Keyword arguments to `A_mv`, supplied to this interface
                 as a dictionary.
                 Default: None.
      x0       : An optional guess solution. Zeros are used by default.
                 If `x0` is supplied, its shape and dtype must match those of
                 `b`, or an
                 error will be thrown.
                 Default: zeros.
      tol, atol: Solution tolerance to achieve,
                 norm(residual) <= max(tol*norm(b), atol).
                 Default: tol=1E-05
                          atol=tol
      num_krylov_vectors
               : Size of the Krylov space to build at each restart.
                 Expense is cubic in this parameter. If supplied, it must be
                 an integer in 0 < num_krylov_vectors <= b.size.
                 Default: b.size.
      maxiter  : The Krylov space will be repeatedly rebuilt up to this many
                 times. Large values of this argument
                 should be used only with caution, since especially for nearly
                 symmetric matrices and small `num_krylov_vectors` convergence
                 might well freeze at a value significantly larger than `tol`.
                 Default: 1.
      M        : Inverse of the preconditioner of A; see the docstring for
                 `scipy.sparse.linalg.gmres`. This is only supported in the
                 numpy backend. Supplying this argument to other backends will
                 trigger NotImplementedError.
                 Default: None.

    Raises:
      ValueError: -if `x0` is supplied but its shape differs from that of `b`.
                  -in NumPy, if the ARPACK solver reports a breakdown (which
                   usually indicates some kind of floating point issue).
                  -if num_krylov_vectors is 0 or exceeds b.size.
                  -if tol was negative.
                  -if M was supplied with any backend but NumPy.

    Returns:
      x       : The converged solution. It has the same shape as `b`.
      info    : 0 if convergence was achieved, the number of restarts otherwise.
    """
    raise NotImplementedError(
        "Backend '{}' has not implemented gmres.".format(self.name))

  def addition(self, tensor1: Tensor, tensor2: Tensor) -> Tensor:
    """
      Return the default addition of `tensor`.
      A backend can override such implementation.
      Args:
        tensor1: A tensor.
        tensor2: A tensor.
      Returns:
        Tensor
    """
    raise NotImplementedError(
        "Backend '{}' has not implemented addition.".format(self.name))

  def subtraction(self, tensor1: Tensor, tensor2: Tensor) -> Tensor:
    """
      Return the default substraction of `tensor`.
      A backend can override such implementation.
      Args:
        tensor1: A tensor.
        tensor2: A tensor.
      Returns:
        Tensor
    """
    raise NotImplementedError(
        "Backend '{}' has not implemented subtraction.".format(self.name))

  def multiply(self, tensor1: Tensor, tensor2: Tensor) -> Tensor:
    """Return the default multiplication of `tensor`.

    A backend can override such implementation.
    Args:
      tensor1: A tensor.
      tensor2: A tensor.
    Returns:
      Tensor
    """
    raise NotImplementedError(
        "Backend '{}' has not implemented multiply.".format(self.name))

  def divide(self, tensor1: Tensor, tensor2: Tensor) -> Tensor:
    """
      Return the default divide of `tensor`.
      A backend can override such implementation.
      Args:
        tensor1: A tensor.
        tensor2: A tensor.
      Returns:
        Tensor
    """
    raise NotImplementedError("Backend '{}' has not implemented divide.".format(
        self.name))

  def index_update(self, tensor: Tensor, mask: Tensor,
                   assignee: Tensor) -> Tensor:
    """Update `tensor` at elements defined by `mask` with value `assignee`.

    Args:
      tensor: A `Tensor` object.
      mask: A boolean mask.
      assignee: A scalar `Tensor`. The values to assigned to `tensor`
        at positions where `mask` is `True`.
    """
    raise NotImplementedError(
        "Backend '{}' has not implemented `index_update`.".format(self.name))

  def inv(self, matrix: Tensor) -> Tensor:
    """Compute the matrix inverse of `matrix`.

    Args:
      matrix: A matrix.
    Returns:
      Tensor: The inverse of `matrix`
    """
    raise NotImplementedError("Backend '{}' has not implemented `inv`.".format(
        self.name))

  def broadcast_right_multiplication(self, tensor1: Tensor,
                                     tensor2: Tensor) -> Tensor:
    """
    Perform broadcasting for multiplication of `tensor2` onto `tensor1`, i.e.
    `tensor1` * tensor2`, where `tensor1` is an arbitrary tensor and `tensor2` 
    is a one-dimensional tensor. The broadcasting is applied to the last index 
    of `tensor1`.
    Args:
      tensor1: A tensor.
      tensor2: A tensor.
    Returns:
      Tensor: The result of multiplying `tensor1` onto `tensor2`.
    """
    raise NotImplementedError(
        "Backend '{}' has not implemented `broadcast_right_multiplication`."
        .format(self.name))

  def broadcast_left_multiplication(self, tensor1: Tensor,
                                    tensor2: Tensor) -> Tensor:
    """
    Perform broadcasting for multiplication of `tensor1` onto `tensor2`, i.e.
    `tensor1` * tensor2`, where `tensor2` is an arbitrary tensor and `tensor1` 
    is a one-dimensional tensor. The broadcasting is applied to the first 
    index of `tensor2`.
    Args:
      tensor1: A tensor.
      tensor2: A tensor.
    Returns:
      Tensor: The result of multiplying `tensor1` onto `tensor2`.
    """
    raise NotImplementedError(
        "Backend '{}' has not implemented `broadcast_left_multiplication`."
        .format(self.name))

  def sin(self, tensor: Tensor) -> Tensor:
    """
    Return sin of `tensor`.
    Args:
      tensor: A tensor.
    Returns:
      Tensor
    """
    raise NotImplementedError("Backend '{}' has not implemented `sin`.".format(
        self.name))

  def cos(self, tensor: Tensor) -> Tensor:
    """
    Return cos of `tensor`.
    Args:
      tensor: A tensor.
    Returns:
      Tensor
    """
    raise NotImplementedError("Backend '{}' has not implemented `cos`.".format(
        self.name))

  def exp(self, tensor: Tensor) -> Tensor:
    """
    Return elementwise exp of `tensor`.
    Args:
      tensor: A tensor.
    Returns:
      Tensor
    """
    raise NotImplementedError("Backend '{}' has not implemented `exp`.".format(
        self.name))

  def log(self, tensor: Tensor) -> Tensor:
    """
    Return elementwise natural logarithm of `tensor`.
    Args:
      tensor: A tensor.
    Returns:
      Tensor
    """
    raise NotImplementedError("Backend '{}' has not implemented `log`.".format(
        self.name))

  def expm(self, matrix: Tensor) -> Tensor:
    """
    Return expm log of `matrix`, matrix exponential.
    Args:
      matrix: A tensor.
    Returns:
      Tensor
    """
    raise NotImplementedError("Backend '{}' has not implemented `expm`.".format(
        self.name))

  def jit(self, fun: Callable, *args: Any, **kwargs: Any) -> Callable:
    """
    Return a jitted or graph-compiled version of `fun`
    for JAX backend. For all other backends returns `fun`.
    Args:
      fun: Callable
      args: Arguments to `fun`.
      kwargs: Keyword arguments to `fun`.  
    Returns:
      Callable: jitted/graph-compiled version of `fun`, or just `fun`.
    """
    raise NotImplementedError("Backend '{}' has not implemented `jit`.".format(
        self.name))

  def sum(self,
          tensor: Tensor,
          axis: Optional[Sequence[int]] = None,
          keepdims: bool = False) -> Tensor:
    """
    Sum elements of `tensor` along the specified `axis`. Results in a
    new Tensor with the summed axis removed.
    Args:
      tensor: An input tensor.
    Returns:
      tensor: The result of performing the summation. The order of the tensor 
        will be reduced by 1.
    """
    raise NotImplementedError("Backend '{}' has not implemented `sum`.".format(
        self.name))

  def matmul(self, tensor1: Tensor, tensor2: Tensor) -> Tensor:
    """
    Perform a possibly batched matrix-matrix multiplication 
    between `tensor1` and `tensor2`. The following behaviour 
    is similar to `numpy.matmul`:
    - If both arguments are 2-D they are multiplied like conventional
      matrices.
    - If either argument is N-D, N > 2, it is treated as a stack of
      matrices residing in the last two indexes and broadcast accordingly.
    Both arguments to `matmul` have to be tensors of order >= 2.
    Args:
      tensor1: An input tensor.
      tensor2: An input tensor.
    Returns:
      tensor: The result of performing the matmul.
    """
    raise NotImplementedError(
        "Backend '{}' has not implemented `matmul`.".format(self.name))
<<<<<<< HEAD

  def abs(self, tensor: Tensor) -> Tensor:
    """
    Returns the elementwise absolute value of tensor.
    Args:
      tensor: An input tensor.
    Returns:
      tensor: Its elementwise absolute value.
    """
    raise NotImplementedError(
        "Backend '{}' has not implemented `abs`.".format(self.name))

  def sign(self, tensor: Tensor):
    """
    Returns an elementwise tensor with entries
    y[i] = 1, 0, -1 where tensor[i] > 0, == 0, and < 0 respectively. 

    Args:
      tensor: The input tensor.
    """
    raise NotImplementedError(
        "Backend '{}' has not implemented `sign`.".format(self.name))
=======
  
  def pivot(self, tensor: Tensor, pivot_axis: int = 1) -> Tensor:
    """ Reshapes a tensor into a matrix, whose columns (rows) are the
    vectorized dimensions to the left (right) of pivot_axis.

    In other words, with tensor.shape = (1, 2, 4, 5) and pivot_axis=2,
    this function returns an (8, 5) matrix.

    Args:
      tensor: The tensor to pivot.
      pivot_axis: The axis about which to pivot.

    Returns:
      The pivoted tensor.
    """
    ndim = len(self.shape_tuple(tensor))
    if pivot_axis < 1 or pivot_axis > ndim:
      errstr = f"pivot_axis = {pivot_axis} was invalid given ndim={ndim} array."
      raise ValueError(errstr)

    left_dims = tensor.shape[:pivot_axis]
    right_dims = tensor.shape[pivot_axis:]
    tensor = self.reshape(tensor, [self.shape_prod(left_dims),
                                   self.shape_prod(right_dims)])
    return tensor
>>>>>>> fe997c62
<|MERGE_RESOLUTION|>--- conflicted
+++ resolved
@@ -734,7 +734,6 @@
     """
     raise NotImplementedError(
         "Backend '{}' has not implemented `matmul`.".format(self.name))
-<<<<<<< HEAD
 
   def abs(self, tensor: Tensor) -> Tensor:
     """
@@ -757,7 +756,6 @@
     """
     raise NotImplementedError(
         "Backend '{}' has not implemented `sign`.".format(self.name))
-=======
   
   def pivot(self, tensor: Tensor, pivot_axis: int = 1) -> Tensor:
     """ Reshapes a tensor into a matrix, whose columns (rows) are the
@@ -782,5 +780,4 @@
     right_dims = tensor.shape[pivot_axis:]
     tensor = self.reshape(tensor, [self.shape_prod(left_dims),
                                    self.shape_prod(right_dims)])
-    return tensor
->>>>>>> fe997c62
+    return tensor