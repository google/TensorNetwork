--- conflicted
+++ resolved
@@ -7,11 +7,8 @@
 from tensorflow.keras.models import Sequential, load_model  # type: ignore
 from tensornetwork.tn_keras.dense import DenseDecomp
 from tensornetwork.tn_keras.mpo import DenseMPO
-<<<<<<< HEAD
 from tensornetwork.tn_keras.condenser import DenseCondenser
-=======
 from tensornetwork.tn_keras.expander import DenseExpander
->>>>>>> 08e30f44
 from tensornetwork.tn_keras.entangler import DenseEntangler
 from tensorflow.keras.layers import Dense  # type: ignore
 
@@ -20,17 +17,15 @@
 def dummy_data(request):
   np.random.seed(42)
   # Generate dummy data for use in tests
-  data = np.random.randint(50, size=(1000, request.param))
+  data = np.random.randint(10, size=(1000, request.param))
   labels = np.concatenate((np.ones((500, 1)), np.zeros((500, 1))), axis=0)
   return data, labels
 
 
-@pytest.fixture(
-<<<<<<< HEAD
-    params=['DenseDecomp', 'DenseMPO', 'DenseCondenser', 'DenseEntangler'])
-=======
-    params=['DenseDecomp', 'DenseMPO', 'DenseEntangler', 'DenseExpander'])
->>>>>>> 08e30f44
+@pytest.fixture(params=[
+    'DenseDecomp', 'DenseMPO', 'DenseCondenser', 'DenseExpander',
+    'DenseEntangler'
+])
 def make_model(dummy_data, request):
   # Disable the redefined-outer-name violation in this function
   # pylint: disable=redefined-outer-name
@@ -55,7 +50,6 @@
                     activation='relu',
                     input_shape=(data.shape[1],)))
     model.add(Dense(1, activation='sigmoid'))
-<<<<<<< HEAD
   elif request.param == 'DenseCondenser':
     model = Sequential()
     model.add(
@@ -64,7 +58,7 @@
                        use_bias=True,
                        activation='relu',
                        input_shape=(data.shape[1],)))
-=======
+    model.add(Dense(1, activation='sigmoid'))
   elif request.param == 'DenseExpander':
     model = Sequential()
     model.add(
@@ -73,7 +67,6 @@
                       use_bias=True,
                       activation='relu',
                       input_shape=(data.shape[-1],)))
->>>>>>> 08e30f44
     model.add(Dense(1, activation='sigmoid'))
   elif request.param == 'DenseEntangler':
     num_legs = 3
@@ -195,18 +188,12 @@
   np.testing.assert_equal(expected_num_parameters, model.count_params())
 
 
-<<<<<<< HEAD
 def test_condenser_num_parameters(dummy_data):
-=======
-def test_expander_num_parameters(dummy_data):
->>>>>>> 08e30f44
   # Disable the redefined-outer-name violation in this function
   # pylint: disable=redefined-outer-name
   data, _ = dummy_data
   exp_base = 2
   num_nodes = 3
-<<<<<<< HEAD
-
   model = Sequential()
   model.add(
       DenseCondenser(exp_base=exp_base,
@@ -219,7 +206,17 @@
 
   # num_params = (num_nodes * num_node_params) + num_bias_params
   expected_num_parameters = (num_nodes * output_dim * output_dim *
-=======
+                             exp_base) + output_dim
+
+  np.testing.assert_equal(expected_num_parameters, model.count_params())
+
+
+def test_expander_num_parameters(dummy_data):
+  # Disable the redefined-outer-name violation in this function
+  # pylint: disable=redefined-outer-name
+  data, _ = dummy_data
+  exp_base = 2
+  num_nodes = 3
   model = Sequential()
   model.add(
       DenseExpander(exp_base=exp_base,
@@ -232,8 +229,8 @@
 
   # num_params = (num_nodes * num_node_params) + num_bias_params
   expected_num_parameters = (num_nodes * data.shape[-1] * data.shape[-1] *
->>>>>>> 08e30f44
                              exp_base) + output_dim
+
   np.testing.assert_equal(expected_num_parameters, model.count_params())
 
 
@@ -276,13 +273,10 @@
     new_model = DenseMPO.from_config(layer_config)
   elif 'decomp' in model.layers[0].name:
     new_model = DenseDecomp.from_config(layer_config)
-<<<<<<< HEAD
   elif 'condenser' in model.layers[0].name:
     new_model = DenseCondenser.from_config(layer_config)
-=======
   elif 'expander' in model.layers[0].name:
     new_model = DenseExpander.from_config(layer_config)
->>>>>>> 08e30f44
   elif 'entangler' in model.layers[0].name:
     new_model = DenseEntangler.from_config(layer_config)
 
