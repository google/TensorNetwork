import tensorflow as tf
from tensorflow.keras.layers import Layer  # type: ignore
from tensorflow.keras import activations
from tensorflow.keras import initializers
from typing import List, Optional, Text, Tuple
import tensornetwork as tn
import numpy as np


@tf.keras.utils.register_keras_serializable()  # type: ignore
class DenseDecomp(Layer):
  """TN layer comparable to Dense that carries out matrix multiplication
  with 2 significantly smaller weight matrices instead of 1 large one.
  This layer is similar to performing a SVD on the weight matrix and dropping
  the lowest singular values.

  Example:

  ```python
  # as first layer in a sequential model:
  model = Sequential()
  model.add(
    DenseDecomp(512, decomp_size=128, activation='relu', input_shape=(1024,)))
  # now the model will take as input arrays of shape (*, 1024)
  # and output arrays of shape (*, 512).
  # After the first layer, you don't need to specify
  # the size of the input anymore:
  model.add(DenseDecomp(512, decomp_size=128, activation='relu'))
  ```

  Args:
    output_dim: Positive integer, dimensionality of the output space.
    decomp_size: Positive integer, size of the intermediate dimension. For
      TPU inference, it is recommended to use 128 or a small multiple of 128.
    activation: Activation function to use.
      If you don't specify anything, no activation is applied
      (ie. "linear" activation: `a(x) = x`).
    use_bias: Boolean, whether the layer uses a bias vector.
    kernel_initializer: Initializer for the two weight matrices.
    bias_initializer: Initializer for the bias vector.

  Input shape:
    2D tensor with shape: `(batch_size, input_shape[-1])`.

  Output shape:
    2D tensor with shape: `(batch_size, output_dim)`.
  """

  def __init__(self,
               output_dim: int,
               decomp_size: int,
               use_bias: Optional[bool] = True,
               activation: Optional[Text] = None,
               kernel_initializer: Optional[Text] = 'glorot_uniform',
               bias_initializer: Optional[Text] = 'zeros',
               **kwargs) -> None:

    # Allow specification of input_dim instead of input_shape,
    # for compatability with Keras layers that support this
    if 'input_shape' not in kwargs and 'input_dim' in kwargs:
      kwargs['input_shape'] = (kwargs.pop('input_dim'),)

    super(DenseDecomp, self).__init__(**kwargs)

    self.output_dim = output_dim
    self.decomp_size = decomp_size

    self.use_bias = use_bias
    self.activation = activations.get(activation)
    self.kernel_initializer = initializers.get(kernel_initializer)
    self.bias_initializer = initializers.get(bias_initializer)

  def build(self, input_shape: List[int]) -> None:
    # Disable the attribute-defined-outside-init violations in this function
    # pylint: disable=attribute-defined-outside-init
    if input_shape[-1] is None:
      raise ValueError('The last dimension of the inputs to `Dense` '
                       'should be defined. Found `None`.')

<<<<<<< HEAD
    super(DenseDecomp, self).build(input_shape)

    self.a_var = self.add_weight(name='a',
                                 shape=(input_shape[-1], self.decomp_size),
                                 trainable=True,
                                 initializer=self.kernel_initializer)
    self.b_var = self.add_weight(name='b',
                                 shape=(self.decomp_size, self.output_dim),
                                 trainable=True,
                                 initializer=self.kernel_initializer)
=======
    self.a_var = self.add_weight(
        name='a',
        shape=(input_shape[-1], self.decomp_size),
        trainable=True,
        initializer=self.kernel_initializer)
    self.b_var = self.add_weight(
        name='b',
        shape=(self.decomp_size, self.output_dim),
        trainable=True,
        initializer=self.kernel_initializer)
>>>>>>> cf2a0244
    self.bias_var = self.add_weight(
        name='bias',
        shape=(self.output_dim,),
        trainable=True,
        initializer=self.bias_initializer) if self.use_bias else None

  def call(self, inputs: tf.Tensor, **kwargs) -> tf.Tensor:  # pylint: disable=unused-argument

    def f(x: tf.Tensor, a_var: tf.Tensor, b_var: tf.Tensor, use_bias: bool,
          bias_var: tf.Tensor) -> tf.Tensor:
      a = tn.Node(a_var, backend="tensorflow")
      b = tn.Node(b_var, backend="tensorflow")
      x_node = tn.Node(x, backend="tensorflow")

      tn.connect(x_node[0], a[0])
      tn.connect(a[1], b[0])

      # The TN should now look like this
      #         |
      #         b
      #         |
      #         a
      #         |
      #         x

      c = a @ x_node
      result = (c @ b).tensor

      if use_bias:
        result += bias_var

      return result

    result = tf.vectorized_map(
        lambda vec: f(vec, self.a_var, self.b_var, self.use_bias, self.bias_var
                     ), inputs)
    if self.activation is not None:
      result = self.activation(result)
    return tf.reshape(result, (-1, self.output_dim))

  def compute_output_shape(self, input_shape: List[int]) -> Tuple[int, int]:
    return (input_shape[0], self.output_dim)

  def get_config(self) -> dict:
    """Returns the config of the layer.

    The same layer can be reinstantiated later
    (without its trained weights) from this configuration.

    Returns:
      Python dictionary containing the configuration of the layer.
    """
    config = {}

    # Include the DenseDecomp-specific arguments
    decomp_args = ['output_dim', 'decomp_size', 'use_bias']
    for arg in decomp_args:
      config[arg] = getattr(self, arg)

    # Serialize the activation
    config['activation'] = activations.serialize(getattr(self, 'activation'))

    # Serialize the initializers
    decomp_initializers = ['kernel_initializer', 'bias_initializer']
    for initializer_arg in decomp_initializers:
      config[initializer_arg] = initializers.serialize(
          getattr(self, initializer_arg))

    # Get base config
    base_config = super(DenseDecomp, self).get_config()
    return dict(list(base_config.items()) + list(config.items()))<|MERGE_RESOLUTION|>--- conflicted
+++ resolved
@@ -77,18 +77,8 @@
       raise ValueError('The last dimension of the inputs to `Dense` '
                        'should be defined. Found `None`.')
 
-<<<<<<< HEAD
     super(DenseDecomp, self).build(input_shape)
 
-    self.a_var = self.add_weight(name='a',
-                                 shape=(input_shape[-1], self.decomp_size),
-                                 trainable=True,
-                                 initializer=self.kernel_initializer)
-    self.b_var = self.add_weight(name='b',
-                                 shape=(self.decomp_size, self.output_dim),
-                                 trainable=True,
-                                 initializer=self.kernel_initializer)
-=======
     self.a_var = self.add_weight(
         name='a',
         shape=(input_shape[-1], self.decomp_size),
@@ -99,7 +89,6 @@
         shape=(self.decomp_size, self.output_dim),
         trainable=True,
         initializer=self.kernel_initializer)
->>>>>>> cf2a0244
     self.bias_var = self.add_weight(
         name='bias',
         shape=(self.output_dim,),
