# Copyright 2019 The TensorNetwork Authors
#
# Licensed under the Apache License, Version 2.0 (the "License");
# you may not use this file except in compliance with the License.
# You may obtain a copy of the License at
#
#      http://www.apache.org/licenses/LICENSE-2.0
#
# Unless required by applicable law or agreed to in writing, software
# distributed under the License is distributed on an "AS IS" BASIS,
# WITHOUT WARRANTIES OR CONDITIONS OF ANY KIND, either express or implied.
# See the License for the specific language governing permissions and
# limitations under the License.

from __future__ import absolute_import
from __future__ import division
from __future__ import print_function
import tensornetwork
import pytest
import numpy as np
import tensorflow as tf


tf.enable_v2_behavior()

# TODO(chaseriley): Remove these and inline the asserts
def assertEqual(a, b):
  assert a == b

def assertNotIn(a, b):
  assert a not in b

def assertIn(a, b):
  assert a in b

def assertTrue(a):
  assert a is True

def assertFalse(a):
  assert a is False

@pytest.fixture(
  name="backend", params=["numpy", "tensorflow", "jax"])
def backend_fixure(request):
    return request.param


def test_sanity_check(backend):
  net = tensornetwork.TensorNetwork(backend=backend)
  net.add_node(np.eye(2), "a")
  net.check_correct()

def test_node_names(backend):
  net = tensornetwork.TensorNetwork(backend=backend)
  a = net.add_node(np.eye(2), "a", axis_names=["e0", "e1"])
  assertEqual(a.name, "a")
  assertEqual(a[0].name, "e0")
  assertEqual(a[1].name, "e1")

def test_single_contract(backend):
  net = tensornetwork.TensorNetwork(backend=backend)
  a = net.add_node(np.array([1.0] * 5), "a")
  b = net.add_node(np.array([1.0] * 5), "b")
  e = net.connect(a[0], b[0])
  c = net.contract(e)
  net.check_correct()
  val = c.tensor
  np.testing.assert_allclose(val, 5.0)

def test_disconnect_edge(backend):
  net = tensornetwork.TensorNetwork(backend=backend)
  a = net.add_node(np.array([1.0] * 5), "a")
  b = net.add_node(np.array([1.0] * 5), "b")
  e = net.connect(a[0], b[0])
  assertFalse(e.is_dangling())
  dangling_edge_1, dangling_edge_2 = net.disconnect(e)
  net.check_correct(check_connected=False)
  assertTrue(dangling_edge_1.is_dangling())
  assertTrue(dangling_edge_2.is_dangling())
  assertEqual(a.get_edge(0), dangling_edge_1)
  assertEqual(b.get_edge(0), dangling_edge_2)

def test_set_tensor(backend):
  net = tensornetwork.TensorNetwork(backend=backend)
  a = net.add_node(np.ones(2))
  np.testing.assert_allclose(a.tensor, np.ones(2))
  a.tensor = np.zeros(2)
  np.testing.assert_allclose(a.tensor, np.zeros(2))

def test_has_nondangling_edge(backend):
  net = tensornetwork.TensorNetwork(backend=backend)
  a = net.add_node(np.ones(2))
  assertFalse(a.has_nondangling_edge())
  b = net.add_node(np.ones((2, 2)))
  net.connect(b[0], b[1])
  assertTrue(b.has_nondangling_edge())

def test_large_nodes(backend):
  net = tensornetwork.TensorNetwork(backend=backend)
  a = net.add_node(np.zeros([5, 6, 7, 8, 9]), "a")
  b = net.add_node(np.zeros([5, 6, 7, 8, 9]), "b")
  for i in range(5):
    net.connect(a[i], b[i])
  net.check_correct()

def test_small_matmul(backend):
  net = tensornetwork.TensorNetwork(backend=backend)
  a = net.add_node(np.zeros([10, 10]), name="a")
  b = net.add_node(np.zeros([10, 10]), name="b")
  edge = net.connect(a[0], b[0], "edge")
  net.check_correct()
  c = net.contract(edge, name="a * b")
  assertEqual(list(c.tensor.shape), [10, 10])
  net.check_correct()

def test_direct_trace(backend):
  net = tensornetwork.TensorNetwork(backend=backend)
  a = net.add_node(np.ones([10, 10]), name="a")
  edge = net.connect(a[0], a[1], "edge")
  net.check_correct()
  result = net._contract_trace(edge)
  net.check_correct()
  np.testing.assert_allclose(result.tensor, 10.0)

def test_double_trace(backend):
  net = tensornetwork.TensorNetwork(backend=backend)
  a = net.add_node(np.ones([10, 10, 10, 10]), name="a")
  edge1 = net.connect(a[0], a[1], "edge1")
  edge2 = net.connect(a[2], a[3], "edge2")
  net.check_correct()
  net._contract_trace(edge1)
  net.check_correct()
  val = net._contract_trace(edge2)
  net.check_correct()
  np.testing.assert_allclose(val.tensor, 100.0)

def test_indirect_trace(backend):
  net = tensornetwork.TensorNetwork(backend=backend)
  a = net.add_node(np.ones([10, 10]), name="a")
  edge = net.connect(a[0], a[1], "edge")
  net.check_correct()
  val = net.contract(edge)
  net.check_correct()
  np.testing.assert_allclose(val.tensor, 10.0)

def test_real_physics(backend):
  # Calcuate the expected value in numpy
  a_vals = np.ones([2, 3, 4, 5])
  b_vals = np.ones([4, 6, 7])
  c_vals = np.ones([5, 6, 8])
  contract1 = np.tensordot(a_vals, b_vals, [[2], [0]])
  contract2 = np.tensordot(c_vals, contract1, [[0], [2]])
  final_result = np.trace(contract2, axis1=0, axis2=4)
  # Build the network
  net = tensornetwork.TensorNetwork(backend=backend)
  a = net.add_node(a_vals, name="T")
  b = net.add_node(b_vals, name="A")
  c = net.add_node(c_vals, name="B")
  e1 = net.connect(a[2], b[0], "edge")
  e2 = net.connect(c[0], a[3], "edge2")
  e3 = net.connect(b[1], c[1], "edge3")
  net.check_correct()
  node_result = net.contract(e1)
  np.testing.assert_allclose(node_result.tensor, contract1)
  net.check_correct()
  node_result = net.contract(e2)
  np.testing.assert_allclose(node_result.tensor, contract2)
  net.check_correct()
  val = net.contract(e3)
  net.check_correct()
  np.testing.assert_allclose(val.tensor, final_result)

def test_real_physics_with_tensors(backend):
  # Calcuate the expected value in numpy
  a_vals = np.ones([2, 3, 4, 5])
  b_vals = np.ones([4, 6, 7])
  c_vals = np.ones([5, 6, 8])
  contract1 = np.tensordot(a_vals, b_vals, [[2], [0]])
  contract2 = np.tensordot(c_vals, contract1, [[0], [2]])
  final_result = np.trace(contract2, axis1=0, axis2=4)
  # Build the network
  net = tensornetwork.TensorNetwork(backend=backend)
  a = net.add_node(np.ones([2, 3, 4, 5]), name="T")
  b = net.add_node(np.ones([4, 6, 7]), name="A")
  c = net.add_node(np.ones([5, 6, 8]), name="B")
  e1 = net.connect(a[2], b[0], "edge")
  e2 = net.connect(c[0], a[3], "edge2")
  e3 = net.connect(b[1], c[1], "edge3")
  net.check_correct()
  node_result = net.contract(e1)
  np.testing.assert_allclose(node_result.tensor, contract1)
  net.check_correct()
  node_result = net.contract(e2)
  np.testing.assert_allclose(node_result.tensor, contract2)
  net.check_correct()
  val = net.contract(e3)
  net.check_correct()
  np.testing.assert_allclose(val.tensor, final_result)

def test_real_physics_naive_contraction(backend):
  # Calcuate the expected value in numpy
  a_vals = np.ones([2, 3, 4, 5])
  b_vals = np.ones([4, 6, 7])
  c_vals = np.ones([5, 6, 8])
  contract1 = np.tensordot(a_vals, b_vals, [[2], [0]])
  contract2 = np.tensordot(c_vals, contract1, [[0], [2]])
  final_result = np.trace(contract2, axis1=0, axis2=4)
  # Build the network
  net = tensornetwork.TensorNetwork(backend=backend)
  a = net.add_node(np.ones([2, 3, 4, 5]), name="T")
  b = net.add_node(np.ones([4, 6, 7]), name="A")
  c = net.add_node(np.ones([5, 6, 8]), name="B")
  e1 = net.connect(a[2], b[0], "edge")
  e2 = net.connect(c[0], a[3], "edge2")
  e3 = net.connect(b[1], c[1], "edge3")
  for edge in [e1, e2, e3]:
    net.contract(edge)
  val = net.get_final_node()
  assertEqual(list(val.tensor.shape), [8, 2, 3, 7])
  np.testing.assert_allclose(val.tensor, final_result)

def test_with_tensors(backend):
  net = tensornetwork.TensorNetwork(backend=backend)
  a = net.add_node(np.eye(2) * 2, name="T")
  b = net.add_node(np.eye(2) * 3, name="A")
  e1 = net.connect(a[0], b[0], "edge")
  e2 = net.connect(a[1], b[1], "edge2")
  net.check_correct()
  net.contract(e1)
  net.check_correct()
  val = net.contract(e2)
  net.check_correct()
  np.testing.assert_allclose(val.tensor, 12.0)

def test_contract_dangling_edge(backend):
  net = tensornetwork.TensorNetwork(backend=backend)
  a = net.add_node(np.array([1]))
  e = a[0]
  with pytest.raises(ValueError):
    net.contract(e)

def test_double_edge_contract(backend):
  net = tensornetwork.TensorNetwork(backend=backend)
  a = net.add_node(np.eye(2))
  e = net.connect(a[0], a[1], name="edge")
  net.contract(e)
  with pytest.raises(ValueError):
    net.contract(e)

def test_contract_trace_dangling_edge(backend):
  net = tensornetwork.TensorNetwork(backend=backend)
  a = net.add_node(np.array([1]))
  e = a[0]
  with pytest.raises(ValueError):
    net._contract_trace(e)

def test_node2_contract_trace(backend):
  net = tensornetwork.TensorNetwork(backend=backend)
  a = net.add_node(np.zeros([3, 3, 1]))
  b = net.add_node(np.zeros([1]))
  net.connect(b[0], a[2])
  trace_edge = net.connect(a[0], a[1])
  net._contract_trace(trace_edge)
  net.check_correct()

def test_contract_fall_through_name(backend):
  net = tensornetwork.TensorNetwork(backend=backend)
  node = net.add_node(np.eye(2), name="Identity Matrix")
  assertEqual(node.name, "Identity Matrix")
  edge = net.connect(node[0], node[1], name="Trace Edge")
  assertEqual(edge.name, "Trace Edge")
  final_result = net.contract(edge, name="Trace Of Identity")
  assertEqual(final_result.name, "Trace Of Identity")

def test_non_connected(backend):
  net = tensornetwork.TensorNetwork(backend=backend)
  a = net.add_node(np.array([2, 2]))
  b = net.add_node(np.array([2, 2]))
  net.connect(a[0], b[0])
  c = net.add_node(np.array([2, 2]))
  d = net.add_node(np.array([2, 2]))
  net.connect(c[0], d[0])
  with pytest.raises(ValueError):
    net.check_connected()

def test_node_get_dim_bad_axis(backend):
  net = tensornetwork.TensorNetwork(backend=backend)
  node = net.add_node(np.eye(2), name="a", axis_names=["1", "2"])
  with pytest.raises(ValueError):
    node.get_dimension(10)

def test_bad_trace_contract(backend):
  net = tensornetwork.TensorNetwork(backend=backend)
  a = net.add_node(np.array([2]))
  b = net.add_node(np.array([2]))
  e = net.connect(a[0], b[0])
  with pytest.raises(ValueError):
    net._contract_trace(e)

def test_double_edge_axis(backend):
  net = tensornetwork.TensorNetwork(backend=backend)
  a = net.add_node(np.array([2]), name="a")
  b = net.add_node(np.array([2]), name="b")
  net.connect(a[0], b[0])
  with pytest.raises(ValueError):
    net.connect(a[0], b[0])

def test_named_axis(backend):
  net = tensornetwork.TensorNetwork(backend=backend)
  a = net.add_node(np.eye(2), axis_names=["alpha", "beta"])
  e = net.connect(a["alpha"], a["beta"])
  b = net.contract(e)
  np.testing.assert_allclose(b.tensor, 2.0)

def test_mixed_named_axis(backend):
  net = tensornetwork.TensorNetwork(backend=backend)
  a = net.add_node(np.eye(2) * 2.0, axis_names=["alpha", "beta"])
  b = net.add_node(np.eye(2) * 3.0)
  e1 = net.connect(a["alpha"], b[0])
  # Axes should still be indexable by numbers even with naming.
  e2 = net.connect(a[1], b[1])
  net.contract(e1)
  result = net.contract(e2)
  np.testing.assert_allclose(result.tensor, 12.0)

def test_duplicate_name(backend):
  net = tensornetwork.TensorNetwork(backend=backend)
  with pytest.raises(ValueError):
    net.add_node(np.eye(2), axis_names=["test", "test"])

def test_bad_axis_name_length(backend):
  net = tensornetwork.TensorNetwork(backend=backend)
  with pytest.raises(ValueError):
    # This should have 2 names, not 1.
    net.add_node(np.eye(2), axis_names=["need_2_names"])

def test_bad_axis_name_connect(backend):
  net = tensornetwork.TensorNetwork(backend=backend)
  a = net.add_node(np.eye(2), axis_names=["test", "names"])
  with pytest.raises(ValueError):
    a.get_edge("bad_name")

def test_node_edge_ordering(backend):
  net = tensornetwork.TensorNetwork(backend=backend)
  a = net.add_node(np.zeros((2, 3, 4)))
  e2 = a[0]
  e3 = a[1]
  e4 = a[2]
  assertEqual(a.tensor.shape, (2, 3, 4))
  a.reorder_edges([e4, e2, e3])
  net.check_correct()
  assertEqual(a.tensor.shape, (4, 2, 3))
  assertEqual(e2.axis1, 1)
  assertEqual(e3.axis1, 2)
  assertEqual(e4.axis1, 0)

def test_trace_edge_ordering(backend):
  net = tensornetwork.TensorNetwork(backend=backend)
  a = net.add_node(np.zeros((2, 2, 3)))
  e2 = net.connect(a[1], a[0])
  e3 = a[2]
  with pytest.raises(ValueError):
    a.reorder_edges([e2, e3])

def test_mismatch_edge_ordering(backend):
  net = tensornetwork.TensorNetwork(backend=backend)
  a = net.add_node(np.zeros((2, 3)))
  e2_a = a[0]
  b = net.add_node(np.zeros((2,)))
  e_b = b[0]
  with pytest.raises(ValueError):
    a.reorder_edges([e2_a, e_b])

def test_complicated_edge_reordering(backend):
  net = tensornetwork.TensorNetwork(backend=backend)
  a = net.add_node(np.zeros((2, 3, 4)))
  b = net.add_node(np.zeros((2, 5)))
  c = net.add_node(np.zeros((3,)))
  d = net.add_node(np.zeros((4, 5)))
  e_ab = net.connect(a[0], b[0])
  e_bd = net.connect(b[1], d[1])
  e_ac = net.connect(a[1], c[0])
  e_ad = net.connect(a[2], d[0])
  net.contract(e_bd)
  a.reorder_edges([e_ac, e_ab, e_ad])
  net.check_correct()
  assertEqual(a.tensor.shape, (3, 2, 4))

def test_edge_reorder_axis_names(backend):
  net = tensornetwork.TensorNetwork(backend=backend)
  a = net.add_node(np.zeros((2, 3, 4, 5)), axis_names=["a", "b", "c", "d"])
  edge_a = a["a"]
  edge_b = a["b"]
  edge_c = a["c"]
  edge_d = a["d"]
  a.reorder_edges([edge_c, edge_b, edge_d, edge_a])
  assertEqual(a.tensor.shape, (4, 3, 5, 2))
  assertEqual(a.axis_names, ["c", "b", "d", "a"])

def test_outer_product(backend):
  net = tensornetwork.TensorNetwork(backend=backend)
  a = net.add_node(np.ones((2, 4, 5)), name="A")
  b = net.add_node(np.ones((4, 3, 6)), name="B")
  c = net.add_node(np.ones((3, 2)), name="C")
  net.connect(a[1], b[0])
  net.connect(a[0], c[1])
  net.connect(b[1], c[0])
  # Purposely leave b's 3rd axis undefined.
  d = net.outer_product(a, b, name="D")
  net.check_correct()
  assertEqual(d.tensor.shape, (2, 4, 5, 4, 3, 6))
  np.testing.assert_allclose(d.tensor, np.ones((2, 4, 5, 4, 3, 6)))
  assertEqual(d.name, "D")

def test_outer_product_final_nodes(backend):
  net = tensornetwork.TensorNetwork(backend=backend)
  edges = []
  for i in range(1, 5):
    edges.append(net.add_node(np.ones(i))[0])
  final_node = net.outer_product_final_nodes(edges)
  np.testing.assert_allclose(final_node.tensor, np.ones([1, 2, 3, 4]))
  assertEqual(final_node.get_all_edges(), edges)

def test_outer_product_final_nodes_not_contracted(backend):
  net = tensornetwork.TensorNetwork(backend=backend)
  a = net.add_node(np.ones(2))
  b = net.add_node(np.ones(2))
  e = net.connect(a[0], b[0])
  with pytest.raises(ValueError):
    net.outer_product_final_nodes([e])

def test_add_axis_names(backend):
  net = tensornetwork.TensorNetwork(backend=backend)
  a = net.add_node(np.eye(2), name="A", axis_names=["ignore1", "ignore2"])
  a.add_axis_names(["a", "b"])
  assertEqual(a.axis_names, ["a", "b"])

def test_reorder_axes(backend):
  net = tensornetwork.TensorNetwork(backend=backend)
  a = net.add_node(np.zeros((2, 3, 4)))
  b = net.add_node(np.zeros((3, 4, 5)))
  c = net.add_node(np.zeros((2, 4, 5)))
  net.connect(a[0], c[0])
  net.connect(b[0], a[1])
  net.connect(a[2], c[1])
  net.connect(b[2], c[2])
  a.reorder_axes([2, 0, 1])
  net.check_correct()
  assertEqual(a.tensor.shape, (4, 2, 3))

def test_flattening_standard_edges(backend):
  net = tensornetwork.TensorNetwork(backend=backend)
  a = net.add_node(np.zeros((2, 3, 5)), name="A")
  b = net.add_node(np.zeros((2, 3, 4, 5)), name="B")
  e1 = net.connect(a[0], b[0], "Edge_1_1")
  e2 = net.connect(a[2], b[3], "Edge_2_3")
  edge_a_1 = a[1]
  edge_b_1 = b[1]
  edge_b_2 = b[2]
  new_edge = net.flatten_edges([e1, e2], new_edge_name="New Edge")
  assertEqual(a.tensor.shape, (3, 10))
  assertEqual(b.tensor.shape, (3, 4, 10))
  assertEqual(a.edges, [edge_a_1, new_edge])
  assertEqual(b.edges, [edge_b_1, edge_b_2, new_edge])
  net.check_correct()

def test_flattening_dangling_edges(backend):
  net = tensornetwork.TensorNetwork(backend=backend)
  a = net.add_node(np.zeros((2, 3, 4, 5)), name="A")
  e1 = a[0]
  e2 = a[1]
  e3 = a[2]
  e4 = a[3]
  flattened_edge = net.flatten_edges([e1, e3], new_edge_name="New Edge")
  assertEqual(a.tensor.shape, (3, 5, 8))
  assertEqual(a.edges, [e2, e4, flattened_edge])
  assertEqual(flattened_edge.name, "New Edge")
  net.check_correct()

def test_flatten_edges_different_nodes(backend):
  net = tensornetwork.TensorNetwork(backend=backend)
  a = net.add_node(np.eye(2))
  b = net.add_node(np.eye(2))
  c = net.add_node(np.eye(2))
  e1 = net.connect(a[0], b[0])
  e2 = net.connect(a[1], c[0])
  net.connect(b[1], c[1])
  with pytest.raises(ValueError):
    net.flatten_edges([e1, e2])

def test_flatten_trace_edges(backend):
  net = tensornetwork.TensorNetwork(backend=backend)
  a = net.add_node(np.zeros((2, 3, 4, 3, 5, 5)))
  c = net.add_node(np.zeros((2, 4)))
  e1 = net.connect(a[1], a[3])
  e2 = net.connect(a[4], a[5])
  external_1 = net.connect(a[0], c[0])
  external_2 = net.connect(c[1], a[2])
  new_edge = net.flatten_edges([e1, e2], "New Edge")
  net.check_correct()
  assertEqual(a.tensor.shape, (2, 4, 15, 15))
  assertEqual(a.edges, [external_1, external_2, new_edge, new_edge])
  assertEqual(new_edge.name, "New Edge")

def test_flatten_consistent_result(backend):
  net_noflat = tensornetwork.TensorNetwork(backend=backend)
  a_val = np.ones((3, 5, 5, 6))
  b_val = np.ones((5, 6, 4, 5))
  # Create non flattened example to compare against.
  a_noflat = net_noflat.add_node(a_val)
  b_noflat = net_noflat.add_node(b_val)
  e1 = net_noflat.connect(a_noflat[1], b_noflat[3])
  e2 = net_noflat.connect(a_noflat[3], b_noflat[1])
  e3 = net_noflat.connect(a_noflat[2], b_noflat[0])
  a_dangling_noflat = a_noflat[0]
  b_dangling_noflat = b_noflat[2]
  for edge in [e1, e2, e3]:
    net_noflat.contract(edge)
  noflat_result_node = net_noflat.get_final_node()
  noflat_result_node.reorder_edges([a_dangling_noflat, b_dangling_noflat])
  noflat_result = noflat_result_node.tensor
  # Create network with flattening
  net_flat = tensornetwork.TensorNetwork(backend=backend)
  a_flat = net_flat.add_node(a_val)
  b_flat = net_flat.add_node(b_val)
  e1 = net_flat.connect(a_flat[1], b_flat[3])
  e2 = net_flat.connect(a_flat[3], b_flat[1])
  e3 = net_flat.connect(a_flat[2], b_flat[0])
  a_dangling_flat = a_flat[0]
  b_dangling_flat = b_flat[2]
  final_edge = net_flat.flatten_edges([e1, e2, e3])
  flat_result_node = net_flat.contract(final_edge)
  flat_result_node.reorder_edges([a_dangling_flat, b_dangling_flat])
  flat_result = flat_result_node.tensor
  np.testing.assert_allclose(flat_result, noflat_result, rtol=1e-6)

def test_flatten_consistent_tensor(backend):
  net = tensornetwork.TensorNetwork(backend=backend)
  a_val = np.ones((2, 3, 4, 5))
  b_val = np.ones((3, 5, 4, 2))
  a = net.add_node(a_val)
  b = net.add_node(b_val)
  e1 = net.connect(a[0], b[3])
  e2 = net.connect(b[1], a[3])
  e3 = net.connect(a[1], b[0])
  net.flatten_edges([e3, e1, e2])
  net.check_correct()

  # Check expected values.
  a_final = np.reshape(np.transpose(a_val, (2, 1, 0, 3)), (4, 30))
  b_final = np.reshape(np.transpose(b_val, (2, 0, 3, 1)), (4, 30))
  np.testing.assert_allclose(a.tensor, a_final, rtol=1e-6)
  np.testing.assert_allclose(b.tensor, b_final, rtol=1e-6)

def test_flatten_trace_consistent_result(backend):
  net_noflat = tensornetwork.TensorNetwork(backend=backend)
  a_val = np.ones((5, 6, 6, 7, 5, 7))
  a_noflat = net_noflat.add_node(a_val)
  e1 = net_noflat.connect(a_noflat[0], a_noflat[4])
  e2 = net_noflat.connect(a_noflat[1], a_noflat[2])
  e3 = net_noflat.connect(a_noflat[3], a_noflat[5])
  for edge in [e1, e2, e3]:
    net_noflat.contract(edge)
  noflat_result = net_noflat.get_final_node().tensor
  # Create network with flattening
  net_flat = tensornetwork.TensorNetwork(backend=backend)
  a_flat = net_flat.add_node(a_val)
  e1 = net_flat.connect(a_flat[0], a_flat[4])
  e2 = net_flat.connect(a_flat[1], a_flat[2])
  e3 = net_flat.connect(a_flat[3], a_flat[5])
  final_edge = net_flat.flatten_edges([e1, e2, e3])
  flat_result = net_flat.contract(final_edge).tensor
  np.testing.assert_allclose(flat_result, noflat_result, rtol=1e-6)

def test_flatten_trace_consistent_tensor(backend):
  net = tensornetwork.TensorNetwork(backend=backend)
  a_val = np.ones((5, 3, 4, 4, 5))
  a = net.add_node(a_val)
  e1 = net.connect(a[0], a[4])
  e2 = net.connect(a[3], a[2])
  net.flatten_edges([e2, e1])
  net.check_correct()
  # Check expected values.
  a_final = np.reshape(np.transpose(a_val, (1, 2, 0, 3, 4)), (3, 20, 20))
  np.testing.assert_allclose(a.tensor, a_final)

def test_add_subnetwork(backend):
  net1 = tensornetwork.TensorNetwork(backend=backend)
  net2 = tensornetwork.TensorNetwork(backend=backend)
  a = net1.add_node(np.eye(2) * 2)
  b = net1.add_node(np.eye(2) * 3)
  e1 = net1.connect(a[0], b[0])
  c = net2.add_node(np.eye(2) * 4)
  net2.add_subnetwork(net1)
  assertIn(a, net2.nodes_set)
  assertIn(b, net2.nodes_set)
  e2 = net2.connect(c[0], a[1])
  e3 = net2.connect(c[1], b[1])
  net2.check_correct()
  assertEqual(net2.edge_order, [e1, e2, e3])
  for edge in [e1, e2, e3]:
    net2.contract(edge)
  result = net2.get_final_node()
  np.testing.assert_allclose(result.tensor, 48.0)

def test_merge_networks(backend):
  net1 = tensornetwork.TensorNetwork(backend=backend)
  net2 = tensornetwork.TensorNetwork(backend=backend)
  a = net1.add_node(np.eye(2) * 2)
  b = net1.add_node(np.eye(2) * 3)
  e1 = net1.connect(a[0], b[0])
  c = net2.add_node(np.eye(2) * 4)
  net3 = tensornetwork.TensorNetwork.merge_networks([net1, net2])
  assertIn(a, net3.nodes_set)
  assertIn(b, net3.nodes_set)
  e2 = net3.connect(c[0], a[1])
  e3 = net3.connect(c[1], b[1])
  net3.check_correct()
  for edge in [e1, e2, e3]:
    net3.contract(edge)
  result = net3.get_final_node()
  np.testing.assert_allclose(result.tensor, 48.0)

def test_flatten_edges_between(backend):
  net = tensornetwork.TensorNetwork(backend=backend)
  a = net.add_node(np.ones((3, 4, 5)))
  b = net.add_node(np.ones((5, 4, 3)))
  net.connect(a[0], b[2])
  net.connect(a[1], b[1])
  net.connect(a[2], b[0])
  net.flatten_edges_between(a, b)
  net.check_correct()
  np.testing.assert_allclose(a.tensor, np.ones((60,)))
  np.testing.assert_allclose(b.tensor, np.ones((60,)))

def test_flatten_edges_between_no_edges(backend):
  net = tensornetwork.TensorNetwork(backend=backend)
  a = net.add_node(np.ones((3)))
  b = net.add_node(np.ones((3)))
  assertEqual(net.flatten_edges_between(a, b), None)

def test_flatten_all_edges(backend):
  net = tensornetwork.TensorNetwork(backend=backend)
  a = net.add_node(np.ones((3, 3, 5, 6, 2, 2)))
  b = net.add_node(np.ones((5, 6, 7)))
  c = net.add_node(np.ones((7,)))
  trace_edge1 = net.connect(a[0], a[1])
  trace_edge2 = net.connect(a[4], a[5])
  split_edge1 = net.connect(a[2], b[0])
  split_edge2 = net.connect(a[3], b[1])
  ok_edge = net.connect(b[2], c[0])
  flat_edges = net.flatten_all_edges()
  net.check_correct()
  assertEqual(len(flat_edges), 3)
  assertNotIn(trace_edge1, flat_edges)
  assertNotIn(trace_edge2, flat_edges)
  assertNotIn(split_edge1, flat_edges)
  assertNotIn(split_edge2, flat_edges)
  assertIn(ok_edge, flat_edges)

def test_contract_between(backend):
  net = tensornetwork.TensorNetwork(backend=backend)
  a_val = np.ones((2, 3, 4, 5))
  b_val = np.ones((3, 5, 4, 2))
  a = net.add_node(a_val)
  b = net.add_node(b_val)
  net.connect(a[0], b[3])
  net.connect(b[1], a[3])
  net.connect(a[1], b[0])
  edge_a = a[2]
  edge_b = b[2]
  c = net.contract_between(a, b, name="New Node")
  c.reorder_edges([edge_a, edge_b])
  net.check_correct()
  # Check expected values.
  a_flat = np.reshape(np.transpose(a_val, (2, 1, 0, 3)), (4, 30))
  b_flat = np.reshape(np.transpose(b_val, (2, 0, 3, 1)), (4, 30))
  final_val = np.matmul(a_flat, b_flat.T)
  np.testing.assert_allclose(c.tensor, final_val, rtol=1e-6)
  assertEqual(c.name, "New Node")

def test_contract_between_output_order(backend):
  net = tensornetwork.TensorNetwork(backend=backend)
  a_val = np.ones((2, 3, 4, 5))
  b_val = np.ones((3, 5, 4, 2))
  c_val = np.ones((2, 2))
  a = net.add_node(a_val)
  b = net.add_node(b_val)
  c = net.add_node(c_val)
  net.connect(a[0], b[3])
  net.connect(b[1], a[3])
  net.connect(a[1], b[0])
  with pytest.raises(ValueError):
    d = net.contract_between(
      a, b, name="New Node", output_edge_order=[a[2], b[2], a[0]])
  net.check_correct(check_connected=False)
  with pytest.raises(ValueError):
    d = net.contract_between(
      a, b, name="New Node", output_edge_order=[a[2], b[2], c[0]])
  net.check_correct(check_connected=False)
  d = net.contract_between(
    a, b, name="New Node", output_edge_order=[b[2], a[2]])
  net.check_correct(check_connected=False)
  a_flat = np.reshape(np.transpose(a_val, (2, 1, 0, 3)), (4, 30))
  b_flat = np.reshape(np.transpose(b_val, (2, 0, 3, 1)), (4, 30))
  final_val = np.matmul(b_flat, a_flat.T)
  np.testing.assert_allclose(d.tensor, final_val)
  assertEqual(d.name, "New Node")

def test_contract_between_outer_product(backend):
  net = tensornetwork.TensorNetwork(backend=backend)
  a_val = np.ones((2, 3, 4))
  b_val = np.ones((5, 6, 7))
  a = net.add_node(a_val)
  b = net.add_node(b_val)
  c = net.contract_between(a, b, allow_outer_product=True)
  assertEqual(c.tensor.shape, (2, 3, 4, 5, 6, 7))

def test_contract_between_no_outer_product(backend):
  net = tensornetwork.TensorNetwork(backend=backend)
  a_val = np.ones((2, 3, 4))
  b_val = np.ones((5, 6, 7))
  a = net.add_node(a_val)
  b = net.add_node(b_val)
  with pytest.raises(ValueError):
    net.contract_between(a, b)

def test_contract_between_trace_edges(backend):
  net = tensornetwork.TensorNetwork(backend=backend)
  a_val = np.ones((3, 3))
  final_val = np.trace(a_val)
  a = net.add_node(a_val)
  net.connect(a[0], a[1])
  b = net.contract_between(a, a)
  net.check_correct()
  np.testing.assert_allclose(b.tensor, final_val)

def test_join_dangling(backend):
  net = tensornetwork.TensorNetwork(backend=backend)
  a = net.add_node(np.ones((3,)))
  b = net.add_node(np.ones((3,)))
  net.connect(a[0], b[0])
  net.check_correct()

def test_split_node(backend):
  net = tensornetwork.TensorNetwork(backend=backend)
  a = net.add_node(np.zeros((2, 3, 4, 5, 6)))
  left_edges = []
  for i in range(3):
    left_edges.append(a[i])
  right_edges = []
  for i in range(3, 5):
    right_edges.append(a[i])
  left, right, _ = net.split_node(a, left_edges, right_edges)
  net.check_correct()
  np.testing.assert_allclose(left.tensor, np.zeros((2, 3, 4, 24)))
  np.testing.assert_allclose(right.tensor, np.zeros((24, 5, 6)))

def test_split_node_mixed_order(backend):
  net = tensornetwork.TensorNetwork(backend=backend)
  a = net.add_node(np.zeros((2, 3, 4, 5, 6)))
  left_edges = []
  for i in [0, 2, 4]:
    left_edges.append(a[i])
  right_edges = []
  for i in [1, 3]:
    right_edges.append(a[i])
  left, right, _ = net.split_node(a, left_edges, right_edges)
  net.check_correct()
  np.testing.assert_allclose(left.tensor, np.zeros((2, 4, 6, 15)))
  np.testing.assert_allclose(right.tensor, np.zeros((15, 3, 5)))

def test_split_node_full_svd(backend):
  net = tensornetwork.TensorNetwork(backend=backend)
  unitary1 = np.array([[1.0, 1.0], [1.0, -1.0]]) / np.sqrt(2.0)
  unitary2 = np.array([[0.0, 1.0], [1.0, 0.0]])
  singular_values = np.array([9.1, 7.5], dtype=np.float32)
  val = np.dot(unitary1, np.dot(np.diag(singular_values), (unitary2.T)))
  a = net.add_node(val)
  e1 = a[0]
  e2 = a[1]
  _, s, _, _, = net.split_node_full_svd(a, [e1], [e2])
  net.check_correct()
  np.testing.assert_allclose(
      s.tensor, np.diag([9.1, 7.5]), rtol=1e-5)

def test_weakref(backend):
  net = tensornetwork.TensorNetwork(backend=backend)
  a = net.add_node(np.eye(2))
  b = net.add_node(np.eye(2))
  e = net.connect(a[0], b[0])
  del a
  del b
  net.contract(e)
  with pytest.raises(ValueError):
    # pylint: disable=pointless-statement
    e.node1
  with pytest.raises(ValueError):
    # pylint: disable=pointless-statement
    e.node2

def test_weakref_complex(backend):
  net = tensornetwork.TensorNetwork(backend=backend)
  a = net.add_node(np.eye(2))
  b = net.add_node(np.eye(2))
  c = net.add_node(np.eye(2))
  e1 = net.connect(a[0], b[0])
  e2 = net.connect(b[1], c[0])
  net.contract(e1)
  net.contract(e2)
  # This won't raise an exception since we still have a referance to 'a'.
  # pylint: disable=pointless-statement
  e1.node1
  # This raises an exception since the intermediate node created when doing
  # `net.contract(e2)` was garbage collected.
  with pytest.raises(ValueError):
    # pylint: disable=pointless-statement
    e2.node1

def test_set_node2(backend):
  net = tensornetwork.TensorNetwork(backend=backend)
  a = net.add_node(np.eye(2))
  b = net.add_node(np.eye(2))
  e = net.connect(a[0], b[0])
  # You should never do this, but if you do, we should handle
  # it gracefully.
  e.node2 = None
  assertTrue(e.is_dangling())

def test_edge_in_network(backend):
  net = tensornetwork.TensorNetwork(backend=backend)
  a = net.add_node(np.eye(2))
  b = net.add_node(np.eye(2))
  edge = net.connect(a[0], b[0])
  assertIn(edge, net)

def test_edge_not_in_network(backend):
  net = tensornetwork.TensorNetwork(backend=backend)
  a = net.add_node(np.eye(2))
  b = net.add_node(np.eye(2))
  edge = net.connect(a[0], b[0])
  net.disconnect(edge)
  assertNotIn(edge, net)

def test_node_in_network(backend):
  net = tensornetwork.TensorNetwork(backend=backend)
  a = net.add_node(np.eye(2))
  assertIn(a, net)

def test_node_not_in_network(backend):
  net = tensornetwork.TensorNetwork(backend=backend)
  a = net.add_node(np.ones((2, 2)))
  e = net.connect(a[0], a[1])
  net.contract(e)
  assertNotIn(a, net)

def test_contract_parallel(backend):
  net = tensornetwork.TensorNetwork(backend=backend)
  a = net.add_node(np.eye(2))
  b = net.add_node(np.eye(2))
  edge1 = net.connect(a[0], b[0])
  edge2 = net.connect(a[1], b[1])
  c = net.contract_parallel(edge1)
  assertNotIn(edge2, net)
  np.testing.assert_allclose(c.tensor, 2.0)

def test_get_all_nondangling(backend):
  net = tensornetwork.TensorNetwork(backend=backend)
  a = net.add_node(np.eye(2))
  b = net.add_node(np.eye(2))
  edge1 = net.connect(a[0], b[0])
  c = net.add_node(np.eye(2))
  d = net.add_node(np.eye(2))
  edge2 = net.connect(c[0], d[0])
  edge3 = net.connect(a[1], c[1])
  assertEqual({edge1, edge2, edge3}, net.get_all_nondangling())

def test_set_default(backend):
  tensornetwork.set_default_backend(backend)
  assert tensornetwork.config.default_backend == backend
  net = tensornetwork.TensorNetwork()
  assert net.backend.name == backend

def test_add_subnetwork_incompatible_backends():
  net1 = tensornetwork.TensorNetwork(backend="numpy")
  net2 = tensornetwork.TensorNetwork(backend="tensorflow")
  with pytest.raises(ValueError):
    net1.add_subnetwork(net2)

def test_merge_networks_incompatible_backends():
  net1 = tensornetwork.TensorNetwork(backend="numpy")
  net2 = tensornetwork.TensorNetwork(backend="tensorflow")
  with pytest.raises(ValueError):
    tensornetwork.TensorNetwork.merge_networks([net1, net2])

def test_copy_tensor(backend):
  net = tensornetwork.TensorNetwork(backend=backend)
  a = net.add_node(np.array([1, 2, 3], dtype=np.float64))
  b = net.add_node(np.array([10, 20, 30], dtype=np.float64))
  c = net.add_node(np.array([5, 6, 7], dtype=np.float64))
  d = net.add_node(np.array([1, -1, 1], dtype=np.float64))
  cn = net.add_copy_node(rank=4, dimension=3)
  edge1 = net.connect(a[0], cn[0])
  edge2 = net.connect(b[0], cn[1])
  edge3 = net.connect(c[0], cn[2])
  edge4 = net.connect(d[0], cn[3])

  result = cn.compute_contracted_tensor()
  assert list(result.shape) == []
  np.testing.assert_allclose(result, 50 - 240 + 630)

  for edge in [edge1, edge2, edge3, edge4]:
    net.contract(edge)
  val = net.get_final_node()
  result = val.tensor
  assert list(result.shape) == []
  np.testing.assert_allclose(result, 50 - 240 + 630)

# Include 'tensorflow' (by removing the decorator) once #87 is fixed.
@pytest.mark.parametrize('backend', ('numpy', 'jax'))
def test_copy_tensor_parallel_edges(backend):
  net = tensornetwork.TensorNetwork(backend=backend)
  a = net.add_node(np.diag([1., 2, 3]))
  b = net.add_node(np.array([10, 20, 30], dtype=np.float64))
  cn = net.add_copy_node(rank=3, dimension=3)
  edge1 = net.connect(a[0], cn[0])
  edge2 = net.connect(a[1], cn[1])
  edge3 = net.connect(b[0], cn[2])

  result = cn.compute_contracted_tensor()
  assert list(result.shape) == []
  np.testing.assert_allclose(result, 10 + 40 + 90)

  for edge in [edge1, edge2, edge3]:
    net.contract(edge)
  val = net.get_final_node()
  result = val.tensor
  assert list(result.shape) == []
  np.testing.assert_allclose(result, 10 + 40 + 90)

def test_contract_copy_node(backend):
  net = tensornetwork.TensorNetwork(backend=backend)
  a = net.add_node(np.array([1, 2, 3], dtype=np.float64))
  b = net.add_node(np.array([10, 20, 30], dtype=np.float64))
  c = net.add_node(np.array([5, 6, 7], dtype=np.float64))
  d = net.add_node(np.array([1, -1, 1], dtype=np.float64))
  cn = net.add_copy_node(rank=4, dimension=3)
  net.connect(a[0], cn[0])
  net.connect(b[0], cn[1])
  net.connect(c[0], cn[2])
  net.connect(d[0], cn[3])

  net.contract_copy_node(cn)
  val = net.get_final_node()
  result = val.tensor
  assert list(result.shape) == []
  np.testing.assert_allclose(result, 50 - 240 + 630)

def test_contract_copy_node_connected_neighbors(backend):
  net = tensornetwork.TensorNetwork(backend=backend)
  a = net.add_node(np.array([[1, 2, 3], [10, 20, 30]], dtype=np.float64))
  b = net.add_node(np.array([[2, 1, 1], [2, 2, 2]], dtype=np.float64))
  c = net.add_node(np.array([3, 4, 4], dtype=np.float64))
  cn = net.add_copy_node(rank=3, dimension=3)
  net.connect(a[0], b[0])
  net.connect(a[1], cn[0])
  net.connect(b[1], cn[1])
  net.connect(c[0], cn[2])

  n = net.contract_copy_node(cn)

  with pytest.raises(ValueError):
    val = net.get_final_node()
  assert len(net.nodes_set) == 1
  assert len(n.edges) == 2
  assert n.edges[0] == n.edges[1]

  net.contract_parallel(n.edges[0])
  val = net.get_final_node()
  result = val.tensor
  assert list(result.shape) == []
  np.testing.assert_allclose(result, 26 + 460)

def test_bad_backend():
  with pytest.raises(ValueError):
    tensornetwork.TensorNetwork("NOT_A_BACKEND")

def test_remove_node(backend):
  net = tensornetwork.TensorNetwork(backend=backend)
  a = net.add_node(np.ones((2, 2, 2)), axis_names=["test", "names", "ignore"])
  b = net.add_node(np.ones((2, 2)))
  c = net.add_node(np.ones((2, 2)))
  net.connect(a["test"], b[0])
  net.connect(a[1], c[0])
  broken_edges_name, broken_edges_axis = net.remove_node(a)
  assert a not in net
  assert "test" in broken_edges_name
  assert broken_edges_name["test"] is b[0]
  assert "names" in broken_edges_name
  assert broken_edges_name["names"] is c[0]
  assert "ignore" not in broken_edges_name
  assert 0 in broken_edges_axis
  assert 1 in broken_edges_axis
  assert 2 not in broken_edges_axis
  assert broken_edges_axis[0] is b[0]
  assert broken_edges_axis[1] is c[0]

def test_remove_node_trace_edge(backend):
  net = tensornetwork.TensorNetwork(backend=backend)
  a = net.add_node(np.ones((2, 2, 2)))
  b = net.add_node(np.ones(2))
  net.connect(a[0], b[0])
  net.connect(a[1], a[2])
  _, broken_edges = net.remove_node(a)
  assert 0 in broken_edges
  assert 1 not in broken_edges
  assert 2 not in broken_edges
  assert broken_edges[0] is b[0]
<<<<<<< HEAD
=======


def test_self_connected_edge(backend):
  net = tensornetwork.TensorNetwork(backend=backend)
  a = net.add_node(np.eye(2))
  with pytest.raises(ValueError):
    net.connect(a[0], a[0])
>>>>>>> 717d25ab
<|MERGE_RESOLUTION|>--- conflicted
+++ resolved
@@ -1016,13 +1016,9 @@
   assert 1 not in broken_edges
   assert 2 not in broken_edges
   assert broken_edges[0] is b[0]
-<<<<<<< HEAD
-=======
-
 
 def test_self_connected_edge(backend):
   net = tensornetwork.TensorNetwork(backend=backend)
   a = net.add_node(np.eye(2))
   with pytest.raises(ValueError):
-    net.connect(a[0], a[0])
->>>>>>> 717d25ab
+    net.connect(a[0], a[0])