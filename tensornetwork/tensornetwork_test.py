--- conflicted
+++ resolved
@@ -39,12 +39,8 @@
 def assertFalse(a):
   assert a is False
 
-<<<<<<< HEAD
 @pytest.fixture(
   name="backend", params=["numpy", "tensorflow", "jax"])
-=======
-@pytest.fixture(name="backend", params=["numpy", "tensorflow"])
->>>>>>> 84a382c5
 def backend_fixure(request):
     return request.param
 
@@ -536,11 +532,7 @@
   flat_result_node = net_flat.contract(final_edge)
   flat_result_node.reorder_edges([a_dangling_flat, b_dangling_flat])
   flat_result = flat_result_node.get_tensor()
-<<<<<<< HEAD
   np.testing.assert_allclose(flat_result, noflat_result, rtol=1e-6)
-=======
-  np.testing.assert_allclose(flat_result, noflat_result)
->>>>>>> 84a382c5
 
 def test_flatten_consistent_tensor(backend):
   net = tensornetwork.TensorNetwork(backend=backend)
@@ -557,13 +549,8 @@
   # Check expected values.
   a_final = np.reshape(np.transpose(a_val, (2, 1, 0, 3)), (4, 30))
   b_final = np.reshape(np.transpose(b_val, (2, 0, 3, 1)), (4, 30))
-<<<<<<< HEAD
   np.testing.assert_allclose(a.get_tensor(), a_final, rtol=1e-6)
   np.testing.assert_allclose(b.get_tensor(), b_final, rtol=1e-6)
-=======
-  np.testing.assert_allclose(a.get_tensor(), a_final)
-  np.testing.assert_allclose(b.get_tensor(), b_final)
->>>>>>> 84a382c5
 
 def test_flatten_trace_consistent_result(backend):
   net_noflat = tensornetwork.TensorNetwork(backend=backend)
@@ -583,11 +570,7 @@
   e3 = net_flat.connect(a_flat[3], a_flat[5])
   final_edge = net_flat.flatten_edges([e1, e2, e3])
   flat_result = net_flat.contract(final_edge).get_tensor()
-<<<<<<< HEAD
   np.testing.assert_allclose(flat_result, noflat_result, rtol=1e-6)
-=======
-  np.testing.assert_allclose(flat_result, noflat_result)
->>>>>>> 84a382c5
 
 def test_flatten_trace_consistent_tensor(backend):
   net = tensornetwork.TensorNetwork(backend=backend)
@@ -693,11 +676,7 @@
   a_flat = np.reshape(np.transpose(a_val, (2, 1, 0, 3)), (4, 30))
   b_flat = np.reshape(np.transpose(b_val, (2, 0, 3, 1)), (4, 30))
   final_val = np.matmul(a_flat, b_flat.T)
-<<<<<<< HEAD
   np.testing.assert_allclose(c.get_tensor(), final_val, rtol=1e-6)
-=======
-  np.testing.assert_allclose(c.get_tensor(), final_val)
->>>>>>> 84a382c5
   assertEqual(c.name, "New Node")
 
 def test_contract_between_outer_product(backend):
@@ -774,13 +753,9 @@
   e2 = a[1]
   _, s, _, _, = net.split_node_full_svd(a, [e1], [e2])
   net.check_correct()
-<<<<<<< HEAD
   np.testing.assert_allclose(
       s.get_tensor(), np.diag(np.arange(10, 0, -1)),
   rtol=1e-5)
-=======
-  np.testing.assert_allclose(s.get_tensor(), np.diag(np.arange(10, 0, -1)))
->>>>>>> 84a382c5
 
 def test_weakref(backend):
   net = tensornetwork.TensorNetwork(backend=backend)
@@ -912,4 +887,8 @@
   val = net.get_final_node()
   result = val.get_tensor()
   assert list(result.shape) == []
-  np.testing.assert_allclose(result, 50 - 240 + 630)+  np.testing.assert_allclose(result, 50 - 240 + 630)
+
+def test_bad_backend():
+  with pytest.raises(ValueError):
+    tensornetwork.TensorNetwork("NOT_A_BACKEND")