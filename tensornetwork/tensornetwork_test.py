--- conflicted
+++ resolved
@@ -1145,7 +1145,7 @@
   a = sorted(list(edges))[0]
   assert net.get_parallel_edges(a) == edges
 
-<<<<<<< HEAD
+
 def test_at_operator(backend):
   net = tensornetwork.TensorNetwork(backend=backend)
   a = net.add_node(np.ones((2,)))
@@ -1155,6 +1155,7 @@
   assert isinstance(c, tensornetwork.Node)
   np.testing.assert_allclose(c.tensor, 2.0)
 
+
 def test_at_operator_out_of_network(backend):
   net1 = tensornetwork.TensorNetwork(backend=backend)
   net2 = tensornetwork.TensorNetwork(backend=backend)
@@ -1162,7 +1163,8 @@
   b = net2.add_node(np.ones((2,)))
   with pytest.raises(ValueError):
     a = a @ b
-=======
+
+
 def test_edge_sorting(backend):
   net = tensornetwork.TensorNetwork(backend=backend)
   a = net.add_node(np.eye(2))
@@ -1172,5 +1174,4 @@
   e2 = net.connect(b[0], c[1])
   e3 = net.connect(c[0], a[1])
   sorted_edges = sorted([e2, e3, e1])
-  assert sorted_edges == [e1, e2, e3]
->>>>>>> 8be5a5aa
+  assert sorted_edges == [e1, e2, e3]