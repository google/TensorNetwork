# Copyright 2019 The TensorNetwork Authors
#
# Licensed under the Apache License, Version 2.0 (the "License");
# you may not use this file except in compliance with the License.
# You may obtain a copy of the License at
#
#      http://www.apache.org/licenses/LICENSE-2.0
#
# Unless required by applicable law or agreed to in writing, software
# distributed under the License is distributed on an "AS IS" BASIS,
# WITHOUT WARRANTIES OR CONDITIONS OF ANY KIND, either express or implied.
# See the License for the specific language governing permissions and
# limitations under the License.

from __future__ import absolute_import
from __future__ import division
from __future__ import print_function
import tensornetwork
import pytest
import numpy as np
import tensorflow as tf
from jax.config import config

config.update("jax_enable_x64", True)
tf.compat.v1.enable_v2_behavior()


def test_sanity_check(backend):
  net = tensornetwork.TensorNetwork(backend=backend)
  net.add_node(np.eye(2), "a")
  net.check_correct()


def test_node_names(backend):
  net = tensornetwork.TensorNetwork(backend=backend)
  a = net.add_node(np.eye(2), "a", axis_names=["e0", "e1"])
  assert a.name == "a"
  assert a[0].name == "e0"
  assert a[1].name == "e1"


def test_single_contract(backend):
  net = tensornetwork.TensorNetwork(backend=backend)
  a = net.add_node(np.array([1.0] * 5), "a")
  b = net.add_node(np.array([1.0] * 5), "b")
  e = net.connect(a[0], b[0])
  c = net.contract(e)
  net.check_correct()
  val = c.tensor
  np.testing.assert_allclose(val, 5.0)


def test_disconnect_edge(backend):
  net = tensornetwork.TensorNetwork(backend=backend)
  a = net.add_node(np.array([1.0] * 5), "a")
  b = net.add_node(np.array([1.0] * 5), "b")
  e = net.connect(a[0], b[0])
  assert not e.is_dangling()
  dangling_edge_1, dangling_edge_2 = net.disconnect(e)
  net.check_correct(check_connected=False)
  assert dangling_edge_1.is_dangling()
  assert dangling_edge_2.is_dangling()
  assert a.get_edge(0) == dangling_edge_1
  assert b.get_edge(0) == dangling_edge_2


def test_set_tensor(backend):
  net = tensornetwork.TensorNetwork(backend=backend)
  a = net.add_node(np.ones(2))
  np.testing.assert_allclose(a.tensor, np.ones(2))
  a.tensor = np.zeros(2)
  np.testing.assert_allclose(a.tensor, np.zeros(2))


def test_has_nondangling_edge(backend):
  net = tensornetwork.TensorNetwork(backend=backend)
  a = net.add_node(np.ones(2))
  assert not a.has_nondangling_edge()
  b = net.add_node(np.ones((2, 2)))
  net.connect(b[0], b[1])
  assert b.has_nondangling_edge()


def test_large_nodes(backend):
  net = tensornetwork.TensorNetwork(backend=backend)
  a = net.add_node(np.zeros([5, 6, 7, 8, 9]), "a")
  b = net.add_node(np.zeros([5, 6, 7, 8, 9]), "b")
  for i in range(5):
    net.connect(a[i], b[i])
  net.check_correct()


def test_small_matmul(backend):
  net = tensornetwork.TensorNetwork(backend=backend)
  a = net.add_node(np.zeros([10, 10]), name="a")
  b = net.add_node(np.zeros([10, 10]), name="b")
  edge = net.connect(a[0], b[0], "edge")
  net.check_correct()
  c = net.contract(edge, name="a * b")
  assert list(c.shape) == [10, 10]
  net.check_correct()


def test_direct_trace(backend):
  net = tensornetwork.TensorNetwork(backend=backend)
  a = net.add_node(np.ones([10, 10]), name="a")
  edge = net.connect(a[0], a[1], "edge")
  net.check_correct()
  result = net._contract_trace(edge)
  net.check_correct()
  np.testing.assert_allclose(result.tensor, 10.0)


def test_double_trace(backend):
  net = tensornetwork.TensorNetwork(backend=backend)
  a = net.add_node(np.ones([10, 10, 10, 10]), name="a")
  edge1 = net.connect(a[0], a[1], "edge1")
  edge2 = net.connect(a[2], a[3], "edge2")
  net.check_correct()
  net._contract_trace(edge1)
  net.check_correct()
  val = net._contract_trace(edge2)
  net.check_correct()
  np.testing.assert_allclose(val.tensor, 100.0)


def test_indirect_trace(backend):
  net = tensornetwork.TensorNetwork(backend=backend)
  a = net.add_node(np.ones([10, 10]), name="a")
  edge = net.connect(a[0], a[1], "edge")
  net.check_correct()
  val = net.contract(edge)
  net.check_correct()
  np.testing.assert_allclose(val.tensor, 10.0)


def test_real_physics(backend):
  # Calcuate the expected value in numpy
  a_vals = np.ones([2, 3, 4, 5])
  b_vals = np.ones([4, 6, 7])
  c_vals = np.ones([5, 6, 8])
  contract1 = np.tensordot(a_vals, b_vals, [[2], [0]])
  contract2 = np.tensordot(c_vals, contract1, [[0], [2]])
  final_result = np.trace(contract2, axis1=0, axis2=4)
  # Build the network
  net = tensornetwork.TensorNetwork(backend=backend)
  a = net.add_node(a_vals, name="T")
  b = net.add_node(b_vals, name="A")
  c = net.add_node(c_vals, name="B")
  e1 = net.connect(a[2], b[0], "edge")
  e2 = net.connect(c[0], a[3], "edge2")
  e3 = net.connect(b[1], c[1], "edge3")
  net.check_correct()
  node_result = net.contract(e1)
  np.testing.assert_allclose(node_result.tensor, contract1)
  net.check_correct()
  node_result = net.contract(e2)
  np.testing.assert_allclose(node_result.tensor, contract2)
  net.check_correct()
  val = net.contract(e3)
  net.check_correct()
  np.testing.assert_allclose(val.tensor, final_result)


def test_real_physics_with_tensors(backend):
  # Calcuate the expected value in numpy
  a_vals = np.ones([2, 3, 4, 5])
  b_vals = np.ones([4, 6, 7])
  c_vals = np.ones([5, 6, 8])
  contract1 = np.tensordot(a_vals, b_vals, [[2], [0]])
  contract2 = np.tensordot(c_vals, contract1, [[0], [2]])
  final_result = np.trace(contract2, axis1=0, axis2=4)
  # Build the network
  net = tensornetwork.TensorNetwork(backend=backend)
  a = net.add_node(np.ones([2, 3, 4, 5]), name="T")
  b = net.add_node(np.ones([4, 6, 7]), name="A")
  c = net.add_node(np.ones([5, 6, 8]), name="B")
  e1 = net.connect(a[2], b[0], "edge")
  e2 = net.connect(c[0], a[3], "edge2")
  e3 = net.connect(b[1], c[1], "edge3")
  net.check_correct()
  node_result = net.contract(e1)
  np.testing.assert_allclose(node_result.tensor, contract1)
  net.check_correct()
  node_result = net.contract(e2)
  np.testing.assert_allclose(node_result.tensor, contract2)
  net.check_correct()
  val = net.contract(e3)
  net.check_correct()
  np.testing.assert_allclose(val.tensor, final_result)


def test_real_physics_naive_contraction(backend):
  # Calcuate the expected value in numpy
  a_vals = np.ones([2, 3, 4, 5])
  b_vals = np.ones([4, 6, 7])
  c_vals = np.ones([5, 6, 8])
  contract1 = np.tensordot(a_vals, b_vals, [[2], [0]])
  contract2 = np.tensordot(c_vals, contract1, [[0], [2]])
  final_result = np.trace(contract2, axis1=0, axis2=4)
  # Build the network
  net = tensornetwork.TensorNetwork(backend=backend)
  a = net.add_node(np.ones([2, 3, 4, 5]), name="T")
  b = net.add_node(np.ones([4, 6, 7]), name="A")
  c = net.add_node(np.ones([5, 6, 8]), name="B")
  e1 = net.connect(a[2], b[0], "edge")
  e2 = net.connect(c[0], a[3], "edge2")
  e3 = net.connect(b[1], c[1], "edge3")
  for edge in [e1, e2, e3]:
    net.contract(edge)
  val = net.get_final_node()
  assert list(val.shape) == [8, 2, 3, 7]
  np.testing.assert_allclose(val.tensor, final_result)


def test_with_tensors(backend):
  net = tensornetwork.TensorNetwork(backend=backend)
  a = net.add_node(np.eye(2) * 2, name="T")
  b = net.add_node(np.eye(2) * 3, name="A")
  e1 = net.connect(a[0], b[0], "edge")
  e2 = net.connect(a[1], b[1], "edge2")
  net.check_correct()
  net.contract(e1)
  net.check_correct()
  val = net.contract(e2)
  net.check_correct()
  np.testing.assert_allclose(val.tensor, 12.0)


def test_contract_dangling_edge(backend):
  net = tensornetwork.TensorNetwork(backend=backend)
  a = net.add_node(np.array([1]))
  e = a[0]
  with pytest.raises(ValueError):
    net.contract(e)


def test_double_edge_contract(backend):
  net = tensornetwork.TensorNetwork(backend=backend)
  a = net.add_node(np.eye(2))
  e = net.connect(a[0], a[1], name="edge")
  net.contract(e)
  with pytest.raises(ValueError):
    net.contract(e)


def test_contract_trace_dangling_edge(backend):
  net = tensornetwork.TensorNetwork(backend=backend)
  a = net.add_node(np.array([1]))
  e = a[0]
  with pytest.raises(ValueError):
    net._contract_trace(e)


def test_node2_contract_trace(backend):
  net = tensornetwork.TensorNetwork(backend=backend)
  a = net.add_node(np.zeros([3, 3, 1]))
  b = net.add_node(np.zeros([1]))
  net.connect(b[0], a[2])
  trace_edge = net.connect(a[0], a[1])
  net._contract_trace(trace_edge)
  net.check_correct()


def test_contract_fall_through_name(backend):
  net = tensornetwork.TensorNetwork(backend=backend)
  node = net.add_node(np.eye(2), name="Identity Matrix")
  assert node.name == "Identity Matrix"
  edge = net.connect(node[0], node[1], name="Trace Edge")
  assert edge.name == "Trace Edge"
  final_result = net.contract(edge, name="Trace Of Identity")
  assert final_result.name == "Trace Of Identity"


def test_non_connected(backend):
  net = tensornetwork.TensorNetwork(backend=backend)
  a = net.add_node(np.array([2, 2]))
  b = net.add_node(np.array([2, 2]))
  net.connect(a[0], b[0])
  c = net.add_node(np.array([2, 2]))
  d = net.add_node(np.array([2, 2]))
  net.connect(c[0], d[0])
  with pytest.raises(ValueError):
    net.check_connected()


def test_node_get_dim_bad_axis(backend):
  net = tensornetwork.TensorNetwork(backend=backend)
  node = net.add_node(np.eye(2), name="a", axis_names=["1", "2"])
  with pytest.raises(ValueError):
    node.get_dimension(10)


def test_bad_trace_contract(backend):
  net = tensornetwork.TensorNetwork(backend=backend)
  a = net.add_node(np.array([2]))
  b = net.add_node(np.array([2]))
  e = net.connect(a[0], b[0])
  with pytest.raises(ValueError):
    net._contract_trace(e)


def test_double_edge_axis(backend):
  net = tensornetwork.TensorNetwork(backend=backend)
  a = net.add_node(np.array([2]), name="a")
  b = net.add_node(np.array([2]), name="b")
  net.connect(a[0], b[0])
  with pytest.raises(ValueError):
    net.connect(a[0], b[0])


def test_named_axis(backend):
  net = tensornetwork.TensorNetwork(backend=backend)
  a = net.add_node(np.eye(2), axis_names=["alpha", "beta"])
  e = net.connect(a["alpha"], a["beta"])
  b = net.contract(e)
  np.testing.assert_allclose(b.tensor, 2.0)


def test_mixed_named_axis(backend):
  net = tensornetwork.TensorNetwork(backend=backend)
  a = net.add_node(np.eye(2) * 2.0, axis_names=["alpha", "beta"])
  b = net.add_node(np.eye(2) * 3.0)
  e1 = net.connect(a["alpha"], b[0])
  # Axes should still be indexable by numbers even with naming.
  e2 = net.connect(a[1], b[1])
  net.contract(e1)
  result = net.contract(e2)
  np.testing.assert_allclose(result.tensor, 12.0)


def test_duplicate_name(backend):
  net = tensornetwork.TensorNetwork(backend=backend)
  with pytest.raises(ValueError):
    net.add_node(np.eye(2), axis_names=["test", "test"])


def test_bad_axis_name_length(backend):
  net = tensornetwork.TensorNetwork(backend=backend)
  with pytest.raises(ValueError):
    # This should have 2 names, not 1.
    net.add_node(np.eye(2), axis_names=["need_2_names"])


def test_bad_axis_name_connect(backend):
  net = tensornetwork.TensorNetwork(backend=backend)
  a = net.add_node(np.eye(2), axis_names=["test", "names"])
  with pytest.raises(ValueError):
    a.get_edge("bad_name")


def test_node_edge_ordering(backend):
  net = tensornetwork.TensorNetwork(backend=backend)
  a = net.add_node(np.zeros((2, 3, 4)))
  e2 = a[0]
  e3 = a[1]
  e4 = a[2]
  assert a.shape == (2, 3, 4)
  a.reorder_edges([e4, e2, e3])
  net.check_correct()
  assert a.shape == (4, 2, 3)
  assert e2.axis1 == 1
  assert e3.axis1 == 2
  assert e4.axis1 == 0


def test_trace_edge_ordering(backend):
  net = tensornetwork.TensorNetwork(backend=backend)
  a = net.add_node(np.zeros((2, 2, 3)))
  e2 = net.connect(a[1], a[0])
  e3 = a[2]
  with pytest.raises(ValueError):
    a.reorder_edges([e2, e3])


def test_mismatch_edge_ordering(backend):
  net = tensornetwork.TensorNetwork(backend=backend)
  a = net.add_node(np.zeros((2, 3)))
  e2_a = a[0]
  b = net.add_node(np.zeros((2,)))
  e_b = b[0]
  with pytest.raises(ValueError):
    a.reorder_edges([e2_a, e_b])


def test_complicated_edge_reordering(backend):
  net = tensornetwork.TensorNetwork(backend=backend)
  a = net.add_node(np.zeros((2, 3, 4)))
  b = net.add_node(np.zeros((2, 5)))
  c = net.add_node(np.zeros((3,)))
  d = net.add_node(np.zeros((4, 5)))
  e_ab = net.connect(a[0], b[0])
  e_bd = net.connect(b[1], d[1])
  e_ac = net.connect(a[1], c[0])
  e_ad = net.connect(a[2], d[0])
  net.contract(e_bd)
  a.reorder_edges([e_ac, e_ab, e_ad])
  net.check_correct()
  assert a.shape == (3, 2, 4)


def test_edge_reorder_axis_names(backend):
  net = tensornetwork.TensorNetwork(backend=backend)
  a = net.add_node(np.zeros((2, 3, 4, 5)), axis_names=["a", "b", "c", "d"])
  edge_a = a["a"]
  edge_b = a["b"]
  edge_c = a["c"]
  edge_d = a["d"]
  a.reorder_edges([edge_c, edge_b, edge_d, edge_a])
  assert a.shape == (4, 3, 5, 2)
  assert a.axis_names == ["c", "b", "d", "a"]


def test_outer_product(backend):
  net = tensornetwork.TensorNetwork(backend=backend)
  a = net.add_node(np.ones((2, 4, 5)), name="A")
  b = net.add_node(np.ones((4, 3, 6)), name="B")
  c = net.add_node(np.ones((3, 2)), name="C")
  net.connect(a[1], b[0])
  net.connect(a[0], c[1])
  net.connect(b[1], c[0])
  # Purposely leave b's 3rd axis undefined.
  d = net.outer_product(a, b, name="D")
  net.check_correct()
  assert d.shape == (2, 4, 5, 4, 3, 6)
  np.testing.assert_allclose(d.tensor, np.ones((2, 4, 5, 4, 3, 6)))
  assert d.name == "D"


def test_outer_product_final_nodes(backend):
  net = tensornetwork.TensorNetwork(backend=backend)
  edges = []
  for i in range(1, 5):
    edges.append(net.add_node(np.ones(i))[0])
  final_node = net.outer_product_final_nodes(edges)
  np.testing.assert_allclose(final_node.tensor, np.ones([1, 2, 3, 4]))
  assert final_node.get_all_edges() == edges


def test_outer_product_final_nodes_not_contracted(backend):
  net = tensornetwork.TensorNetwork(backend=backend)
  a = net.add_node(np.ones(2))
  b = net.add_node(np.ones(2))
  e = net.connect(a[0], b[0])
  with pytest.raises(ValueError):
    net.outer_product_final_nodes([e])


def test_add_axis_names(backend):
  net = tensornetwork.TensorNetwork(backend=backend)
  a = net.add_node(np.eye(2), name="A", axis_names=["ignore1", "ignore2"])
  a.add_axis_names(["a", "b"])
  assert a.axis_names == ["a", "b"]


def test_reorder_axes(backend):
  net = tensornetwork.TensorNetwork(backend=backend)
  a = net.add_node(np.zeros((2, 3, 4)))
  b = net.add_node(np.zeros((3, 4, 5)))
  c = net.add_node(np.zeros((2, 4, 5)))
  net.connect(a[0], c[0])
  net.connect(b[0], a[1])
  net.connect(a[2], c[1])
  net.connect(b[2], c[2])
  a.reorder_axes([2, 0, 1])
  net.check_correct()
  assert a.shape == (4, 2, 3)


def test_flattening_standard_edges(backend):
  net = tensornetwork.TensorNetwork(backend=backend)
  a = net.add_node(np.zeros((2, 3, 5)), name="A")
  b = net.add_node(np.zeros((2, 3, 4, 5)), name="B")
  e1 = net.connect(a[0], b[0], "Edge_1_1")
  e2 = net.connect(a[2], b[3], "Edge_2_3")
  edge_a_1 = a[1]
  edge_b_1 = b[1]
  edge_b_2 = b[2]
  new_edge = net.flatten_edges([e1, e2], new_edge_name="New Edge")
  assert a.shape == (3, 10)
  assert b.shape == (3, 4, 10)
  assert a.edges == [edge_a_1, new_edge]
  assert b.edges == [edge_b_1, edge_b_2, new_edge]
  net.check_correct()


def test_flattening_dangling_edges(backend):
  net = tensornetwork.TensorNetwork(backend=backend)
  a = net.add_node(np.zeros((2, 3, 4, 5)), name="A")
  e1 = a[0]
  e2 = a[1]
  e3 = a[2]
  e4 = a[3]
  flattened_edge = net.flatten_edges([e1, e3], new_edge_name="New Edge")
  assert a.shape == (3, 5, 8)
  assert a.edges == [e2, e4, flattened_edge]
  assert flattened_edge.name == "New Edge"
  net.check_correct()


def test_flatten_edges_different_nodes(backend):
  net = tensornetwork.TensorNetwork(backend=backend)
  a = net.add_node(np.eye(2))
  b = net.add_node(np.eye(2))
  c = net.add_node(np.eye(2))
  e1 = net.connect(a[0], b[0])
  e2 = net.connect(a[1], c[0])
  net.connect(b[1], c[1])
  with pytest.raises(ValueError):
    net.flatten_edges([e1, e2])


def test_flatten_trace_edges(backend):
  net = tensornetwork.TensorNetwork(backend=backend)
  a = net.add_node(np.zeros((2, 3, 4, 3, 5, 5)))
  c = net.add_node(np.zeros((2, 4)))
  e1 = net.connect(a[1], a[3])
  e2 = net.connect(a[4], a[5])
  external_1 = net.connect(a[0], c[0])
  external_2 = net.connect(c[1], a[2])
  new_edge = net.flatten_edges([e1, e2], "New Edge")
  net.check_correct()
  assert a.shape == (2, 4, 15, 15)
  assert a.edges == [external_1, external_2, new_edge, new_edge]
  assert new_edge.name == "New Edge"


def test_flatten_consistent_result(backend):
  net_noflat = tensornetwork.TensorNetwork(backend=backend)
  a_val = np.ones((3, 5, 5, 6))
  b_val = np.ones((5, 6, 4, 5))
  # Create non flattened example to compare against.
  a_noflat = net_noflat.add_node(a_val)
  b_noflat = net_noflat.add_node(b_val)
  e1 = net_noflat.connect(a_noflat[1], b_noflat[3])
  e2 = net_noflat.connect(a_noflat[3], b_noflat[1])
  e3 = net_noflat.connect(a_noflat[2], b_noflat[0])
  a_dangling_noflat = a_noflat[0]
  b_dangling_noflat = b_noflat[2]
  for edge in [e1, e2, e3]:
    net_noflat.contract(edge)
  noflat_result_node = net_noflat.get_final_node()
  noflat_result_node.reorder_edges([a_dangling_noflat, b_dangling_noflat])
  noflat_result = noflat_result_node.tensor
  # Create network with flattening
  net_flat = tensornetwork.TensorNetwork(backend=backend)
  a_flat = net_flat.add_node(a_val)
  b_flat = net_flat.add_node(b_val)
  e1 = net_flat.connect(a_flat[1], b_flat[3])
  e2 = net_flat.connect(a_flat[3], b_flat[1])
  e3 = net_flat.connect(a_flat[2], b_flat[0])
  a_dangling_flat = a_flat[0]
  b_dangling_flat = b_flat[2]
  final_edge = net_flat.flatten_edges([e1, e2, e3])
  flat_result_node = net_flat.contract(final_edge)
  flat_result_node.reorder_edges([a_dangling_flat, b_dangling_flat])
  flat_result = flat_result_node.tensor
  np.testing.assert_allclose(flat_result, noflat_result)


def test_flatten_consistent_tensor(backend):
  net = tensornetwork.TensorNetwork(backend=backend)
  a_val = np.ones((2, 3, 4, 5))
  b_val = np.ones((3, 5, 4, 2))
  a = net.add_node(a_val)
  b = net.add_node(b_val)
  e1 = net.connect(a[0], b[3])
  e2 = net.connect(b[1], a[3])
  e3 = net.connect(a[1], b[0])
  net.flatten_edges([e3, e1, e2])
  net.check_correct()

  # Check expected values.
  a_final = np.reshape(np.transpose(a_val, (2, 1, 0, 3)), (4, 30))
  b_final = np.reshape(np.transpose(b_val, (2, 0, 3, 1)), (4, 30))
  np.testing.assert_allclose(a.tensor, a_final)
  np.testing.assert_allclose(b.tensor, b_final)


def test_flatten_trace_consistent_result(backend):
  net_noflat = tensornetwork.TensorNetwork(backend=backend)
  a_val = np.ones((5, 6, 6, 7, 5, 7))
  a_noflat = net_noflat.add_node(a_val)
  e1 = net_noflat.connect(a_noflat[0], a_noflat[4])
  e2 = net_noflat.connect(a_noflat[1], a_noflat[2])
  e3 = net_noflat.connect(a_noflat[3], a_noflat[5])
  for edge in [e1, e2, e3]:
    net_noflat.contract(edge)
  noflat_result = net_noflat.get_final_node().tensor
  # Create network with flattening
  net_flat = tensornetwork.TensorNetwork(backend=backend)
  a_flat = net_flat.add_node(a_val)
  e1 = net_flat.connect(a_flat[0], a_flat[4])
  e2 = net_flat.connect(a_flat[1], a_flat[2])
  e3 = net_flat.connect(a_flat[3], a_flat[5])
  final_edge = net_flat.flatten_edges([e1, e2, e3])
  flat_result = net_flat.contract(final_edge).tensor
  np.testing.assert_allclose(flat_result, noflat_result)


def test_flatten_trace_consistent_tensor(backend):
  net = tensornetwork.TensorNetwork(backend=backend)
  a_val = np.ones((5, 3, 4, 4, 5))
  a = net.add_node(a_val)
  e1 = net.connect(a[0], a[4])
  e2 = net.connect(a[3], a[2])
  net.flatten_edges([e2, e1])
  net.check_correct()
  # Check expected values.
  a_final = np.reshape(np.transpose(a_val, (1, 2, 0, 3, 4)), (3, 20, 20))
  np.testing.assert_allclose(a.tensor, a_final)


def test_add_subnetwork(backend):
  net1 = tensornetwork.TensorNetwork(backend=backend)
  net2 = tensornetwork.TensorNetwork(backend=backend)
  a = net1.add_node(np.eye(2) * 2)
  b = net1.add_node(np.eye(2) * 3)
  e1 = net1.connect(a[0], b[0])
  c = net2.add_node(np.eye(2) * 4)
  net2.add_subnetwork(net1)
  assert a in net2
  assert b in net2
  assert c in net2
  assert a.network is net2
  assert b.network is net2
  assert c.network is net2
  e2 = net2.connect(c[0], a[1])
  e3 = net2.connect(c[1], b[1])
  net2.check_correct()
  for edge in [e1, e2, e3]:
    net2.contract(edge)
  result = net2.get_final_node()
  np.testing.assert_allclose(result.tensor, 48.0)


def test_merge_networks(backend):
  net1 = tensornetwork.TensorNetwork(backend=backend)
  net2 = tensornetwork.TensorNetwork(backend=backend)
  a = net1.add_node(np.eye(2) * 2)
  b = net1.add_node(np.eye(2) * 3)
  e1 = net1.connect(a[0], b[0])
  c = net2.add_node(np.eye(2) * 4)
  net3 = tensornetwork.TensorNetwork.merge_networks([net1, net2])
  assert a in net3
  assert b in net3
  assert c in net3
  assert a.network is net3
  assert b.network is net3
  assert c.network is net3
  e2 = net3.connect(c[0], a[1])
  e3 = net3.connect(c[1], b[1])
  net3.check_correct()
  for edge in [e1, e2, e3]:
    net3.contract(edge)
  result = net3.get_final_node()
  np.testing.assert_allclose(result.tensor, 48.0)


def test_flatten_edges_between(backend):
  net = tensornetwork.TensorNetwork(backend=backend)
  a = net.add_node(np.ones((3, 4, 5)))
  b = net.add_node(np.ones((5, 4, 3)))
  net.connect(a[0], b[2])
  net.connect(a[1], b[1])
  net.connect(a[2], b[0])
  net.flatten_edges_between(a, b)
  net.check_correct()
  np.testing.assert_allclose(a.tensor, np.ones((60,)))
  np.testing.assert_allclose(b.tensor, np.ones((60,)))


def test_flatten_edges_between_no_edges(backend):
  net = tensornetwork.TensorNetwork(backend=backend)
  a = net.add_node(np.ones((3)))
  b = net.add_node(np.ones((3)))
  assert net.flatten_edges_between(a, b) is None


def test_flatten_all_edges(backend):
  net = tensornetwork.TensorNetwork(backend=backend)
  a = net.add_node(np.ones((3, 3, 5, 6, 2, 2)))
  b = net.add_node(np.ones((5, 6, 7)))
  c = net.add_node(np.ones((7,)))
  trace_edge1 = net.connect(a[0], a[1])
  trace_edge2 = net.connect(a[4], a[5])
  split_edge1 = net.connect(a[2], b[0])
  split_edge2 = net.connect(a[3], b[1])
  ok_edge = net.connect(b[2], c[0])
  flat_edges = net.flatten_all_edges()
  net.check_correct()
  assert len(flat_edges) == 3
  assert trace_edge1 not in flat_edges
  assert trace_edge2 not in flat_edges
  assert split_edge1 not in flat_edges
  assert split_edge2 not in flat_edges
  assert ok_edge in flat_edges


def test_contract_between(backend):
  net = tensornetwork.TensorNetwork(backend=backend)
  a_val = np.ones((2, 3, 4, 5))
  b_val = np.ones((3, 5, 4, 2))
  a = net.add_node(a_val)
  b = net.add_node(b_val)
  net.connect(a[0], b[3])
  net.connect(b[1], a[3])
  net.connect(a[1], b[0])
  edge_a = a[2]
  edge_b = b[2]
  c = net.contract_between(a, b, name="New Node")
  c.reorder_edges([edge_a, edge_b])
  net.check_correct()
  # Check expected values.
  a_flat = np.reshape(np.transpose(a_val, (2, 1, 0, 3)), (4, 30))
  b_flat = np.reshape(np.transpose(b_val, (2, 0, 3, 1)), (4, 30))
  final_val = np.matmul(a_flat, b_flat.T)
  assert c.name == "New Node"
  np.testing.assert_allclose(c.tensor, final_val)


def test_contract_between_output_order(backend):
  net = tensornetwork.TensorNetwork(backend=backend)
  a_val = np.ones((2, 3, 4, 5))
  b_val = np.ones((3, 5, 4, 2))
  c_val = np.ones((2, 2))
  a = net.add_node(a_val)
  b = net.add_node(b_val)
  c = net.add_node(c_val)
  net.connect(a[0], b[3])
  net.connect(b[1], a[3])
  net.connect(a[1], b[0])
  with pytest.raises(ValueError):
    d = net.contract_between(
        a, b, name="New Node", output_edge_order=[a[2], b[2], a[0]])
  net.check_correct(check_connected=False)
  with pytest.raises(ValueError):
    d = net.contract_between(
        a, b, name="New Node", output_edge_order=[a[2], b[2], c[0]])
  net.check_correct(check_connected=False)
  d = net.contract_between(
      a, b, name="New Node", output_edge_order=[b[2], a[2]])
  net.check_correct(check_connected=False)
  a_flat = np.reshape(np.transpose(a_val, (2, 1, 0, 3)), (4, 30))
  b_flat = np.reshape(np.transpose(b_val, (2, 0, 3, 1)), (4, 30))
  final_val = np.matmul(b_flat, a_flat.T)
  np.testing.assert_allclose(d.tensor, final_val)
  assert d.name == "New Node"


def test_contract_between_outer_product(backend):
  net = tensornetwork.TensorNetwork(backend=backend)
  a_val = np.ones((2, 3, 4))
  b_val = np.ones((5, 6, 7))
  a = net.add_node(a_val)
  b = net.add_node(b_val)
  c = net.contract_between(a, b, allow_outer_product=True)
  assert c.shape == (2, 3, 4, 5, 6, 7)


def test_contract_between_no_outer_product(backend):
  net = tensornetwork.TensorNetwork(backend=backend)
  a_val = np.ones((2, 3, 4))
  b_val = np.ones((5, 6, 7))
  a = net.add_node(a_val)
  b = net.add_node(b_val)
  with pytest.raises(ValueError):
    net.contract_between(a, b)


def test_contract_between_trace_edges(backend):
  net = tensornetwork.TensorNetwork(backend=backend)
  a_val = np.ones((3, 3))
  final_val = np.trace(a_val)
  a = net.add_node(a_val)
  net.connect(a[0], a[1])
  b = net.contract_between(a, a)
  net.check_correct()
  np.testing.assert_allclose(b.tensor, final_val)


def test_join_dangling(backend):
  net = tensornetwork.TensorNetwork(backend=backend)
  a = net.add_node(np.ones((3,)))
  b = net.add_node(np.ones((3,)))
  net.connect(a[0], b[0])
  net.check_correct()


def test_split_node_qr_disable(backend):
  net = tensornetwork.TensorNetwork(backend=backend)
  a = net.add_node(np.zeros((2, 3, 4, 5, 6)))
  left_edges = []
  for i in range(3):
    left_edges.append(a[i])
  right_edges = []
  for i in range(3, 5):
    right_edges.append(a[i])
  _, _ = net.split_node_qr(a, left_edges, right_edges)
  with pytest.raises(ValueError):
    a.edges[0]
  with pytest.raises(ValueError):
    a.edges
  with pytest.raises(ValueError):
    a.signature
  with pytest.raises(ValueError):
    a.shape


def test_split_node_rq_disable(backend):
  net = tensornetwork.TensorNetwork(backend=backend)
  a = net.add_node(np.zeros((2, 3, 4, 5, 6)))
  left_edges = []
  for i in range(3):
    left_edges.append(a[i])
  right_edges = []
  for i in range(3, 5):
    right_edges.append(a[i])
  _, _ = net.split_node_rq(a, left_edges, right_edges)
  with pytest.raises(ValueError):
    a.edges[0]
  with pytest.raises(ValueError):
    a.edges
  with pytest.raises(ValueError):
    a.signature
  with pytest.raises(ValueError):
    a.shape


def test_split_node_disable(backend):
  net = tensornetwork.TensorNetwork(backend=backend)
  a = net.add_node(np.zeros((2, 3, 4, 5, 6)))
  left_edges = []
  for i in range(3):
    left_edges.append(a[i])
  right_edges = []
  for i in range(3, 5):
    right_edges.append(a[i])
  _, _, _ = net.split_node(a, left_edges, right_edges)
  with pytest.raises(ValueError):
    a.edges[0]
  with pytest.raises(ValueError):
    a.edges
  with pytest.raises(ValueError):
    a.signature
  with pytest.raises(ValueError):
    a.shape


def test_split_node_full_svd_disable(backend):
  net = tensornetwork.TensorNetwork(backend=backend)
  a = net.add_node(np.zeros((2, 3, 4, 5, 6)))
  left_edges = []
  for i in range(3):
    left_edges.append(a[i])
  right_edges = []
  for i in range(3, 5):
    right_edges.append(a[i])
  _, _, _, _ = net.split_node_full_svd(a, left_edges, right_edges)
  with pytest.raises(ValueError):
    a.edges[0]
  with pytest.raises(ValueError):
    a.edges
  with pytest.raises(ValueError):
    a.signature
  with pytest.raises(ValueError):
    a.shape


def test_contract_disable(backend):
  net = tensornetwork.TensorNetwork(backend=backend)
  a = net.add_node(np.random.rand(2, 2))
  b = net.add_node(np.random.rand(2, 2))
  e = net.connect(a[0], b[0])
  net.contract(e)
  with pytest.raises(ValueError):
    a.edges[0]
  with pytest.raises(ValueError):
    a.edges
  with pytest.raises(ValueError):
    a.signature
  with pytest.raises(ValueError):
    a.shape
  with pytest.raises(ValueError):
    b.edges[0]
  with pytest.raises(ValueError):
    b.edges
  with pytest.raises(ValueError):
    b.signature
  with pytest.raises(ValueError):
    b.shape


def test_contract_between_disable(backend):
  net = tensornetwork.TensorNetwork(backend=backend)
  a = net.add_node(np.random.rand(2, 2))
  b = net.add_node(np.random.rand(2, 2))
  net.connect(a[1], b[0])
  net.contract_between(a, b)
  with pytest.raises(ValueError):
    a.edges[0]
  with pytest.raises(ValueError):
    a.edges
  with pytest.raises(ValueError):
    a.signature
  with pytest.raises(ValueError):
    a.shape
  with pytest.raises(ValueError):
    b.edges[0]
  with pytest.raises(ValueError):
    b.edges
  with pytest.raises(ValueError):
    b.signature
  with pytest.raises(ValueError):
    b.shape


def test_double_trace_disable(backend):
  net = tensornetwork.TensorNetwork(backend=backend)
  node = net.add_node(np.random.rand(2, 2, 2, 2), name='node1')

  e1 = net.connect(node[0], node[2], name='e1')
  net.connect(node[1], node[3], name='e2')

  net.contract(e1, name='b')
  node1 = e1.node1
  node2 = e1.node2

  with pytest.raises(ValueError):
    node.edges[0]
  with pytest.raises(ValueError):
    node.edges
  with pytest.raises(ValueError):
    node.signature
  with pytest.raises(ValueError):
    node.shape

  with pytest.raises(ValueError):
    node1.edges[0]
  with pytest.raises(ValueError):
    node1.edges
  with pytest.raises(ValueError):
    node1.signature
  with pytest.raises(ValueError):
    node1.shape

  with pytest.raises(ValueError):
    node2.edges[0]
  with pytest.raises(ValueError):
    node2.edges
  with pytest.raises(ValueError):
    node2.signature
  with pytest.raises(ValueError):
    node2.shape


def test_trace_disable(backend):
  net = tensornetwork.TensorNetwork(backend=backend)
  node = net.add_node(np.random.rand(2, 2, 2, 2), name='node1')
  e = net.connect(node[0], node[2], name='e1')
  net._contract_trace(e, name='b')
  node1 = e.node1
  node2 = e.node2

  with pytest.raises(ValueError):
    node.edges[0]
  with pytest.raises(ValueError):
    node.edges
  with pytest.raises(ValueError):
    node.signature
  with pytest.raises(ValueError):
    node.shape

  with pytest.raises(ValueError):
    node1.edges[0]
  with pytest.raises(ValueError):
    node1.edges
  with pytest.raises(ValueError):
    node1.signature
  with pytest.raises(ValueError):
    node1.shape
  with pytest.raises(ValueError):
    node2.edges[0]
  with pytest.raises(ValueError):
    node2.edges
  with pytest.raises(ValueError):
    node2.signature
  with pytest.raises(ValueError):
    node2.shape


def test_split_node(backend):
  net = tensornetwork.TensorNetwork(backend=backend)
  a = net.add_node(np.zeros((2, 3, 4, 5, 6)))
  left_edges = []
  for i in range(3):
    left_edges.append(a[i])
  right_edges = []
  for i in range(3, 5):
    right_edges.append(a[i])
  left, right, _ = net.split_node(a, left_edges, right_edges)
  net.check_correct()
  np.testing.assert_allclose(left.tensor, np.zeros((2, 3, 4, 24)))
  np.testing.assert_allclose(right.tensor, np.zeros((24, 5, 6)))


def test_split_node_mixed_order(backend):
  net = tensornetwork.TensorNetwork(backend=backend)
  a = net.add_node(np.zeros((2, 3, 4, 5, 6)))
  left_edges = []
  for i in [0, 2, 4]:
    left_edges.append(a[i])
  right_edges = []
  for i in [1, 3]:
    right_edges.append(a[i])
  left, right, _ = net.split_node(a, left_edges, right_edges)
  net.check_correct()
  np.testing.assert_allclose(left.tensor, np.zeros((2, 4, 6, 15)))
  np.testing.assert_allclose(right.tensor, np.zeros((15, 3, 5)))


def test_split_node_full_svd(backend):
  net = tensornetwork.TensorNetwork(backend=backend)
  unitary1 = np.array([[1.0, 1.0], [1.0, -1.0]]) / np.sqrt(2.0)
  unitary2 = np.array([[0.0, 1.0], [1.0, 0.0]])
  singular_values = np.array([9.1, 7.5], dtype=np.float32)
  val = np.dot(unitary1, np.dot(np.diag(singular_values), (unitary2.T)))
  a = net.add_node(val)
  e1 = a[0]
  e2 = a[1]
  _, s, _, _, = net.split_node_full_svd(a, [e1], [e2])
  net.check_correct()
  np.testing.assert_allclose(s.tensor, np.diag([9.1, 7.5]), rtol=1e-5)


def test_weakref(backend):
  net = tensornetwork.TensorNetwork(backend=backend)
  a = net.add_node(np.eye(2))
  b = net.add_node(np.eye(2))
  e = net.connect(a[0], b[0])
  del a
  del b
  net.contract(e)
  with pytest.raises(ValueError):
    e.node1
  with pytest.raises(ValueError):
    e.node2


def test_weakref_complex(backend):
  net = tensornetwork.TensorNetwork(backend=backend)
  a = net.add_node(np.eye(2))
  b = net.add_node(np.eye(2))
  c = net.add_node(np.eye(2))
  e1 = net.connect(a[0], b[0])
  e2 = net.connect(b[1], c[0])
  net.contract(e1)
  net.contract(e2)
  # This won't raise an exception since we still have a referance to 'a'.
  e1.node1
  # This raises an exception since the intermediate node created when doing
  # `net.contract(e2)` was garbage collected.
  with pytest.raises(ValueError):
    e2.node1


def test_set_node2(backend):
  net = tensornetwork.TensorNetwork(backend=backend)
  a = net.add_node(np.eye(2))
  b = net.add_node(np.eye(2))
  e = net.connect(a[0], b[0])
  # You should never do this, but if you do, we should handle
  # it gracefully.
  e.node2 = None
  assert e.is_dangling()


def test_edge_in_network(backend):
  net = tensornetwork.TensorNetwork(backend=backend)
  a = net.add_node(np.eye(2))
  b = net.add_node(np.eye(2))
  edge = net.connect(a[0], b[0])
  assert edge in net


def test_edge_not_in_network(backend):
  net = tensornetwork.TensorNetwork(backend=backend)
  a = net.add_node(np.eye(2))
  b = net.add_node(np.eye(2))
  edge = net.connect(a[0], b[0])
  net.disconnect(edge)
  assert edge not in net


def test_node_in_network(backend):
  net = tensornetwork.TensorNetwork(backend=backend)
  a = net.add_node(np.eye(2))
  assert a in net


def test_node_not_in_network(backend):
  net = tensornetwork.TensorNetwork(backend=backend)
  a = net.add_node(np.ones((2, 2)))
  e = net.connect(a[0], a[1])
  net.contract(e)
  assert a not in net


def test_contract_parallel(backend):
  net = tensornetwork.TensorNetwork(backend=backend)
  a = net.add_node(np.eye(2))
  b = net.add_node(np.eye(2))
  edge1 = net.connect(a[0], b[0])
  edge2 = net.connect(a[1], b[1])
  c = net.contract_parallel(edge1)
  assert edge2 not in net
  np.testing.assert_allclose(c.tensor, 2.0)


def test_get_all_nondangling(backend):
  net = tensornetwork.TensorNetwork(backend=backend)
  a = net.add_node(np.eye(2))
  b = net.add_node(np.eye(2))
  edge1 = net.connect(a[0], b[0])
  c = net.add_node(np.eye(2))
  d = net.add_node(np.eye(2))
  edge2 = net.connect(c[0], d[0])
  edge3 = net.connect(a[1], c[1])
  assert {edge1, edge2, edge3} == net.get_all_nondangling()


def test_set_default(backend):
  tensornetwork.set_default_backend(backend)
  assert tensornetwork.config.default_backend == backend
  net = tensornetwork.TensorNetwork()
  assert net.backend.name == backend


def test_add_subnetwork_incompatible_backends():
  net1 = tensornetwork.TensorNetwork(backend="numpy")
  net2 = tensornetwork.TensorNetwork(backend="tensorflow")
  with pytest.raises(ValueError):
    net1.add_subnetwork(net2)


def test_merge_networks_incompatible_backends():
  net1 = tensornetwork.TensorNetwork(backend="numpy")
  net2 = tensornetwork.TensorNetwork(backend="tensorflow")
  with pytest.raises(ValueError):
    tensornetwork.TensorNetwork.merge_networks([net1, net2])


def test_copy_tensor(backend):
  net = tensornetwork.TensorNetwork(backend=backend)
  a = net.add_node(np.array([1, 2, 3], dtype=np.float64))
  b = net.add_node(np.array([10, 20, 30], dtype=np.float64))
  c = net.add_node(np.array([5, 6, 7], dtype=np.float64))
  d = net.add_node(np.array([1, -1, 1], dtype=np.float64))
  cn = net.add_copy_node(rank=4, dimension=3)
  edge1 = net.connect(a[0], cn[0])
  edge2 = net.connect(b[0], cn[1])
  edge3 = net.connect(c[0], cn[2])
  edge4 = net.connect(d[0], cn[3])

  result = cn.compute_contracted_tensor()
  assert list(result.shape) == []
  np.testing.assert_allclose(result, 50 - 240 + 630)

  for edge in [edge1, edge2, edge3, edge4]:
    net.contract(edge)
  val = net.get_final_node()
  result = val.tensor
  assert list(result.shape) == []
  np.testing.assert_allclose(result, 50 - 240 + 630)


# Include 'tensorflow' (by removing the decorator) once #87 is fixed.
@pytest.mark.parametrize('backend', ('numpy', 'jax'))
def test_copy_tensor_parallel_edges(backend):
  net = tensornetwork.TensorNetwork(backend=backend)
  a = net.add_node(np.diag([1., 2, 3]))
  b = net.add_node(np.array([10, 20, 30], dtype=np.float64))
  cn = net.add_copy_node(rank=3, dimension=3)
  edge1 = net.connect(a[0], cn[0])
  edge2 = net.connect(a[1], cn[1])
  edge3 = net.connect(b[0], cn[2])

  result = cn.compute_contracted_tensor()
  assert list(result.shape) == []
  np.testing.assert_allclose(result, 10 + 40 + 90)

  for edge in [edge1, edge2, edge3]:
    net.contract(edge)
  val = net.get_final_node()
  result = val.tensor
  assert list(result.shape) == []
  np.testing.assert_allclose(result, 10 + 40 + 90)


def test_contract_copy_node(backend):
  net = tensornetwork.TensorNetwork(backend=backend)
  a = net.add_node(np.array([1, 2, 3], dtype=np.float64))
  b = net.add_node(np.array([10, 20, 30], dtype=np.float64))
  c = net.add_node(np.array([5, 6, 7], dtype=np.float64))
  d = net.add_node(np.array([1, -1, 1], dtype=np.float64))
  cn = net.add_copy_node(rank=4, dimension=3)
  net.connect(a[0], cn[0])
  net.connect(b[0], cn[1])
  net.connect(c[0], cn[2])
  net.connect(d[0], cn[3])

  net.contract_copy_node(cn)
  val = net.get_final_node()
  result = val.tensor
  assert list(result.shape) == []
  np.testing.assert_allclose(result, 50 - 240 + 630)


def test_contract_copy_node_connected_neighbors(backend):
  net = tensornetwork.TensorNetwork(backend=backend)
  a = net.add_node(np.array([[1, 2, 3], [10, 20, 30]], dtype=np.float64))
  b = net.add_node(np.array([[2, 1, 1], [2, 2, 2]], dtype=np.float64))
  c = net.add_node(np.array([3, 4, 4], dtype=np.float64))
  cn = net.add_copy_node(rank=3, dimension=3)
  net.connect(a[0], b[0])
  net.connect(a[1], cn[0])
  net.connect(b[1], cn[1])
  net.connect(c[0], cn[2])

  n = net.contract_copy_node(cn)

  with pytest.raises(ValueError):
    val = net.get_final_node()
  assert len(net.nodes_set) == 1
  assert len(n.edges) == 2
  assert n.edges[0] == n.edges[1]

  net.contract_parallel(n.edges[0])
  val = net.get_final_node()
  result = val.tensor
  assert list(result.shape) == []
  np.testing.assert_allclose(result, 26 + 460)


def test_bad_backend():
  with pytest.raises(ValueError):
    tensornetwork.TensorNetwork("NOT_A_BACKEND")


def test_remove_node(backend):
  net = tensornetwork.TensorNetwork(backend=backend)
  a = net.add_node(np.ones((2, 2, 2)), axis_names=["test", "names", "ignore"])
  b = net.add_node(np.ones((2, 2)))
  c = net.add_node(np.ones((2, 2)))
  net.connect(a["test"], b[0])
  net.connect(a[1], c[0])
  broken_edges_name, broken_edges_axis = net.remove_node(a)
  assert a not in net
  assert "test" in broken_edges_name
  assert broken_edges_name["test"] is b[0]
  assert "names" in broken_edges_name
  assert broken_edges_name["names"] is c[0]
  assert "ignore" not in broken_edges_name
  assert 0 in broken_edges_axis
  assert 1 in broken_edges_axis
  assert 2 not in broken_edges_axis
  assert broken_edges_axis[0] is b[0]
  assert broken_edges_axis[1] is c[0]


def test_remove_node_trace_edge(backend):
  net = tensornetwork.TensorNetwork(backend=backend)
  a = net.add_node(np.ones((2, 2, 2)))
  b = net.add_node(np.ones(2))
  net.connect(a[0], b[0])
  net.connect(a[1], a[2])
  _, broken_edges = net.remove_node(a)
  assert 0 in broken_edges
  assert 1 not in broken_edges
  assert 2 not in broken_edges
  assert broken_edges[0] is b[0]


def test_self_connected_edge(backend):
  net = tensornetwork.TensorNetwork(backend=backend)
  a = net.add_node(np.eye(2))
  with pytest.raises(ValueError):
    net.connect(a[0], a[0])


def test_subnetwork_signatures(backend):
  net1 = tensornetwork.TensorNetwork(backend=backend)
  net2 = tensornetwork.TensorNetwork(backend=backend)
  a = net1.add_node(np.eye(2))
  assert a.signature == 1
  b = net2.add_node(np.eye(2))
  assert b.signature == 1
  net1.add_subnetwork(net2)
  assert b.signature == 2


def test_edges_signatures(backend):
  net = tensornetwork.TensorNetwork(backend=backend)
  a = net.add_node(np.ones((2,) * 5))
  b = net.add_node(np.ones((2,) * 5))
  for i in range(5):
    assert a[i].signature == -1
    assert b[i].signature == -1
  for i, index in enumerate({1, 3, 4}):
    edge = net.connect(a[index], b[index])
    # Add 11 to account for the the original 10
    # edges and the 1 indexing.
    assert edge.signature == i + 11


def test_get_parallel_edge(backend):
  net = tensornetwork.TensorNetwork(backend=backend)
  a = net.add_node(np.ones((2,) * 5))
  b = net.add_node(np.ones((2,) * 5))
  edges = set()
  for i in {0, 1, 3}:
    edges.add(net.connect(a[i], b[i]))
  # sort by edge signature
  a = sorted(list(edges))[0]
  assert net.get_parallel_edges(a) == edges


def test_at_operator(backend):
  net = tensornetwork.TensorNetwork(backend=backend)
  a = net.add_node(np.ones((2,)))
  b = net.add_node(np.ones((2,)))
  net.connect(a[0], b[0])
  c = a @ b
  assert isinstance(c, tensornetwork.Node)
  np.testing.assert_allclose(c.tensor, 2.0)


def test_at_operator_out_of_network(backend):
  net1 = tensornetwork.TensorNetwork(backend=backend)
  net2 = tensornetwork.TensorNetwork(backend=backend)
  a = net1.add_node(np.ones((2,)))
  b = net2.add_node(np.ones((2,)))
  with pytest.raises(ValueError):
    a = a @ b


def test_edge_sorting(backend):
  net = tensornetwork.TensorNetwork(backend=backend)
  a = net.add_node(np.eye(2))
  b = net.add_node(np.eye(2))
  c = net.add_node(np.eye(2))
  e1 = net.connect(a[0], b[1])
  e2 = net.connect(b[0], c[1])
  e3 = net.connect(c[0], a[1])
  sorted_edges = sorted([e2, e3, e1])
  assert sorted_edges == [e1, e2, e3]


def test_switch_backend():
  net = tensornetwork.TensorNetwork(backend="numpy")
  a = net.add_node(np.eye(2))
  net.switch_backend(new_backend="tensorflow")
  assert isinstance(a.tensor, tf.Tensor)


def test_svd_consistency(backend):
  if backend == "pytorch":
    pytest.skip("Complex numbers currently not supported in PyTorch")
  net = tensornetwork.TensorNetwork(backend=backend)
  original_tensor = np.array(
      [[1.0, 2.0j, 3.0, 4.0], [5.0, 6.0 + 1.0j, 3.0j, 2.0 + 1.0j]],
      dtype=np.complex64)
  node = net.add_node(original_tensor)
  u, vh, _ = net.split_node(node, [node[0]], [node[1]])
  final_node = net.contract_between(u, vh)
  np.testing.assert_allclose(final_node.tensor, original_tensor, rtol=1e-6)


def test_svd_consistency_symmetric_real_matrix(backend):
  net = tensornetwork.TensorNetwork(backend=backend)
  original_tensor = np.array([[1.0, 2.0, 3.0, 4.0], [5.0, 6.0, 3.0, 2.0]],
                             dtype=np.float64)
  node = net.add_node(original_tensor)
  u, vh, _ = net.split_node(node, [node[0]], [node[1]])
  final_node = net.contract_between(u, vh)
  np.testing.assert_allclose(final_node.tensor, original_tensor, rtol=1e-6)


def test_connect_alias(backend):
  net = tensornetwork.TensorNetwork(backend=backend)
  a = net.add_node(np.ones((2, 2)))
  b = net.add_node(np.ones((2, 2)))
  e = a[0] ^ b[0]
  assert set(e.get_nodes()) == {a, b}
  assert e is a[0]
  assert e is b[0]
  assert e in net


def test_remove_after_flatten(backend):
  net = tensornetwork.TensorNetwork(backend=backend)
  a = net.add_node(np.ones((2, 2)))
  b = net.add_node(np.ones((2, 2)))
  net.connect(a[0], b[0])
  net.connect(a[1], b[1])
  net.flatten_all_edges()
  net.remove_node(a)


def test_split_node_full_svd_names(backend):
  net = tensornetwork.TensorNetwork(backend=backend)
  a = net.add_node(np.random.rand(10, 10))
  e1 = a[0]
  e2 = a[1]
  left, s, right, _, = net.split_node_full_svd(
      a, [e1], [e2],
      left_name='left',
      middle_name='center',
      right_name='right',
      left_edge_name='left_edge',
      right_edge_name='right_edge')
  assert left.name == 'left'
  assert s.name == 'center'
  assert right.name == 'right'
  assert left.edges[-1].name == 'left_edge'
  assert s[0].name == 'left_edge'
  assert s[1].name == 'right_edge'
  assert right.edges[0].name == 'right_edge'


def test_split_node_rq_names(backend):
  net = tensornetwork.TensorNetwork(backend=backend)
  a = net.add_node(np.zeros((2, 3, 4, 5, 6)))
  left_edges = []
  for i in range(3):
    left_edges.append(a[i])
  right_edges = []
  for i in range(3, 5):
    right_edges.append(a[i])
  left, right = net.split_node_rq(
      a,
      left_edges,
      right_edges,
      left_name='left',
      right_name='right',
      edge_name='edge')
  assert left.name == 'left'
  assert right.name == 'right'
  assert left.edges[-1].name == 'edge'
  assert right.edges[0].name == 'edge'


def test_split_node_qr_names(backend):
  net = tensornetwork.TensorNetwork(backend=backend)
  a = net.add_node(np.zeros((2, 3, 4, 5, 6)))
  left_edges = []
  for i in range(3):
    left_edges.append(a[i])
  right_edges = []
  for i in range(3, 5):
    right_edges.append(a[i])
  left, right = net.split_node_qr(
      a,
      left_edges,
      right_edges,
      left_name='left',
      right_name='right',
      edge_name='edge')
  assert left.name == 'left'
  assert right.name == 'right'
  assert left.edges[-1].name == 'edge'
  assert right.edges[0].name == 'edge'


def test_split_node_names(backend):
  net = tensornetwork.TensorNetwork(backend=backend)
  a = net.add_node(np.zeros((2, 3, 4, 5, 6)))
  left_edges = []
  for i in range(3):
    left_edges.append(a[i])
  right_edges = []
  for i in range(3, 5):
    right_edges.append(a[i])
  left, right, _ = net.split_node(
      a,
      left_edges,
      right_edges,
      left_name='left',
      right_name='right',
      edge_name='edge')
  assert left.name == 'left'
  assert right.name == 'right'
  assert left.edges[-1].name == 'edge'
  assert right.edges[0].name == 'edge'


def test_split_node_rq(backend):
  net = tensornetwork.TensorNetwork(backend=backend)
  a = net.add_node(np.random.rand(2, 3, 4, 5, 6))
  left_edges = []
  for i in range(3):
    left_edges.append(a[i])
  right_edges = []
  for i in range(3, 5):
    right_edges.append(a[i])
  left, _ = net.split_node_rq(a, left_edges, right_edges)
  net.check_correct()
  np.testing.assert_allclose(a.tensor, net.contract(left[3]).tensor)


def test_split_node_qr(backend):
  net = tensornetwork.TensorNetwork(backend=backend)
  a = net.add_node(np.random.rand(2, 3, 4, 5, 6))
  left_edges = []
  for i in range(3):
    left_edges.append(a[i])
  right_edges = []
  for i in range(3, 5):
    right_edges.append(a[i])
  left, _ = net.split_node_qr(a, left_edges, right_edges)
  net.check_correct()
  np.testing.assert_allclose(a.tensor, net.contract(left[3]).tensor)


def test_disable_node(backend):
  net = tensornetwork.TensorNetwork(backend=backend)
  a = net.add_node(np.random.rand(2, 3, 4, 5, 6))
  with pytest.raises(ValueError):
<<<<<<< HEAD
    a.disable()

def test_add_copy_node_from_node_object(backend):
  net = tensornetwork.TensorNetwork(backend=backend)
  a = net.add_node(tensornetwork.CopyNode(3, 3))
  assert a in net
  assert a.shape == (3, 3, 3)
  assert isinstance(a, tensornetwork.CopyNode)
  b = net.add_node(np.eye(3))
  e = a[0] ^ b[0]
  c = net.contract(e)
  np.testing.assert_allclose(c.tensor, a.tensor)
=======
    # pylint: disable=pointless-statement
    a.disable()


def test_network_copy(backend):
  net = tensornetwork.TensorNetwork(backend=backend)
  a = net.add_node(np.random.rand(3, 3, 3))
  b = net.add_node(np.random.rand(3, 3, 3))
  c = net.add_node(np.random.rand(3, 3, 3))
  # pylint: disable=pointless-statement
  a[0] ^ b[1]
  # pylint: disable=pointless-statement
  a[1] ^ c[2]
  # pylint: disable=pointless-statement
  b[2] ^ c[0]

  net_copy, node_dict, _ = net.copy()
  net_copy.check_correct()

  res = a @ b @ c
  res_copy = node_dict[a] @ node_dict[b] @ node_dict[c]
  np.testing.assert_allclose(res.tensor, res_copy.tensor)


def test_network_copy_reordered(backend):
  net = tensornetwork.TensorNetwork(backend=backend)
  a = net.add_node(np.random.rand(3, 3, 3))
  b = net.add_node(np.random.rand(3, 3, 3))
  c = net.add_node(np.random.rand(3, 3, 3))
  # pylint: disable=pointless-statement
  a[0] ^ b[1]
  # pylint: disable=pointless-statement
  a[1] ^ c[2]
  # pylint: disable=pointless-statement
  b[2] ^ c[0]

  edge_order = [a[2], c[1], b[0]]
  net_copy, node_dict, edge_dict = net.copy()
  net_copy.check_correct()

  res = a @ b @ c
  res.reorder_edges(edge_order)
  res_copy = node_dict[a] @ node_dict[b] @ node_dict[c]
  res_copy.reorder_edges([edge_dict[e] for e in edge_order])
  np.testing.assert_allclose(res.tensor, res_copy.tensor)


def test_network_copy_names(backend):
  net = tensornetwork.TensorNetwork(backend=backend)
  a = net.add_node(np.random.rand(3, 3, 3), name='a')
  b = net.add_node(np.random.rand(3, 3, 3), name='b')
  c = net.add_node(np.random.rand(3, 3, 3), name='c')
  # pylint: disable=pointless-statement
  a[0] ^ b[1]
  # pylint: disable=pointless-statement
  b[2] ^ c[0]
  _, node_dict, edge_dict = net.copy()
  for node in net.nodes_set:
    assert node_dict[node].name == node.name
  for edge in net.get_all_edges():
    assert edge_dict[edge].name == edge.name


def test_network_copy_identities(backend):
  net = tensornetwork.TensorNetwork(backend=backend)
  a = net.add_node(np.random.rand(3, 3, 3), name='a')
  b = net.add_node(np.random.rand(3, 3, 3), name='b')
  c = net.add_node(np.random.rand(3, 3, 3), name='c')
  # pylint: disable=pointless-statement
  a[0] ^ b[1]
  # pylint: disable=pointless-statement
  b[2] ^ c[0]
  _, node_dict, edge_dict = net.copy()
  for node in net.nodes_set:
    assert not node_dict[node] is node
  for edge in net.get_all_edges():
    assert not edge_dict[edge] is edge
>>>>>>> 683ac3e7
<|MERGE_RESOLUTION|>--- conflicted
+++ resolved
@@ -1526,34 +1526,42 @@
   net = tensornetwork.TensorNetwork(backend=backend)
   a = net.add_node(np.random.rand(2, 3, 4, 5, 6))
   with pytest.raises(ValueError):
-<<<<<<< HEAD
     a.disable()
 
 def test_add_copy_node_from_node_object(backend):
   net = tensornetwork.TensorNetwork(backend=backend)
-  a = net.add_node(tensornetwork.CopyNode(3, 3))
+  a = net.add_node(
+      tensornetwork.CopyNode(
+          3, 3, name="TestName", axis_names=['a', 'b', 'c']))
   assert a in net
   assert a.shape == (3, 3, 3)
   assert isinstance(a, tensornetwork.CopyNode)
+  assert a.name == "TestName"
+  assert a.axis_names == ['a', 'b', 'c']
   b = net.add_node(np.eye(3))
   e = a[0] ^ b[0]
   c = net.contract(e)
   np.testing.assert_allclose(c.tensor, a.tensor)
-=======
-    # pylint: disable=pointless-statement
-    a.disable()
-
+
+def test_double_add_node(backend):
+  net = tensornetwork.TensorNetwork(backend=backend)
+  a = net.add_node(tensornetwork.CopyNode(3, 3))
+  with pytest.raises(ValueError):
+    net.add_node(a)
+
+def test_default_names_add_node_object(backend):
+  net = tensornetwork.TensorNetwork(backend=backend)
+  a = net.add_node(tensornetwork.CopyNode(3, 3))
+  assert a.name is not None
+  assert len(a.axis_names) == 3
 
 def test_network_copy(backend):
   net = tensornetwork.TensorNetwork(backend=backend)
   a = net.add_node(np.random.rand(3, 3, 3))
   b = net.add_node(np.random.rand(3, 3, 3))
   c = net.add_node(np.random.rand(3, 3, 3))
-  # pylint: disable=pointless-statement
   a[0] ^ b[1]
-  # pylint: disable=pointless-statement
   a[1] ^ c[2]
-  # pylint: disable=pointless-statement
   b[2] ^ c[0]
 
   net_copy, node_dict, _ = net.copy()
@@ -1569,11 +1577,8 @@
   a = net.add_node(np.random.rand(3, 3, 3))
   b = net.add_node(np.random.rand(3, 3, 3))
   c = net.add_node(np.random.rand(3, 3, 3))
-  # pylint: disable=pointless-statement
   a[0] ^ b[1]
-  # pylint: disable=pointless-statement
   a[1] ^ c[2]
-  # pylint: disable=pointless-statement
   b[2] ^ c[0]
 
   edge_order = [a[2], c[1], b[0]]
@@ -1592,9 +1597,7 @@
   a = net.add_node(np.random.rand(3, 3, 3), name='a')
   b = net.add_node(np.random.rand(3, 3, 3), name='b')
   c = net.add_node(np.random.rand(3, 3, 3), name='c')
-  # pylint: disable=pointless-statement
   a[0] ^ b[1]
-  # pylint: disable=pointless-statement
   b[2] ^ c[0]
   _, node_dict, edge_dict = net.copy()
   for node in net.nodes_set:
@@ -1608,13 +1611,10 @@
   a = net.add_node(np.random.rand(3, 3, 3), name='a')
   b = net.add_node(np.random.rand(3, 3, 3), name='b')
   c = net.add_node(np.random.rand(3, 3, 3), name='c')
-  # pylint: disable=pointless-statement
   a[0] ^ b[1]
-  # pylint: disable=pointless-statement
   b[2] ^ c[0]
   _, node_dict, edge_dict = net.copy()
   for node in net.nodes_set:
     assert not node_dict[node] is node
   for edge in net.get_all_edges():
-    assert not edge_dict[edge] is edge
->>>>>>> 683ac3e7
+    assert not edge_dict[edge] is edge