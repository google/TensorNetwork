--- conflicted
+++ resolved
@@ -432,15 +432,6 @@
   assert tn.get_all_nodes({edge}) == {a, b}
 
 
-<<<<<<< HEAD
-=======
-def test_contract_trace_edges(backend):
-  a = tn.Node(np.random.rand(3, 3, 3), backend=backend)
-  with pytest.raises(ValueError):
-    tn.contract_trace_edges(a)
-
-    
->>>>>>> 7201dc4f
 def test_switch_backend_raises_error(backend):
   a = tn.Node(np.random.rand(3, 3, 3))
   a.backend = AbstractBackend()
@@ -501,7 +492,6 @@
     assert result == [a, c]
 
 
-<<<<<<< HEAD
 def test_redirect(backend):
   n1 = tn.Node(np.random.rand(2, 2, 2), backend=backend)
   n2 = tn.Node(np.random.rand(2, 2, 2), backend=backend)
@@ -523,7 +513,7 @@
   assert trace_edge.node2 is n5
   assert n5.edges[0] is trace_edge
   assert n5.edges[1] is trace_edge
-=======
+
 def test_copy(backend):
   a = tn.Node(np.ones((2, 2, 2, 2)), backend=backend, name='a')
   b = tn.Node(np.ones((2, 2, 2, 2)), backend=backend, name='b')
@@ -550,5 +540,4 @@
       assert ce.node1 is copied_nodes[e.node1]
       assert ce.node2 is copied_nodes[e.node2]
     if e.node2 not in nodes and e.node1 not in nodes:
-      assert False
->>>>>>> 7201dc4f
+      assert False