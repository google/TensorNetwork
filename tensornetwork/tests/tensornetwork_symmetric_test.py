--- conflicted
+++ resolved
@@ -31,14 +31,6 @@
     jax.numpy.float32, jax.numpy.float64, jax.numpy.complex64,
     jax.numpy.complex128, jax.numpy.int32
 ]
-<<<<<<< HEAD
-from tensornetwork.block_sparse import (U1Charge, BlockSparseTensor, Index,
-                                        BaseCharge)
-from tensornetwork.block_sparse.blocksparse_utils import _find_diagonal_sparse_blocks  #pylint: disable=line-too-long
-from tensornetwork.backends.abstract_backend import AbstractBackend
-
-=======
->>>>>>> ee97ac58
 
 def get_random_symmetric(shape, flows, num_charges, seed=10, dtype=np.float64):
   assert np.all(np.asarray(shape) == shape[0])
