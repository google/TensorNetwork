# Copyright 2019 The TensorNetwork Authors
#
# Licensed under the Apache License, Version 2.0 (the "License");
# you may not use this file except in compliance with the License.
# You may obtain a copy of the License at
#
#      http://www.apache.org/licenses/LICENSE-2.0
#
# Unless required by applicable law or agreed to in writing, software
# distributed under the License is distributed on an "AS IS" BASIS,
# WITHOUT WARRANTIES OR CONDITIONS OF ANY KIND, either express or implied.
# See the License for the specific language governing permissions and
# limitations under the License.
import pytest
import numpy as np
from tensornetwork import BaseNode, Node
from tensornetwork import ncon_interface
from tensornetwork.ncon_interface import _get_cont_out_labels
from tensornetwork.backends.backend_factory import get_backend
from tensornetwork.contractors import greedy


@pytest.fixture(
    name="backend",
    params=[
        'numpy',
        get_backend('numpy'), 'jax',
        get_backend('jax'), 'pytorch',
        get_backend('pytorch'), 'tensorflow',
        get_backend('tensorflow')
    ])
def backends(request):
  return request.param


def test_sanity_check(backend):
  t1, t2 = np.ones((2, 2)), np.ones((2, 2))
  result_1 = ncon_interface.ncon([t1, t2], [(-1, 1), (1, -2)], backend=backend)
  np.testing.assert_allclose(result_1, np.ones((2, 2)) * 2)


def test_node_sanity_check(backend):
  t1, t2 = np.ones((2, 2)), np.ones((2, 2))
  n1, n2 = Node(t1, backend=backend), Node(t2, backend=backend)
  result_2 = ncon_interface.ncon([n1, n2], [(-1, 1), (1, -2)], backend=backend)
  np.testing.assert_allclose(result_2.tensor, np.ones((2, 2)) * 2)


def test_return_type(backend):
  t1, t2 = np.ones((2, 2)), np.ones((2, 2))
  n1, n2 = Node(t1, backend=backend), Node(t2, backend=backend)
  result_1 = ncon_interface.ncon([t1, t2], [(-1, 1), (1, -2)], backend=backend)
  result_2 = ncon_interface.ncon([n1, n2], [(-1, 1), (1, -2)], backend=backend)
  result_3 = ncon_interface.ncon([n1, t2], [(-1, 1), (1, -2)], backend=backend)
  assert isinstance(result_1, type(n1.backend.convert_to_tensor(t1)))
  assert isinstance(result_2, BaseNode)
  assert isinstance(result_3, type(n1.backend.convert_to_tensor(t1)))


def test_order_spec(backend):
  a = np.ones((2, 2))
  result = ncon_interface.ncon([a, a], [(-1, 1), (1, -2)],
                               out_order=[-1, -2],
                               backend=backend)
  np.testing.assert_allclose(result, np.ones((2, 2)) * 2)

  result = ncon_interface.ncon([a, a], [(-1, 1), (1, -2)],
                               con_order=[1],
                               backend=backend)

  np.testing.assert_allclose(result, np.ones((2, 2)) * 2)

  result = ncon_interface.ncon([a, a], [(-1, 1), (1, -2)],
                               con_order=[1],
                               out_order=[-1, -2],
                               backend=backend)

  np.testing.assert_allclose(result, np.ones((2, 2)) * 2)


def test_node_order_spec(backend):
  node = Node(np.ones((2, 2)), backend=backend)
  result = ncon_interface.ncon([node, node], [(-1, 1), (1, -2)],
                               out_order=[-1, -2],
                               backend=backend)

  np.testing.assert_allclose(result.tensor, np.ones((2, 2)) * 2)
  result = ncon_interface.ncon([node, node], [(-1, 1), (1, -2)],
                               con_order=[1],
                               backend=backend)

  np.testing.assert_allclose(result.tensor, np.ones((2, 2)) * 2)

  result = ncon_interface.ncon([node, node], [(-1, 1), (1, -2)],
                               con_order=[1],
                               out_order=[-1, -2],
                               backend=backend)

  np.testing.assert_allclose(result.tensor, np.ones((2, 2)) * 2)


def test_order_spec_noninteger(backend):
  a = np.ones((2, 2))
  result = ncon_interface.ncon([a, a], [('o1', 'i'), ('i', 'o2')],
                               con_order=['i'],
                               out_order=['o1', 'o2'],
                               backend=backend)
  np.testing.assert_allclose(result, np.ones((2, 2)) * 2)


def test_node_order_spec_noninteger(backend):
  node = Node(np.ones((2, 2)), backend=backend)
  result = ncon_interface.ncon([node, node], [('o1', 'i'), ('i', 'o2')],
                               con_order=['i'],
                               out_order=['o1', 'o2'],
                               backend=backend)
  np.testing.assert_allclose(result.tensor, np.ones((2, 2)) * 2)


def test_invalid_network(backend):
  a = np.ones((2, 2))
  with pytest.raises(
      ValueError,
      match="number of tensors does not "
      "match the number of network connections."):
    ncon_interface.ncon([a, a], [(1, 2), (2, 1), (1, 2)], backend=backend)
  with pytest.raises(
      ValueError,
      match="number of indices does not match "
      "number of labels on tensor 0."):
    ncon_interface.ncon([a, a], [(1,), (1, 2)], backend=backend)

  with pytest.raises(
      ValueError,
      match=r"labels \[3, 4\] in `con_order` "
      r"do not appear as contracted labels in `network_structure`."):
    ncon_interface.ncon([a, a], [(1, 2), (2, 1)],
                        con_order=[3, 4],
                        backend=backend)
  with pytest.raises(
      ValueError, match=r"label 2"
      " appears more than once in `con_order`."):
    ncon_interface.ncon([a, a], [(1, 2), (2, 1)],
                        con_order=[2, 2],
                        backend=backend)
  with pytest.raises(
      ValueError,
      match=r"`con_order = \[3, 4, 5\] is not a valid "
      r"contraction order for contracted labels \[1, 2\]"):
    ncon_interface.ncon([a, a], [(1, 2), (2, 1)],
                        con_order=[3, 4, 5],
                        backend=backend)
  with pytest.raises(
      ValueError,
      match=r"`con_order = \[-1, 2\] "
      r"is not a valid contraction order for contracted labels \[2\]"):
    ncon_interface.ncon([a, a], [(-1, 2), (2, -2)],
                        con_order=[-1, 2],
                        backend=backend)
  with pytest.raises(
      ValueError,
      match=r"`out_order` = \[2, 2\] is not a valid output"
      r" order for open labels \[\]"):
    ncon_interface.ncon([a, a], [(1, 2), (2, 1)],
                        out_order=[2, 2],
                        backend=backend)
  with pytest.raises(
      ValueError,
      match=r"labels \[-3\] in `out_order` do not "
      r"appear in `network_structure`."):
    ncon_interface.ncon([a, a], [(-1, 1), (1, -2)],
                        out_order=[-3, -1],
                        backend=backend)
  with pytest.raises(
      ValueError,
      match=r"labels \[1\] in `out_order` appear more "
      r"than once in `network_structure`."):
    ncon_interface.ncon([a, a], [(-1, 1), (1, -2)],
                        out_order=[1, -1],
                        backend=backend)
  with pytest.raises(
      ValueError, match=r"label -1 appears more than once in `out_order`."):
    ncon_interface.ncon([a, a], [(-1, 1), (1, -2)],
                        out_order=[-1, -1],
                        backend=backend)
  with pytest.raises(
      ValueError,
      match=r'labels \[2\] appear more than twice in `network_structure`.'):
    ncon_interface.ncon([a, a], [(1, 2), (2, 2)], backend=backend)
  with pytest.raises(
      ValueError,
      match=r"open integer labels have to be negative "
      r"integers, found \[3, 2\]"):
    ncon_interface.ncon([a, a], [(1, 2), (3, 1)], backend=backend)
  with pytest.raises(
      ValueError,
      match="only nonzero values are allowed to "
      "specify network structure."):
    ncon_interface.ncon([a, a], [(0, 1), (1, 0)], backend=backend)
  with pytest.raises(
      ValueError,
      match=r"open string labels have to be prepended with '-'; "
      r"found \['1', '2'\]"):
    ncon_interface.ncon([a, a], [('1', 1), (1, '2')], backend=backend)
  with pytest.raises(
      ValueError,
      match=r"open integer labels have to be negative integers, "
      r"found \[2, 1\]"):
    ncon_interface.ncon([a, a], [(1, 3), (3, 2)], backend=backend)
  with pytest.raises(
      ValueError,
      match=r"contracted labels can only be positive integers or strings"
      r", found \[-5\]."):
    ncon_interface.ncon([a, a], [(-1, -5), (-5, -2)], backend=backend)
  with pytest.raises(
      ValueError,
      match=r"contracted labels must"
      r" not be prepended with '-', found \['-5'\]."):
    ncon_interface.ncon([a, a], [(-1, '-5'), ('-5', -2)], backend=backend)


def test_node_invalid_network(backend):
  a = Node(np.ones((2, 2)), backend=backend)
  with pytest.raises(ValueError):
    ncon_interface.ncon([a, a], [(1, 2), (2, 1), (1, 2)], backend=backend)
  with pytest.raises(ValueError):
    ncon_interface.ncon([a, a], [(1, 2), (2, 2)], backend=backend)
  with pytest.raises(ValueError):
    ncon_interface.ncon([a, a], [(1, 2), (3, 1)], backend=backend)
  with pytest.raises(ValueError):
    ncon_interface.ncon([a, a], [(0, 1), (1, 0)], backend=backend)
  with pytest.raises(ValueError):
    ncon_interface.ncon([a, a], [(1,), (1, 2)], backend=backend)


def test_invalid_order(backend):
  a = np.ones((2, 2))
  with pytest.raises(ValueError):
    ncon_interface.ncon([a, a], [(1, 2), (2, 1)],
                        con_order=[2, 3],
                        backend=backend)
  with pytest.raises(ValueError):
    ncon_interface.ncon([a, a], [(1, 2), (2, 1)],
                        out_order=[-1],
                        backend=backend)
  with pytest.raises(ValueError):
    ncon_interface.ncon([a, a], [('i1', 'i2'), ('i1', 'i2')],
                        con_order=['i1'],
                        out_order=[],
                        backend=backend)
  with pytest.raises(ValueError):
    ncon_interface.ncon([a, a], [('i1', 'i2'), ('i1', 'i2')],
                        con_order=['i1', 'i2'],
                        out_order=['i1'],
                        backend=backend)
  with pytest.raises(ValueError):
    ncon_interface.ncon([a, a], [('i1', 'i2'), ('i1', 'i2')],
                        con_order=['i1', 'i1', 'i2'],
                        out_order=[],
                        backend=backend)


def test_node_invalid_order(backend):
  a = Node(np.ones((2, 2)), backend=backend)
  with pytest.raises(ValueError):
    ncon_interface.ncon([a, a], [(1, 2), (2, 1)],
                        con_order=[2, 3],
                        backend=backend)
  with pytest.raises(ValueError):
    ncon_interface.ncon([a, a], [(1, 2), (2, 1)],
                        out_order=[-1],
                        backend=backend)
  with pytest.raises(ValueError):
    ncon_interface.ncon([a, a], [('i1', 'i2'), ('i1', 'i2')],
                        con_order=['i1'],
                        out_order=[],
                        backend=backend)
  with pytest.raises(ValueError):
    ncon_interface.ncon([a, a], [('i1', 'i2'), ('i1', 'i2')],
                        con_order=['i1', 'i2'],
                        out_order=['i1'],
                        backend=backend)
  with pytest.raises(ValueError):
    ncon_interface.ncon([a, a], [('i1', 'i2'), ('i1', 'i2')],
                        con_order=['i1', 'i1', 'i2'],
                        out_order=[],
                        backend=backend)


def test_output_order(backend):
  a = np.random.randn(2, 2)
  res = ncon_interface.ncon([a], [(-2, -1)], backend=backend)
  np.testing.assert_allclose(res, a.transpose())


def test_node_output_order(backend):
  t = np.random.randn(2, 2)
  a = Node(t, backend=backend)
  res = ncon_interface.ncon([a], [(-2, -1)], backend=backend)
  np.testing.assert_allclose(res.tensor, t.transpose())


def test_outer_product(backend):
  if backend == "jax":
    pytest.skip("Jax outer product support is currently broken.")
  a = np.array([1, 2, 3])
  b = np.array([1, 2])
  res = ncon_interface.ncon([a, b], [(-1,), (-2,)], backend=backend)
  np.testing.assert_allclose(res, np.kron(a, b).reshape((3, 2)))

  res = ncon_interface.ncon([a, a, a, a], [(1,), (1,), (2,), (2,)],
                            backend=backend)
  np.testing.assert_allclose(res, 196)


def test_node_outer_product(backend):
  if backend == "jax":
    pytest.skip("Jax outer product support is currently broken.")

  t1 = np.array([1, 2, 3])
  t2 = np.array([1, 2])
  a = Node(t1, backend=backend)
  b = Node(t2, backend=backend)
  res = ncon_interface.ncon([a, b], [(-1,), (-2,)], backend=backend)
  np.testing.assert_allclose(res.tensor, np.kron(t1, t2).reshape((3, 2)))

  res = ncon_interface.ncon([a, a, a, a], [(1,), (1,), (2,), (2,)],
                            backend=backend)
  np.testing.assert_allclose(res.tensor, 196)


def test_trace(backend):
  a = np.ones((2, 2))
  res = ncon_interface.ncon([a], [(1, 1)], backend=backend)
  np.testing.assert_allclose(res, 2)


def test_node_trace(backend):
  a = Node(np.ones((2, 2)), backend=backend)
  res = ncon_interface.ncon([a], [(1, 1)], backend=backend)
  np.testing.assert_allclose(res.tensor, 2)


def test_small_matmul(backend):
  a = np.random.randn(2, 2)
  b = np.random.randn(2, 2)
  res = ncon_interface.ncon([a, b], [(1, -1), (1, -2)], backend=backend)
  np.testing.assert_allclose(res, a.transpose() @ b)


def test_node_small_matmul(backend):
  t1 = np.random.randn(2, 2)
  t2 = np.random.randn(2, 2)

  a = Node(t1, backend=backend)
  b = Node(t2, backend=backend)
  res = ncon_interface.ncon([a, b], [(1, -1), (1, -2)], backend=backend)
  np.testing.assert_allclose(res.tensor, t1.transpose() @ t2)


def test_contraction(backend):
  a = np.random.randn(2, 2, 2)
  res = ncon_interface.ncon([a, a, a], [(-1, 1, 2), (1, 2, 3), (3, -2, -3)],
                            backend=backend)
  res_np = a.reshape((2, 4)) @ a.reshape((4, 2)) @ a.reshape((2, 4))
  res_np = res_np.reshape((2, 2, 2))
  np.testing.assert_allclose(res, res_np)


def test_node_contraction(backend):
  tensor = np.random.randn(2, 2, 2)
  a = Node(tensor, backend=backend)
  res = ncon_interface.ncon([a, a, a], [(-1, 1, 2), (1, 2, 3), (3, -2, -3)],
                            backend=backend)
  res_np = tensor.reshape((2, 4)) @ tensor.reshape((4, 2)) @ tensor.reshape(
      (2, 4))
  res_np = res_np.reshape((2, 2, 2))
  np.testing.assert_allclose(res.tensor, res_np)


def test_get_cont_out_labels():
  network_structure = [[-1, 2, '3', '33', '4', 3, '-33'],
                       ['-4', -2, '-3', '3', '33', '4', 2, 3]]
  # pylint: disable=line-too-long
  int_cont_labels, str_cont_labels, int_out_labels, str_out_labels = _get_cont_out_labels(
      network_structure)
  exp_int_cont_labels = [2, 3]
  exp_str_cont_labels = ['3', '33', '4']
  exp_int_out_labels = [-1, -2]
  exp_str_out_labels = ['-3', '-33', '-4']

  def check(exp, actual):
    for e, a in zip(exp, actual):
      assert e == a

  check(exp_int_cont_labels, int_cont_labels)
  check(exp_str_cont_labels, str_cont_labels)
  check(exp_int_out_labels, int_out_labels)
<<<<<<< HEAD
  check(exp_str_out_labels, str_out_labels)


def test_partial_traces(backend):
  np.random.seed(10)
  a = np.random.rand(4, 4, 4, 4)
  res = ncon_interface.ncon([a, a], [(-1, 1, 1, 3), (2, -2, 2, 3)],
                            backend=backend)
  t1 = np.trace(a, axis1=1, axis2=2)
  t2 = np.trace(a, axis1=0, axis2=2)
  exp = np.tensordot(t1, t2, ([1], [1]))
  np.testing.assert_allclose(res, exp)
=======
  check(exp_str_out_labels, str_out_labels)
>>>>>>> 7aff5fab
<|MERGE_RESOLUTION|>--- conflicted
+++ resolved
@@ -396,9 +396,7 @@
   check(exp_int_cont_labels, int_cont_labels)
   check(exp_str_cont_labels, str_cont_labels)
   check(exp_int_out_labels, int_out_labels)
-<<<<<<< HEAD
   check(exp_str_out_labels, str_out_labels)
-
 
 def test_partial_traces(backend):
   np.random.seed(10)
@@ -408,7 +406,4 @@
   t1 = np.trace(a, axis1=1, axis2=2)
   t2 = np.trace(a, axis1=0, axis2=2)
   exp = np.tensordot(t1, t2, ([1], [1]))
-  np.testing.assert_allclose(res, exp)
-=======
-  check(exp_str_out_labels, str_out_labels)
->>>>>>> 7aff5fab
+  np.testing.assert_allclose(res, exp)