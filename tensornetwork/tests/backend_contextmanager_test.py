--- conflicted
+++ resolved
@@ -56,8 +56,4 @@
   tn.set_default_backend("pytorch")
   with pytest.raises(ValueError, match="Item passed to set_default_backend "
                                        "must be Text or BaseBackend"):
-<<<<<<< HEAD
-    tn.set_default_backend(-1)
-=======
-    tn.set_default_backend(-1) # pytype: disable=wrong-arg-types
->>>>>>> ae56a0f5
+    tn.set_default_backend(-1) # pytype: disable=wrong-arg-types