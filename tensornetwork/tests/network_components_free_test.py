--- conflicted
+++ resolved
@@ -16,11 +16,7 @@
 from typing import Dict
 
 string_type = network_components.string_type
-<<<<<<< HEAD
-STRING_ENCODING = network_components.STRING_ENCODING
-=======
 ENCODING = network_components.STRING_ENCODING
->>>>>>> 20dc7835
 SingleNodeEdgeTensor = namedtuple('SingleNodeEdgeTensor', 'node edge tensor')
 DoubleNodeEdgeTensor = namedtuple('DoubleNodeEdgeTensor',
                                   'node1 node2 edge1 edge12 tensor')
@@ -727,18 +723,6 @@
     node_group = node_file.create_group('test_node')
     node._save_node(node_group)
     np.testing.assert_allclose(node_group['tensor'][()], node.tensor)
-<<<<<<< HEAD
-    assert node_file['test_node/backend'].asstr(STRING_ENCODING)[(
-    )] == node.backend.name
-    assert node_file['test_node/type'].asstr(STRING_ENCODING)[(
-    )] == type(node).__name__
-    assert node_file['test_node/name'].asstr(STRING_ENCODING)[()] == node.name
-    assert set(node_file['test_node/shape'][()]) == set(node.shape)
-    assert set(
-        node_file['test_node/axis_names'].asstr(STRING_ENCODING)[()]) == set(
-            node.axis_names)
-    assert (set(node_file['test_node/edges'].asstr(STRING_ENCODING)[()]) == set(
-=======
     assert node_file['test_node/backend'].asstr(ENCODING)[(
     )] == node.backend.name
     assert node_file['test_node/type'].asstr(ENCODING)[(
@@ -748,7 +732,6 @@
     assert set(node_file['test_node/axis_names'].asstr(ENCODING)[()]) == set(
         node.axis_names)
     assert (set(node_file['test_node/edges'].asstr(ENCODING)[()]) == set(
->>>>>>> 20dc7835
         edge.name for edge in node.edges))
 
 
@@ -848,20 +831,6 @@
   with h5py.File(tmp_path / 'nodes', 'w') as node_file:
     node_group = node_file.create_group('copier')
     node._save_node(node_group)
-<<<<<<< HEAD
-    assert node_file['copier/backend'].asstr(STRING_ENCODING)[(
-    )] == node.backend.name
-    assert node_file['copier/type'].asstr(STRING_ENCODING)[(
-    )] == type(node).__name__
-    assert node_file['copier/name'].asstr(STRING_ENCODING)[()] == node.name
-    assert node_file['copier/copy_node_dtype'].asstr(STRING_ENCODING)[(
-    )] == np.dtype(node.copy_node_dtype).name
-    assert set(node_file['copier/shape'][()]) == set(node.shape)
-    assert set(
-        node_file['copier/axis_names'].asstr(STRING_ENCODING)[()]) == set(
-            node.axis_names)
-    assert (set(node_file['copier/edges'].asstr(STRING_ENCODING)[()]) == set(
-=======
     assert node_file['copier/backend'].asstr(ENCODING)[()] == node.backend.name
     assert node_file['copier/type'].asstr(ENCODING)[()] == type(node).__name__
     assert node_file['copier/name'].asstr(ENCODING)[()] == node.name
@@ -871,7 +840,6 @@
     assert set(node_file['copier/axis_names'].asstr(ENCODING)[()]) == set(
         node.axis_names)
     assert (set(node_file['copier/edges'].asstr(ENCODING)[()]) == set(
->>>>>>> 20dc7835
         edge.name for edge in node.edges))
 
 
@@ -1076,15 +1044,9 @@
   with h5py.File(tmp_path / 'edges', 'w') as edge_file:
     edge_group = edge_file.create_group('edge')
     edge._save_edge(edge_group)
-<<<<<<< HEAD
-    assert edge_file['edge/name'].asstr(STRING_ENCODING)[()] == edge.name
-    assert edge_file['edge/node1'].asstr(STRING_ENCODING)[()] == edge.node1.name
-    assert edge_file['edge/node2'].asstr(STRING_ENCODING)[()] == edge.node2.name
-=======
     assert edge_file['edge/name'].asstr(ENCODING)[()] == edge.name
     assert edge_file['edge/node1'].asstr(ENCODING)[()] == edge.node1.name
     assert edge_file['edge/node2'].asstr(ENCODING)[()] == edge.node2.name
->>>>>>> 20dc7835
     assert edge_file['edge/axis1'][()] == edge.axis1
     assert edge_file['edge/axis2'][()] == edge.axis2
 
