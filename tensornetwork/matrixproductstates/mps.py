# Copyright 2019 The TensorNetwork Authors
#
# Licensed under the Apache License, Version 2.0 (the "License");
# you may not use this file except in compliance with the License.
# You may obtain a copy of the License at
#
#      http://www.apache.org/licenses/LICENSE-2.0
#
# Unless required by applicable law or agreed to in writing, software
# distributed under the License is distributed on an "AS IS" BASIS,
# WITHOUT WARRANTIES OR CONDITIONS OF ANY KIND, either express or implied.
# See the License for the specific language governing permissions and
# limitations under the License.

from __future__ import absolute_import
from __future__ import division
from __future__ import print_function
import numpy as np
# pylint: disable=line-too-long
from tensornetwork.network_components import Node, contract, contract_between, BaseNode
from tensornetwork.backends import backend_factory
# pylint: disable=line-too-long
from tensornetwork.network_operations import split_node_qr, split_node_rq, split_node_full_svd, norm, conj
from typing import Any, List, Optional, Text, Type, Union, Dict, Sequence
Tensor = Any


class BaseMPS:

  def __init__(self,
               tensors: List[Union[BaseNode, Tensor]],
               backend: Optional[Text] = None) -> None:
    """
    Initialize a BaseMPS.
    Args:
      tensors: A list of `Tensor` or `BaseNode` objects.
      backend: The name of the backend that should be used to perform 
        contractions. Available backends are currently 'numpy', 'tensorflow',
        'pytorch', 'jax'
    """
    # we're no longer connecting MPS nodes because it's barely needed
    # the dtype is deduced from the tensor object.
    self.nodes = [
        Node(tensors[n], backend=backend, name='node{}'.format(n))
        for n in range(len(tensors))
    ]

  def __len__(self):
    return len(self.nodes)

  @classmethod
  def random(cls,
             d: List[int],
             D: List[int],
             dtype: Type[np.number],
             backend: Optional[Text] = None):
    """
    Initialize a random BaseMPS. The resulting state
    is NOT normalized. 
    Args:
      d: A list of physical dimensions.
      D: A list of bond dimensions.
      dtype: A numpy dtype.
      backend:L An optional backend.

    """
    #use numpy backend for tensor initialization.
    #tensors will be converted to backend type during
    #call to __init__
<<<<<<< HEAD
    be = backend_factory.get_backend(name='numpy', dtype=dtype)
    tensors = [be.randn((D[n], d[n], D[n + 1])) for n in range(len(d))]
=======
    be = backend_factory.get_backend('numpy')
    tensors = [
        be.randn((D[n], d[n], D[n + 1]), dtype=dtype) for n in range(len(d))
    ]
>>>>>>> f62cc526
    cls(tensors=tensors, backend=backend)
    return cls

  @property
  def backend(self):
    if not all([
        self.nodes[0].backend.name == node.backend.name for node in self.nodes
    ]):
      raise ValueError('not all backends in FiniteMPS.nodes are the same')
    return self.nodes[0].backend

  @property
  def dtype(self):
    if not all([self.nodes[0].dtype == node.dtype for node in self.nodes]):
      raise ValueError('not all dtype in FiniteMPS.nodes are the same')

    return self.nodes[0].dtype

  def save(self, path: str):
    raise NotImplementedError()

  @property
  def bond_dimensions(self) -> List:
    """
    Return a list of bond dimensions of FiniteMPS
    """
    return [self.nodes[0].shape[0]] + [node.shape[2] for node in self.nodes]

  @property
  def physical_dimensions(self) -> List:
    """
    Return a list of physical Hilbert-space dimensions of FiniteMPS
    """

    return [node.shape[1] for node in self.nodes]

  def right_envs(self, sites: Sequence[int]) -> Dict:
    raise NotImplementedError()

  def left_envs(self, sites: Sequence[int]) -> Dict:
    raise NotImplementedError()

  def apply_transfer_operator(self, site: int, direction: Union[Text, int],
                              matrix: Tensor) -> Tensor:
    """
    Compute the action of the MPS transfer-operator at site `site`.
    Args:
      site (int): a site of the MPS
      direction (str or int): if 1, 'l' or 'left': compute the left-action 
                                of the MPS transfer-operator at `site` on the
                                input `matrix`
                              if -1, 'r' or 'right': compute the right-action 
                                of the MPS transfer-operator at `site` on the
                                input `matrix`
      matrix (Tensor): A rank-2 tensor or matrix.
    Returns:
      Tensor: the result of applying the MPS transfer-operator to `matrix`
    """
    mat = Node(matrix, backend=self.backend.name)
    node = Node(self.nodes[site], backend=self.backend.name)
    conj_node = conj(node)
    node[1] ^ conj_node[1]
    if direction in (1, 'l', 'left'):
      mat[0] ^ node[0]
      mat[1] ^ conj_node[0]
      edge_order = [node[2], conj_node[2]]
    elif direction in (-1, 'r', 'right'):
      mat[0] ^ node[2]
      mat[1] ^ conj_node[2]
      edge_order = [node[0], conj_node[0]]
    result = mat @ node @ conj_node
    return result.reorder_edges(edge_order)

  def measure_local_operator(self, ops: List[Union[BaseNode, Tensor]],
                             sites: Sequence[int]) -> List:
    """
    Measure the expectation value of local operators `ops` site `sites`.
    Args:
      ops: list Tensors of rank 2; the local operators to be measured
      sites: sites where `ops` acts.
    Returns:
      List: measurements <op[n]> for n in `sites`
    Raises:
      ValueError if `len(ops) != len(sites)`
    """
    if not len(ops) == len(sites):
      raise ValueError('measure_1site_ops: len(ops) has to be len(sites)!')
    right_envs = self.right_envs(sites)
    left_envs = self.left_envs(sites)
    res = []
    for n, site in enumerate(sites):
      O = Node(ops[n], backend=self.backend.name)
      R = right_envs[site]
      L = left_envs[site]
      A = Node(self.nodes[site], backend=self.backend.name)
      conj_A = conj(A)
      O[1] ^ A[1]
      O[0] ^ conj_A[1]
      R[0] ^ A[2]
      R[1] ^ conj_A[2]
      L[0] ^ A[0]
      L[1] ^ conj_A[0]
      result = L @ A @ O @ conj_A @ R
      res.append(result.tensor)
    return res

  def measure_two_body_correlator(self, op1: Union[BaseNode, Tensor],
                                  op2: Union[BaseNode, Tensor], site1: int,
                                  sites2: Sequence[int]) -> List:
    """
    Commpute the correlator <op1,op2> between `site1` and all sites in `s` in 
    `sites2`. if `site1 == s`, op2 will be applied first
    Args:
      op1, op2: Tensors of rank 2; the local operators to be measured
      site1: the site where `op1`  acts
      sites2: sites where `op2` acts.
    Returns:
      List: correlator <op1, op2>
    Raises:
      ValueError if `site1` is out of range
    """
    N = len(self)
    if site1 < 0:
      raise ValueError(
          "Site site1 out of range: {} not between 0 <= site < N = {}.".format(
              site1, N))
    sites2 = np.array(sites2)  #enable logical indexing

    # we break the computation into two parts:
    # first we get all correlators <op2(site2) op1(site1)> with site2 < site1
    # then all correlators <op1(site1) op2(site2)> with site1 >= site1

    # get all sites smaller than site1
    left_sites = sorted(sites2[sites2 < site1])
    # get all sites larger than site1
    right_sites = sorted(sites2[sites2 > site1])

    # compute all neccessary right reduced
    # density matrices in one go. This is
    # more efficient than calling right_envs
    # for each site individually
    if right_sites:
      right_sites_mod = list({n % N for n in right_sites})
      rs = self.right_envs([site1] + right_sites_mod)
    c = []
    if left_sites:

      left_sites_mod = list({n % N for n in left_sites})

      ls = self.left_envs(left_sites_mod + [site1])
      A = Node(self.nodes[site1], backend=self.backend.name)
      O1 = Node(op1, backend=self.backend.name)
      conj_A = conj(A)
      R = rs[site1]
      R[0] ^ A[2]
      R[1] ^ conj_A[2]
      A[1] ^ O1[1]
      conj_A[1] ^ O1[0]
      R = ((R @ A) @ O1) @ conj_A
      n1 = np.min(left_sites)
      #          -- A--------
      #             |        |
      # compute   op1(site1) |
      #             |        |
      #          -- A*-------
      # and evolve it to the left by contracting tensors at site2 < site1
      # if site2 is in `sites2`, calculate the observable
      #
      #  ---A--........-- A--------
      # |   |             |        |
      # |  op2(site2)    op1(site1)|
      # |   |             |        |
      #  ---A--........-- A*-------

      for n in range(site1 - 1, n1 - 1, -1):
        if n in left_sites:
          A = Node(self.nodes[n % N], backend=self.backend.name)
          conj_A = conj(A)
          O2 = Node(op2, backend=self.backend.name)
          L = ls[n % N]
          L[0] ^ A[0]
          L[1] ^ conj_A[0]
          O2[0] ^ conj_A[1]
          O2[1] ^ A[1]
          R[0] ^ A[2]
          R[1] ^ conj_A[2]

          res = (((L @ A) @ O2) @ conj_A) @ R
          c.append(res.tensor)
        if n > n1:
          R = self.apply_transfer_operator(n % N, 'right', R)

      c = list(reversed(c))

    # compute <op2(site1)op1(site1)>
    if site1 in sites2:
      O1 = Node(op1, backend=self.backend.name)
      O2 = Node(op2, backend=self.backend.name)
      L = ls[site1]
      R = rs[site1]
      A = Node(self.nodes[site1], backend=self.backend.name)
      conj_A = conj(A)

      O1[1] ^ O2[0]
      L[0] ^ A[0]
      L[1] ^ conj_A[0]
      R[0] ^ A[2]
      R[1] ^ conj_A[2]
      A[1] ^ O2[1]
      conj_A[1] ^ O1[0]
      O = O1 @ O2
      res = (((L @ A) @ O) @ conj_A) @ R
      c.append(res.tensor)

    # compute <op1(site1) op2(site2)> for site1 < site2
    right_sites = sorted(sites2[sites2 > site1])
    if right_sites:
      A = Node(self.nodes[site1], backend=self.backend.name)
      conj_A = conj(A)
      L = ls[site1]
      O1 = Node(op1, backend=self.backend.name)
      L[0] ^ A[0]
      L[1] ^ conj_A[0]
      A[1] ^ O1[1]
      conj_A[1] ^ O1[0]
      L = L @ A @ O1 @ conj_A
      n2 = np.max(right_sites)
      #          -- A--
      #         |   |
      # compute | op1(site1)
      #         |   |
      #          -- A*--
      # and evolve it to the right by contracting tensors at site2 > site1
      # if site2 is in `sites2`, calculate the observable
      #
      #  ---A--........-- A--------
      # |   |             |        |
      # |  op1(site1)    op2(site2)|
      # |   |             |        |
      #  ---A--........-- A*-------

      for n in range(site1 + 1, n2 + 1):
        if n in right_sites:
          R = rs[n % N]
          A = Node(self.nodes[n % N], backend=self.backend.name)
          conj_A = conj(A)
          O2 = Node(op2, backend=self.backend.name)
          A[0] ^ L[0]
          conj_A[0] ^ L[1]
          O2[0] ^ conj_A[1]
          O2[1] ^ A[1]
          R[0] ^ A[2]
          R[1] ^ conj_A[2]
          res = L @ A @ O2 @ conj_A @ R
          c.append(res.tensor)

        if n < n2:
          L = self.apply_transfer_operator(n % N, 'left', L)
<<<<<<< HEAD
    return np.array(c)
=======
    return c
>>>>>>> f62cc526


class FiniteMPS(BaseMPS):
  """
  An MPS class for finite systems.
  `FiniteMPS` keeps track of the nodes of the network by storing them in a list
  `FiniteMPS.nodes`. `FiniteMPS` has a central site. The position of this 
  central site is stored in `FiniteMPS.center_position`. This center position 
  can be shifted using the `FiniteMPS.position` method. 
  If the state is initialized with `center_positon=0`, 
  then `FiniteMPS.position(len(FiniteMPS)-1)` shifts the `center_position`
  to `len(FiniteMPS) - 1`. If the shift is a "right-shift" (i.e. 
  `center_position` is moved from left to right), then all sites that are 
  visited in between are left in left-orthogonal form. If the shift is a 
  "left-shift" (i.e. `center_position` is shifted from right to left), 
  then all sites that are visited in between are left in right-orthogonal form. 
  For random initial tensors `tensors` and `center_position=0`, 
  doing one sweep from left to right and a successive sweep from right to left 
  brings the state into central canonical form. In this state, 
  all sites to the left of `center_position` are left orthogonal, 
  and all sites to the right of `center_position` are right orthogonal, 
  and the state is normalized. Due to efficiency reasons, the state upon 
  initialization is usually NOT brought into the central canonical form.
  """

  def __init__(self,
               tensors: List[Tensor],
               center_position: int,
               canonicalize: Optional[bool] = True,
               backend: Optional[Text] = None) -> None:
    """
    Initialize a FiniteMPS.
    Args:
      tensors: A list of `Tensor` objects.
      center_position: The initial position of the center site.
      canonicalize: If `True` the mps is canonicalized at initialization.
      backend: The name of the backend that should be used to perform 
        contractions. Available backends are currently 'numpy', 'tensorflow',
        'pytorch', 'jax'
    """
    super().__init__(tensors, backend)
    if not canonicalize:
      self.center_position = center_position
    else:
      if center_position < 0 or center_position >= len(tensors):
        raise ValueError(
            'center_position = {} not between 0 <= center_position < {}'.format(
                center_position, len(tensors)))
      if center_position == 0:
        self.center_position = len(self) - 1
        self.position(center_position)
      elif center_position == len(self) - 1:
        self.center_position = 0
        self.position(center_position)
      else:
        self.center_position = 0
        self.position(len(self) - 1)
        self.position(center_position)

  @classmethod
  def random(cls,
             d: List[int],
             D: List[int],
             dtype: Type[np.number],
             backend: Optional[Text] = None):
    """
    Initialize a random FiniteMPS. The resulting state
    is NOT normalized. Its center-position is at 0.
    Args:
      d: A list of physical dimensions.
      D: A list of bond dimensions.
      dtype: A numpy dtype.
      backend:L An optional backend.
    """
    #use numpy backend for tensor initialization
<<<<<<< HEAD
    be = backend_factory.get_backend(name='numpy', dtype=dtype)
=======
    be = backend_factory.get_backend('numpy')
>>>>>>> f62cc526
    if len(D) != len(d) - 1:
      raise ValueError('len(D) = {} is different from len(d) - 1 = {}'.format(
          len(D),
          len(d) - 1))
    D = [1] + D + [1]
    tensors = [be.randn((D[n], d[n], D[n + 1])) for n in range(len(d))]
    return cls(tensors=tensors, center_position=0, backend=backend)

  def position(self, site: int, normalize: Optional[bool] = True) -> np.number:
    """
    Shift FiniteMPS.center_position to `site`.
    Args:
      site: The site to which FiniteMPS.center_position should be shifted
      normalize: If `True`, normalize matrices when shifting.
    Returns:
      Tensor: The norm of the tensor at FiniteMPS.center_position
    """
    #`site` has to be between 0 and len(mps) - 1
    if site >= len(self.nodes) or site < 0:
      raise ValueError('site = {} not between values'
                       ' 0 < site < N = {}'.format(site, len(self)))
    #nothing to do
    if site == self.center_position:
      Z = self.backend.norm(self.nodes[self.center_position].tensor)
      if normalize:
        self.nodes[self.center_position].tensor /= Z
      return Z

    #shift center_position to the right using QR decomposition
    if site > self.center_position:
      n = self.center_position
      for n in range(self.center_position, site):
        Q, R = split_node_qr(
            self.nodes[n],
            left_edges=[self.nodes[n][0], self.nodes[n][1]],
            right_edges=[self.nodes[n][2]],
            left_name=self.nodes[n].name)
        Q[2] | R[0]  #break the edge between Q and R
        order = [R[0], self.nodes[n + 1][1], self.nodes[n + 1][2]]
        R[1] ^ self.nodes[n + 1][0]  #connect R to the right node
        self.nodes[n] = Q  #Q is a left-isometric tensor of rank 3
        self.nodes[n + 1] = contract(R[1], name=self.nodes[n + 1].name)
        self.nodes[n + 1].reorder_edges(order)
        Z = norm(self.nodes[n + 1])

        # for an mps with > O(10) sites one needs to normalize to avoid
        # over or underflow errors; this takes care of the normalization
        if normalize:
          self.nodes[n + 1].tensor /= Z

      self.center_position = site

    #shift center_position to the left using RQ decomposition
    elif site < self.center_position:
      for n in reversed(range(site + 1, self.center_position + 1)):

        R, Q = split_node_rq(
            self.nodes[n],
            left_edges=[self.nodes[n][0]],
            right_edges=[self.nodes[n][1], self.nodes[n][2]],
            right_name=self.nodes[n].name)
        #print(self.nodes[n].shape, R.shape, Q.shape)
        R[1] | Q[0]  #break the edge between R and Q
        R[0] ^ self.nodes[n - 1][2]  #connect R to the left node
        order = [self.nodes[n - 1][0], self.nodes[n - 1][1], R[1]]

        # for an mps with > O(10) sites one needs to normalize to avoid
        # over or underflow errors; this takes care of the normalization
        self.nodes[n] = Q  #Q is a right-isometric tensor of rank 3
        self.nodes[n - 1] = contract(R[0], name=self.nodes[n - 1].name)
        self.nodes[n - 1].reorder_edges(order)
        Z = norm(self.nodes[n - 1])
        if normalize:
          self.nodes[n - 1].tensor /= Z

      self.center_position = site
    #return the norm of the last R tensor (useful for checks)
    return Z

  def canonicalize(self, normalize: Optional[bool] = True) -> np.number:
    """
    Bring the MPS into canonical form according to `FiniteMPS.center_position`.

    Assuming nothing about the content of the current tensors, brings the
    tensors into canonical form with a center site at
    `FiniteMPS.center_position`.

    Args:
      normalize: If `True`, normalize matrices when shifting.
    Returns:
      Tensor: The norm of the MPS.
    """
    pos = self.center_position
    self.position(0, normalize=False)
    self.position(len(self.nodes) - 1, normalize=False)
    return self.position(pos, normalize=normalize)

  def check_orthonormality(self, which: Text, site: int) -> Tensor:
    """
    Check orthonormality of tensor at site `site`.
    Args:
      which: if 'l' or 'left': check left orthogonality
             if 'r' or 'right': check right orthogonality
      site:  The site of the tensor.
    Returns:
      scalar Tensor: The L2 norm of the deviation from identity.
    Raises:
      ValueError: If which is different from 'l','left', 'r' or 'right'.
    """
    if which not in ('l', 'left', 'r', 'right'):
      raise ValueError(
          "Wrong value `which`={}. "
          "`which` as to be 'l','left', 'r' or 'right.".format(which))
    n1 = self.nodes[site]
    n2 = conj(n1)
    if which in ('l', 'left'):
      n1[0] ^ n2[0]
      n1[1] ^ n2[1]
    elif which in ('r', 'right'):
      n1[2] ^ n2[2]
      n1[1] ^ n2[1]
    result = n1 @ n2
    return self.backend.norm(
        abs(result.tensor - self.backend.eye(
            N=result.shape[0], M=result.shape[1], dtype=self.dtype)))

  def check_canonical(self) -> Tensor:
    """
    Check whether the MPS is in the expected canonical form.
    Returns:
      The L2 norm of the vector of local deviations.
    """
    deviations = []
    for site in range(len(self.nodes)):
      if site < self.center_position:
        deviation = self.check_orthonormality('l', site)
      elif site > self.center_position:
        deviation = self.check_orthonormality('r', site)
      else:
        continue
      deviations.append(deviation**2)
    return self.backend.sqrt(sum(deviations))

  def left_envs(self, sites: Sequence[int]) -> Dict:
    """
    Compute left reduced density matrices for site `sites`.
    This returns a dict `left_envs` mapping sites (int) to Tensors.
    `left_envs[site]` is the left-reduced density matrix to the left of
    site `site`.
    Args:
      sites (list of int): A list of sites of the MPS.
    Returns:
      dict maping int to Tensor: The left-reduced density matrices 
        at each  site in `sites`.

    """
    n2 = max(sites)
    sites = np.array(sites)  #enable logical indexing

    #check if all elements of `sites` are within allowed range
    if not np.all(sites <= len(self)):
      raise ValueError('all elements of `sites` have to be <= N = {}'.format(
          len(self)))
    if not np.all(sites >= 0):
      raise ValueError('all elements of `sites` have to be positive')

    # left-reduced density matrices to the left of `center_position`
    # (including center_position) are all identities
    left_sites = sites[sites <= self.center_position]
    left_envs = {}
    for site in left_sites:
      left_envs[site] = Node(
          self.backend.eye(N=self.nodes[site].shape[0], dtype=self.dtype),
          backend=self.backend.name)

    # left reduced density matrices at sites > center_position
    # have to be calculated from a network contraction
    if n2 > self.center_position:
      nodes = {}
      conj_nodes = {}
      for site in range(self.center_position, n2):
        nodes[site] = Node(self.nodes[site], backend=self.backend.name)
        conj_nodes[site] = conj(self.nodes[site])

      nodes[self.center_position][0] ^ conj_nodes[self.center_position][0]
      nodes[self.center_position][1] ^ conj_nodes[self.center_position][1]

      for site in range(self.center_position + 1, n2):
        nodes[site][0] ^ nodes[site - 1][2]
        conj_nodes[site][0] ^ conj_nodes[site - 1][2]
        nodes[site][1] ^ conj_nodes[site][1]

      edges = {site: node[2] for site, node in nodes.items()}
      conj_edges = {site: node[2] for site, node in conj_nodes.items()}

      left_env = contract_between(nodes[self.center_position],
                                  conj_nodes[self.center_position])
      left_env.reorder_edges(
          [edges[self.center_position], conj_edges[self.center_position]])
      if self.center_position + 1 in sites:
        left_envs[self.center_position + 1] = left_env
      for site in range(self.center_position + 1, n2):
        left_env = contract_between(left_env, nodes[site])
        left_env = contract_between(left_env, conj_nodes[site])
        if site + 1 in sites:
          left_env.reorder_edges([edges[site], conj_edges[site]])
          left_envs[site + 1] = left_env
    return left_envs

  def right_envs(self, sites: Sequence[int]) -> Dict:
    """
    Compute right reduced density matrices for site `sites.
    This returns a dict `right_envs` mapping sites (int) to Tensors.
    `right_envs[site]` is the right-reduced density matrix to the right of
    site `site`.
    Args:
      sites (list of int): A list of sites of the MPS.
    Returns:
      dict maping int to Tensors: The right-reduced density matrices 
        at each  site in `sites`.

    """

    n1 = min(sites)
    sites = np.array(sites)
    #check if all elements of `sites` are within allowed range
    if not np.all(np.array(sites) < len(self)):
      raise ValueError('all elements of `sites` have to be < N = {}'.format(
          len(self)))
    if not np.all(np.array(sites) >= -1):
      raise ValueError('all elements of `sites` have to be >= -1')

    # right-reduced density matrices to the right of `center_position`
    # (including center_position) are all identities
    right_sites = sites[sites >= self.center_position]
    right_envs = {}
    for site in right_sites:
      right_envs[site] = Node(
          self.backend.eye(N=self.nodes[site].shape[2], dtype=self.dtype),
          backend=self.backend.name)

    # right reduced density matrices at sites < center_position
    # have to be calculated from a network contraction
    if n1 < self.center_position:
      nodes = {}
      conj_nodes = {}
      for site in reversed(range(n1 + 1, self.center_position + 1)):
        nodes[site] = Node(self.nodes[site], backend=self.backend.name)
        conj_nodes[site] = conj(self.nodes[site])

      nodes[self.center_position][2] ^ conj_nodes[self.center_position][2]
      nodes[self.center_position][1] ^ conj_nodes[self.center_position][1]

      for site in reversed(range(n1 + 1, self.center_position)):
        nodes[site][2] ^ nodes[site + 1][0]
        conj_nodes[site][2] ^ conj_nodes[site + 1][0]
        nodes[site][1] ^ conj_nodes[site][1]

      edges = {site: node[0] for site, node in nodes.items()}
      conj_edges = {site: node[0] for site, node in conj_nodes.items()}

      right_env = contract_between(nodes[self.center_position],
                                   conj_nodes[self.center_position])
      if self.center_position - 1 in sites:
        right_env.reorder_edges(
            [edges[self.center_position], conj_edges[self.center_position]])
        right_envs[self.center_position - 1] = right_env
      for site in reversed(range(n1 + 1, self.center_position)):
        right_env = contract_between(right_env, nodes[site])
        right_env = contract_between(right_env, conj_nodes[site])
        if site - 1 in sites:
          right_env.reorder_edges([edges[site], conj_edges[site]])
          right_envs[site - 1] = right_env

    return right_envs

  def apply_two_site_gate(self,
                          gate: Union[BaseNode, Tensor],
                          site1: int,
                          site2: int,
                          max_singular_values: Optional[int] = None,
                          max_truncation_err: Optional[float] = None) -> Tensor:
    """
    Apply a two-site gate to an MPS. This routine will in general 
    destroy any canonical form of the state. If a canonical form is needed, 
    the user can restore it using MPS.position
    Args:
      gate (Tensor): a two-body gate
      site1, site2 (int, int): the sites where the gate should be applied
      max_singular_values (int): The maximum number of singular values to keep.
      max_truncation_err (float): The maximum allowed truncation error.
    """
    if len(gate.shape) != 4:
      raise ValueError('rank of gate is {} but has to be 4'.format(
          len(gate.shape)))
    if site1 < 0 or site1 >= len(self) - 1:
      raise ValueError(
          'site1 = {} is not between 0 <= site < N - 1 = {}'.format(
              site1, len(self)))
    if site2 < 1 or site2 >= len(self):
      raise ValueError('site2 = {} is not between 1 <= site < N = {}'.format(
          site2, len(self)))
    if site2 <= site1:
      raise ValueError('site2 = {} has to be larger than site2 = {}'.format(
          site2, site1))
    if site2 != site1 + 1:
      raise ValueError(
          'site2 ={} != site1={}. Only nearest neighbor gates are currently '
          'supported'.format(site2, site1))

    if (max_singular_values or
        max_truncation_err) and self.center_position not in (site1, site2):
      raise ValueError(
          'center_position = {}, but gate is applied at sites {}, {}. '
          'Truncation should only be done if the gate '
          'is applied at the center position of the MPS'.format(
              self.center_position, site1, site2))

    gate_node = Node(gate, backend=self.backend.name)

    self.nodes[site1][2] ^ self.nodes[site2][0]
    gate_node[2] ^ self.nodes[site1][1]
    gate_node[3] ^ self.nodes[site2][1]
    left_edges = [self.nodes[site1][0], gate_node[0]]
    right_edges = [gate_node[1], self.nodes[site2][2]]
    result = self.nodes[site1] @ self.nodes[site2] @ gate_node
    U, S, V, tw = split_node_full_svd(
        result,
        left_edges=left_edges,
        right_edges=right_edges,
        max_singular_values=max_singular_values,
        max_truncation_err=max_truncation_err,
        left_name=self.nodes[site1].name,
        right_name=self.nodes[site2].name)
    V.reorder_edges([S[1]] + right_edges)
    left_edges = left_edges + [S[1]]
    self.nodes[site1] = contract_between(
        U, S, name=U.name).reorder_edges(left_edges)
    self.nodes[site2] = V
    self.nodes[site1][2] | self.nodes[site2][0]
    return tw

  def apply_one_site_gate(self, gate: Union[BaseNode, Tensor],
                          site: int) -> None:
    """
    Apply a one-site gate to an MPS. This routine will in general 
    destroy any canonical form of the state. If a canonical form is needed, 
    the user can restore it using MPS.position
    Args:
      gate (Tensor): a one-body gate
      site (int): the site where the gate should be applied
      
    """
    if len(gate.shape) != 2:
      raise ValueError('rank of gate is {} but has to be 2'.format(
          len(gate.shape)))
    if site < 0 or site >= len(self):
      raise ValueError('site = {} is not between 0 <= site < N={}'.format(
          site, len(self)))
    gate_node = Node(gate, backend=self.backend.name)
    gate_node[1] ^ self.nodes[site][1]
    edge_order = [self.nodes[site][0], gate_node[0], self.nodes[site][2]]
    self.nodes[site] = contract_between(
        gate_node, self.nodes[site],
        name=self.nodes[site].name).reorder_edges(edge_order)

  def save(self, path: str):
    raise NotImplementedError("save is not implemented")<|MERGE_RESOLUTION|>--- conflicted
+++ resolved
@@ -67,15 +67,10 @@
     #use numpy backend for tensor initialization.
     #tensors will be converted to backend type during
     #call to __init__
-<<<<<<< HEAD
-    be = backend_factory.get_backend(name='numpy', dtype=dtype)
-    tensors = [be.randn((D[n], d[n], D[n + 1])) for n in range(len(d))]
-=======
     be = backend_factory.get_backend('numpy')
     tensors = [
         be.randn((D[n], d[n], D[n + 1]), dtype=dtype) for n in range(len(d))
     ]
->>>>>>> f62cc526
     cls(tensors=tensors, backend=backend)
     return cls
 
@@ -334,11 +329,7 @@
 
         if n < n2:
           L = self.apply_transfer_operator(n % N, 'left', L)
-<<<<<<< HEAD
-    return np.array(c)
-=======
     return c
->>>>>>> f62cc526
 
 
 class FiniteMPS(BaseMPS):
@@ -414,11 +405,7 @@
       backend:L An optional backend.
     """
     #use numpy backend for tensor initialization
-<<<<<<< HEAD
-    be = backend_factory.get_backend(name='numpy', dtype=dtype)
-=======
     be = backend_factory.get_backend('numpy')
->>>>>>> f62cc526
     if len(D) != len(d) - 1:
       raise ValueError('len(D) = {} is different from len(d) - 1 = {}'.format(
           len(D),
