# Copyright 2019 The TensorNetwork Authors
#
# Licensed under the Apache License, Version 2.0 (the "License");
# you may not use this file except in compliance with the License.
# You may obtain a copy of the License at
#
#      http://www.apache.org/licenses/LICENSE-2.0
#
# Unless required by applicable law or agreed to in writing, software
# distributed under the License is distributed on an "AS IS" BASIS,
# WITHOUT WARRANTIES OR CONDITIONS OF ANY KIND, either express or implied.
# See the License for the specific language governing permissions and
# limitations under the License.

from __future__ import absolute_import
from __future__ import division
from __future__ import print_function
import pytest
import numpy as np
import tensornetwork as tn
from tensornetwork.backends import backend_factory
from tensornetwork.matrixproductstates.base_mps import BaseMPS
import tensorflow as tf

from jax.config import config

config.update("jax_enable_x64", True)
tf.compat.v1.enable_v2_behavior()


@pytest.fixture(
    name="backend_dtype_values",
    params=[('numpy', np.float64), ('numpy', np.complex128),
            ('tensorflow', np.float64), ('tensorflow', np.complex128),
            ('pytorch', np.float64), ('jax', np.float64)])
def backend_dtype(request):
  return request.param


def get_random_np(shape, dtype, seed=0):
  np.random.seed(seed)  #get the same tensors every time you call this function
  if dtype is np.complex64:
    return np.random.randn(*shape).astype(
        np.float32) + 1j * np.random.randn(*shape).astype(np.float32)
  if dtype is np.complex128:
    return np.random.randn(*shape).astype(
        np.float64) + 1j * np.random.randn(*shape).astype(np.float64)
  return np.random.randn(*shape).astype(dtype)


def test_normalization(backend):
  D, d, N = 10, 2, 10
  tensors = [np.random.randn(1, d, D)] + [
      np.random.randn(D, d, D) for _ in range(N - 2)
  ] + [np.random.randn(D, d, 1)]
  mps = BaseMPS(tensors, center_position=0, backend=backend)
  mps.position(len(mps) - 1)
  Z = mps.position(0, normalize=True)
  np.testing.assert_allclose(Z, 1.0)


def test_backend_initialization(backend):
  be = backend_factory.get_backend(backend)
  D, d, N = 10, 2, 10
  tensors = [np.random.randn(1, d, D)] + [
      np.random.randn(D, d, D) for _ in range(N - 2)
  ] + [np.random.randn(D, d, 1)]
  mps = BaseMPS(tensors, center_position=0, backend=be)
  mps.position(len(mps) - 1)
  Z = mps.position(0, normalize=True)
  np.testing.assert_allclose(Z, 1.0)


def test_left_orthonormalization(backend_dtype_values):
  backend = backend_dtype_values[0]
  dtype = backend_dtype_values[1]

  D, d, N = 10, 2, 10
  tensors = [get_random_np((1, d, D), dtype)] + [
      get_random_np((D, d, D), dtype) for _ in range(N - 2)
  ] + [get_random_np((D, d, 1), dtype)]
  mps = BaseMPS(tensors, center_position=N - 1, backend=backend)
  mps.position(0)
  mps.position(len(mps) - 1)
  assert all([
      mps.check_orthonormality('left', site) < 1E-12
      for site in range(len(mps))
  ])


def test_right_orthonormalization(backend_dtype_values):
  backend = backend_dtype_values[0]
  dtype = backend_dtype_values[1]
  D, d, N = 10, 2, 10
  tensors = [get_random_np((1, d, D), dtype)] + [
      get_random_np((D, d, D), dtype) for _ in range(N - 2)
  ] + [get_random_np((D, d, 1), dtype)]
  mps = BaseMPS(tensors, center_position=0, backend=backend)

  mps.position(len(mps) - 1)
  mps.position(0)
  assert all([
      mps.check_orthonormality('right', site) < 1E-12
      for site in range(len(mps))
  ])


def test_apply_one_site_gate(backend_dtype_values):
  backend = backend_dtype_values[0]
  dtype = backend_dtype_values[1]

  D, d, N = 10, 2, 10
  tensors = [get_random_np((1, d, D), dtype)] + [
      get_random_np((D, d, D), dtype) for _ in range(N - 2)
  ] + [get_random_np((D, d, 1), dtype)]
  mps = BaseMPS(tensors, center_position=0, backend=backend)
  tensor = mps.tensors[5]
  gate = get_random_np((2, 2), dtype)

  mps.apply_one_site_gate(gate, 5)
  actual = np.transpose(np.tensordot(tensor, gate, ([1], [1])), (0, 2, 1))
  np.testing.assert_allclose(mps.tensors[5], actual)


def test_apply_two_site_gate(backend_dtype_values):
  backend = backend_dtype_values[0]
  dtype = backend_dtype_values[1]

  D, d, N = 10, 2, 10
  tensors = [get_random_np((1, d, D), dtype)] + [
      get_random_np((D, d, D), dtype) for _ in range(N - 2)
  ] + [get_random_np((D, d, 1), dtype)]
  mps = BaseMPS(tensors, center_position=0, backend=backend)
  gate = get_random_np((2, 2, 2, 2), dtype)
  tensor1 = mps.tensors[5]
  tensor2 = mps.tensors[6]

  mps.apply_two_site_gate(gate, 5, 6)
  tmp = np.tensordot(tensor1, tensor2, ([2], [0]))
  actual = np.transpose(np.tensordot(tmp, gate, ([1, 2], [2, 3])), (0, 2, 3, 1))
  node1 = tn.Node(mps.tensors[5], backend=backend)
  node2 = tn.Node(mps.tensors[6], backend=backend)

  node1[2] ^ node2[0]
  order = [node1[0], node1[1], node2[1], node2[2]]
  res = tn.contract_between(node1, node2)
  res.reorder_edges(order)
  np.testing.assert_allclose(res.tensor, actual)


<<<<<<< HEAD
# def test_mps_switch_backend(backend):
#   D, d, N = 10, 2, 10
#   tensors = [get_random_np((1, d, D), np.float64)] + [
#       get_random_np((D, d, D), np.float64) for _ in range(N - 2)
#   ] + [get_random_np((D, d, 1), np.float64)]
#   mps = BaseMPS(tensors, center_position=0, backend="numpy")
#   mps.switch_backend(backend)
#   assert mps.backend.name == backend


=======
>>>>>>> 296810bd
def test_position_raises_error(backend):
  D, d, N = 10, 2, 10
  tensors = [np.random.randn(1, d, D)] + [
      np.random.randn(D, d, D) for _ in range(N - 2)
  ] + [np.random.randn(D, d, 1)]
  mps = BaseMPS(tensors, center_position=0, backend=backend)
  with pytest.raises(ValueError):
    mps.position(-1)
  with pytest.raises(ValueError):
    mps.position(11)


def test_position_no_normalization(backend):
  D, d, N = 4, 2, 6
  tensors = [np.ones((1, d, D))] + [np.ones((D, d, D)) for _ in range(N - 2)
                                   ] + [np.ones((D, d, 1))]
  mps = BaseMPS(tensors, center_position=0, backend=backend)
  Z = mps.position(len(mps) - 1, normalize=False)
  np.testing.assert_allclose(Z, 8192.0)


def test_position_shift_left(backend):
  D, d, N = 4, 2, 6
  tensors = [np.ones((1, d, D))] + [np.ones((D, d, D)) for _ in range(N - 2)
                                   ] + [np.ones((D, d, 1))]
  mps = BaseMPS(tensors, center_position=int(N / 2), backend=backend)
  Z = mps.position(0, normalize=True)
  np.testing.assert_allclose(Z, 2.828427)


def test_position_shift_right(backend):
  D, d, N = 4, 2, 6
  tensors = [np.ones((1, d, D))] + [np.ones((D, d, D)) for _ in range(N - 2)
                                   ] + [np.ones((D, d, 1))]
  mps = BaseMPS(tensors, center_position=int(N / 2), backend=backend)
  Z = mps.position(N - 1, normalize=True)
  np.testing.assert_allclose(Z, 2.828427)


def test_position_no_shift(backend):
  D, d, N = 4, 2, 6
  tensors = [np.ones((1, d, D))] + [np.ones((D, d, D)) for _ in range(N - 2)
                                   ] + [np.ones((D, d, 1))]
  mps = BaseMPS(tensors, center_position=int(N / 2), backend=backend)
  Z = mps.position(int(N / 2), normalize=True)
  np.testing.assert_allclose(Z, 5.656854)


def test_position_no_shift_no_normalization(backend):
  D, d, N = 4, 2, 6
  tensors = [np.ones((1, d, D))] + [np.ones((D, d, D)) for _ in range(N - 2)
                                   ] + [np.ones((D, d, 1))]
  mps = BaseMPS(tensors, center_position=int(N / 2), backend=backend)
  Z = mps.position(int(N / 2), normalize=False)
  np.testing.assert_allclose(Z, 5.656854)


def test_different_dtypes_raises_error():
  D, d = 4, 2
  tensors = [
      np.ones((1, d, D), dtype=np.float64),
      np.ones((D, d, D), dtype=np.complex64)
  ]
  mps = BaseMPS(tensors, backend='numpy')
  with pytest.raises(ValueError):
    mps.dtype


def test_not_implemented():
  D, d = 4, 2
  tensors = [np.ones((1, d, D)), np.ones((D, d, D))]
  mps = BaseMPS(tensors, backend='numpy')
  with pytest.raises(NotImplementedError):
    mps.save('tmp')
  with pytest.raises(NotImplementedError):
    mps.right_envs([0])
  with pytest.raises(NotImplementedError):
    mps.left_envs([0])
  with pytest.raises(NotImplementedError):
    mps.canonicalize()


def test_physical_dimensions(backend):
  D = 3
  tensors = [np.ones((1, 2, D)), np.ones((D, 3, D)), np.ones((D, 4, 1))]
  mps = BaseMPS(tensors, backend=backend)
  assert mps.physical_dimensions == [2, 3, 4]


def test_apply_transfer_operator_left(backend):
  backend = backend_factory.get_backend(backend)
  tensor = np.array([[[1., 2., 1.], [1., -2., 1.]],
                     [[-1., 1., -1.], [-1., 1., -1.]], [[1., 2, 3], [3, 2, 1]]],
                    dtype=np.float64)

  tensors = 6 * [backend.convert_to_tensor(tensor)]
  mat = backend.convert_to_tensor(
      np.array([[1, 2, 3], [4, 5, 6], [7, 8, 9]], dtype=np.float64))
  mps = BaseMPS(tensors, backend=backend)

  expected = np.array([[74., 58., 38.], [78., 146., 102.], [38., 114., 74.]])
  actual = mps.apply_transfer_operator(site=3, direction=1, matrix=mat)
  np.testing.assert_allclose(actual, expected)
  actual = mps.apply_transfer_operator(site=3, direction="l", matrix=mat)
  np.testing.assert_allclose(actual, expected)
  actual = mps.apply_transfer_operator(site=3, direction="left", matrix=mat)
  np.testing.assert_allclose(actual, expected)


def test_apply_transfer_operator_right(backend):
  backend = backend_factory.get_backend(backend)
  tensor = np.array([[[1., 2., 1.], [1., -2., 1.]],
                     [[-1., 1., -1.], [-1., 1., -1.]], [[1., 2, 3], [3, 2, 1]]],
                    dtype=np.float64)

  tensors = 6 * [backend.convert_to_tensor(tensor)]
  mat = backend.convert_to_tensor(
      np.array([[1, 2, 3], [4, 5, 6], [7, 8, 9]], dtype=np.float64))
  mps = BaseMPS(tensors, backend=backend)
  expected = np.array([[80., -20., 128.], [-20., 10., -60.], [144., -60.,
                                                              360.]])
  actual = mps.apply_transfer_operator(site=3, direction=-1, matrix=mat)
  np.testing.assert_allclose(actual, expected)
  actual = mps.apply_transfer_operator(site=3, direction="r", matrix=mat)
  np.testing.assert_allclose(actual, expected)
  actual = mps.apply_transfer_operator(site=3, direction="right", matrix=mat)
  np.testing.assert_allclose(actual, expected)


def test_apply_transfer_operator_invalid_direction_raises_error(backend):
  backend = backend_factory.get_backend(backend)
  tensor = np.array([[[1., 2., 1.], [1., -2., 1.]],
                     [[-1., 1., -1.], [-1., 1., -1.]], [[1., 2, 3], [3, 2, 1]]],
                    dtype=np.float64)

  tensors = 6 * [backend.convert_to_tensor(tensor)]
  mat = backend.convert_to_tensor(
      np.array([[1, 2, 3], [4, 5, 6], [7, 8, 9]], dtype=np.float64))
  mps = BaseMPS(tensors, backend=backend)
  with pytest.raises(ValueError):
    mps.apply_transfer_operator(site=3, direction=0, matrix=mat)
  with pytest.raises(ValueError):
    mps.apply_transfer_operator(site=3, direction="keft", matrix=mat)


def test_measure_local_operator_value_error(backend):
  backend = backend_factory.get_backend(backend)
  tensor = np.array([[[1., 2., 1.], [1., -2., 1.]],
                     [[-1., 1., -1.], [-1., 1., -1.]], [[1., 2, 3], [3, 2, 1]]],
                    dtype=np.float64)

  tensors = 6 * [backend.convert_to_tensor(tensor)]
  operator = backend.convert_to_tensor(
      np.array([[1, -1], [-1, 1]], dtype=np.float64))
  mps = BaseMPS(tensors, backend=backend)
  with pytest.raises(ValueError):
    mps.measure_local_operator(ops=2 * [operator], sites=[1, 2, 3])


def test_measure_two_body_correlator_value_error(backend):
  backend = backend_factory.get_backend(backend)
  tensor = np.array([[[1., 2., 1.], [1., -2., 1.]],
                     [[-1., 1., -1.], [-1., 1., -1.]], [[1., 2, 3], [3, 2, 1]]],
                    dtype=np.float64)

  tensors = 6 * [backend.convert_to_tensor(tensor)]
  operator = backend.convert_to_tensor(
      np.array([[1, -1], [-1, 1]], dtype=np.float64))
  mps = BaseMPS(tensors, backend=backend)
  with pytest.raises(ValueError):
    mps.measure_two_body_correlator(
        op1=operator, op2=operator, site1=-1, sites2=[2])


def test_get_tensor(backend):
  backend = backend_factory.get_backend(backend)
  tensor1 = np.ones((2, 3, 2), dtype=np.float64)
  tensor2 = 2 * np.ones((2, 3, 2), dtype=np.float64)
  tensors = [tensor1, tensor2]
  mps = BaseMPS(tensors, backend=backend)
  np.testing.assert_allclose(mps.get_tensor(0), tensor1)
  np.testing.assert_allclose(mps.get_tensor(1), tensor2)


def test_get_tensor_connector_matrix(backend):
  backend = backend_factory.get_backend(backend)
  tensor1 = np.ones((2, 3, 2), dtype=np.float64)
  tensor2 = 2 * np.ones((2, 3, 2), dtype=np.float64)
  connector = backend.convert_to_tensor(np.ones((2, 2), dtype=np.float64))
  tensors = [tensor1, tensor2]
  mps = BaseMPS(tensors, backend=backend, connector_matrix=connector)
  np.testing.assert_allclose(mps.get_tensor(0), tensor1)
  np.testing.assert_allclose(mps.get_tensor(1), 2 * tensor2)


def test_get_tensor_raises_error(backend):
  backend = backend_factory.get_backend(backend)
  tensor1 = np.ones((2, 3, 2), dtype=np.float64)
  tensor2 = 2 * np.ones((2, 3, 2), dtype=np.float64)
  tensors = [tensor1, tensor2]
  mps = BaseMPS(tensors, backend=backend)
  with pytest.raises(ValueError):
    mps.get_tensor(site=-1)
  with pytest.raises(IndexError):
    mps.get_tensor(site=3)


def test_check_canonical(backend):
  backend = backend_factory.get_backend(backend)
  tensor = np.array([[[1., 2., 1.], [1., -2., 1.]],
                     [[-1., 1., -1.], [-1., 1., -1.]], [[1., 2, 3], [3, 2, 1]]],
                    dtype=np.float64)
  tensors = 6 * [backend.convert_to_tensor(tensor)]
  mps = BaseMPS(tensors, backend=backend, center_position=2)
  np.testing.assert_allclose(mps.check_canonical(), 71.714713)


def test_check_normality_raises_value_error(backend):
  backend = backend_factory.get_backend(backend)
  tensor = np.ones((2, 3, 2), dtype=np.float64)
  tensors = [tensor]
  mps = BaseMPS(tensors, backend=backend)
  with pytest.raises(ValueError):
    mps.check_orthonormality(which="keft", site=0)


def test_apply_two_site_gate_2(backend):
  backend = backend_factory.get_backend(backend)
  tensor = np.array([[[1., 2., 1.], [1., -2., 1.]],
                     [[-1., 1., -1.], [-1., 1., -1.]], [[1., 2, 3], [3, 2, 1]]],
                    dtype=np.float64)
  tensors = 6 * [backend.convert_to_tensor(tensor)]
  mps = BaseMPS(tensors, backend=backend, center_position=2)
  gate = backend.convert_to_tensor(
      np.array([[[[0., 1.], [0., 0.]], [[1., 0.], [0., 0.]]],
                [[[0., 0.], [0., 1.]], [[0., 0.], [1., 0.]]]],
               dtype=np.float64))
  actual = mps.apply_two_site_gate(
      gate=gate, site1=1, site2=2, max_singular_values=1)
  np.testing.assert_allclose(actual[0], 9.133530)
  expected = np.array([[5.817886], [9.039142]])
  np.testing.assert_allclose(np.abs(mps.tensors[1][0]), expected, rtol=1e-04)
  expected = np.array([[0.516264, 0.080136, 0.225841],
                       [0.225841, 0.59876, 0.516264]])
  np.testing.assert_allclose(np.abs(mps.tensors[2][0]), expected, rtol=1e-04)


def test_apply_two_site_wrong_gate_raises_error(backend):
  backend = backend_factory.get_backend(backend)
  tensor = np.array([[[1., 2., 1.], [1., -2., 1.]],
                     [[-1., 1., -1.], [-1., 1., -1.]], [[1., 2, 3], [3, 2, 1]]],
                    dtype=np.float64)
  tensors = 6 * [backend.convert_to_tensor(tensor)]
  mps = BaseMPS(tensors, backend=backend, center_position=2)
  gate1 = backend.convert_to_tensor(np.ones((2, 2, 2), dtype=np.float64))
  gate2 = backend.convert_to_tensor(np.ones((2, 2, 2, 2, 2), dtype=np.float64))
  with pytest.raises(ValueError):
    mps.apply_two_site_gate(gate=gate1, site1=1, site2=2)
  with pytest.raises(ValueError):
    mps.apply_two_site_gate(gate=gate2, site1=1, site2=2)


def test_apply_two_site_wrong_site1_raises_error(backend):
  backend = backend_factory.get_backend(backend)
  tensor = np.array([[[1., 2., 1.], [1., -2., 1.]],
                     [[-1., 1., -1.], [-1., 1., -1.]], [[1., 2, 3], [3, 2, 1]]],
                    dtype=np.float64)
  tensors = 6 * [backend.convert_to_tensor(tensor)]
  mps = BaseMPS(tensors, backend=backend, center_position=2)
  gate = backend.convert_to_tensor(np.ones((2, 2, 2, 2), dtype=np.float64))
  with pytest.raises(ValueError):
    mps.apply_two_site_gate(gate=gate, site1=-1, site2=2)
  with pytest.raises(ValueError):
    mps.apply_two_site_gate(gate=gate, site1=6, site2=2)


def test_apply_two_site_wrong_site2_raises_error(backend):
  backend = backend_factory.get_backend(backend)
  tensor = np.array([[[1., 2., 1.], [1., -2., 1.]],
                     [[-1., 1., -1.], [-1., 1., -1.]], [[1., 2, 3], [3, 2, 1]]],
                    dtype=np.float64)
  tensors = 6 * [backend.convert_to_tensor(tensor)]
  mps = BaseMPS(tensors, backend=backend, center_position=2)
  gate = backend.convert_to_tensor(np.ones((2, 2, 2, 2), dtype=np.float64))
  with pytest.raises(ValueError):
    mps.apply_two_site_gate(gate=gate, site1=0, site2=0)
  with pytest.raises(ValueError):
    mps.apply_two_site_gate(gate=gate, site1=0, site2=6)


def test_apply_two_site_wrong_site1_site2_raises_error(backend):
  backend = backend_factory.get_backend(backend)
  tensor = np.array([[[1., 2., 1.], [1., -2., 1.]],
                     [[-1., 1., -1.], [-1., 1., -1.]], [[1., 2, 3], [3, 2, 1]]],
                    dtype=np.float64)
  tensors = 6 * [backend.convert_to_tensor(tensor)]
  mps = BaseMPS(tensors, backend=backend, center_position=2)
  gate = backend.convert_to_tensor(np.ones((2, 2, 2, 2), dtype=np.float64))
  with pytest.raises(ValueError):
    mps.apply_two_site_gate(gate=gate, site1=2, site2=2)
  with pytest.raises(ValueError):
    mps.apply_two_site_gate(gate=gate, site1=2, site2=4)


def test_apply_two_site_max_singular_value_not_center_raises_error(backend):
  backend = backend_factory.get_backend(backend)
  tensor = np.array([[[1., 2., 1.], [1., -2., 1.]],
                     [[-1., 1., -1.], [-1., 1., -1.]], [[1., 2, 3], [3, 2, 1]]],
                    dtype=np.float64)
  tensors = 6 * [backend.convert_to_tensor(tensor)]
  mps = BaseMPS(tensors, backend=backend, center_position=2)
  gate = backend.convert_to_tensor(np.ones((2, 2, 2, 2), dtype=np.float64))
  with pytest.raises(ValueError):
    mps.apply_two_site_gate(gate=gate, site1=3, site2=4, max_singular_values=1)
  with pytest.raises(ValueError):
    mps.apply_two_site_gate(gate=gate, site1=3, site2=4, max_truncation_err=.1)


def test_apply_one_site_gate_2(backend):
  backend = backend_factory.get_backend(backend)
  tensor = np.array([[[1., 2., 1.], [1., -2., 1.]],
                     [[-1., 1., -1.], [-1., 1., -1.]], [[1., 2, 3], [3, 2, 1]]],
                    dtype=np.float64)
  tensors = 6 * [backend.convert_to_tensor(tensor)]
  mps = BaseMPS(tensors, backend=backend, center_position=2)
  gate = backend.convert_to_tensor(np.array([[0, 1], [1, 0]], dtype=np.float64))
  mps.apply_one_site_gate(gate=gate, site=1)
  expected = np.array([[1., -2., 1.], [1., 2., 1.]])
  np.testing.assert_allclose(mps.tensors[1][0], expected)


def test_apply_one_site_gate_wrong_gate_raises_error(backend):
  backend = backend_factory.get_backend(backend)
  tensor = np.array([[[1., 2., 1.], [1., -2., 1.]],
                     [[-1., 1., -1.], [-1., 1., -1.]], [[1., 2, 3], [3, 2, 1]]],
                    dtype=np.float64)
  tensors = 6 * [backend.convert_to_tensor(tensor)]
  mps = BaseMPS(tensors, backend=backend, center_position=2)
  gate1 = backend.convert_to_tensor(np.ones((2, 2, 2), dtype=np.float64))
  gate2 = backend.convert_to_tensor(np.ones((2, 2, 2), dtype=np.float64))
  with pytest.raises(ValueError):
    mps.apply_one_site_gate(gate=gate1, site=1)
  with pytest.raises(ValueError):
    mps.apply_one_site_gate(gate=gate2, site=1)


def test_apply_one_site_gate_invalid_site_raises_error(backend):
  backend = backend_factory.get_backend(backend)
  tensor = np.array([[[1., 2., 1.], [1., -2., 1.]],
                     [[-1., 1., -1.], [-1., 1., -1.]], [[1., 2, 3], [3, 2, 1]]],
                    dtype=np.float64)
  tensors = 6 * [backend.convert_to_tensor(tensor)]
  mps = BaseMPS(tensors, backend=backend, center_position=2)
  gate = backend.convert_to_tensor(np.ones((2, 2), dtype=np.float64))
  with pytest.raises(ValueError):
    mps.apply_one_site_gate(gate=gate, site=-1)
  with pytest.raises(ValueError):
    mps.apply_one_site_gate(gate=gate, site=6)<|MERGE_RESOLUTION|>--- conflicted
+++ resolved
@@ -148,19 +148,6 @@
   np.testing.assert_allclose(res.tensor, actual)
 
 
-<<<<<<< HEAD
-# def test_mps_switch_backend(backend):
-#   D, d, N = 10, 2, 10
-#   tensors = [get_random_np((1, d, D), np.float64)] + [
-#       get_random_np((D, d, D), np.float64) for _ in range(N - 2)
-#   ] + [get_random_np((D, d, 1), np.float64)]
-#   mps = BaseMPS(tensors, center_position=0, backend="numpy")
-#   mps.switch_backend(backend)
-#   assert mps.backend.name == backend
-
-
-=======
->>>>>>> 296810bd
 def test_position_raises_error(backend):
   D, d, N = 10, 2, 10
   tensors = [np.random.randn(1, d, D)] + [
