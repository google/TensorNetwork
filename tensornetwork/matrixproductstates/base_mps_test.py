# Copyright 2019 The TensorNetwork Authors
#
# Licensed under the Apache License, Version 2.0 (the "License");
# you may not use this file except in compliance with the License.
# You may obtain a copy of the License at
#
#      http://www.apache.org/licenses/LICENSE-2.0
#
# Unless required by applicable law or agreed to in writing, software
# distributed under the License is distributed on an "AS IS" BASIS,
# WITHOUT WARRANTIES OR CONDITIONS OF ANY KIND, either express or implied.
# See the License for the specific language governing permissions and
# limitations under the License.

from __future__ import absolute_import
from __future__ import division
from __future__ import print_function
import pytest
import numpy as np
import tensornetwork as tn
from tensornetwork.backends import backend_factory
from tensornetwork.matrixproductstates.base_mps import BaseMPS
import tensorflow as tf

from jax.config import config

config.update("jax_enable_x64", True)
tf.compat.v1.enable_v2_behavior()


@pytest.fixture(
    name="backend_dtype_values",
    params=[('numpy', np.float64), ('numpy', np.complex128),
            ('tensorflow', np.float64), ('tensorflow', np.complex128),
            ('pytorch', np.float64), ('jax', np.float64)])
def backend_dtype(request):
  return request.param


def get_random_np(shape, dtype, seed=0):
  np.random.seed(seed)  #get the same tensors every time you call this function
  if dtype is np.complex64:
    return np.random.randn(*shape).astype(
        np.float32) + 1j * np.random.randn(*shape).astype(np.float32)
  if dtype is np.complex128:
    return np.random.randn(*shape).astype(
        np.float64) + 1j * np.random.randn(*shape).astype(np.float64)
  return np.random.randn(*shape).astype(dtype)


def test_normalization(backend):
  D, d, N = 10, 2, 10
  tensors = [np.random.randn(1, d, D)] + [
      np.random.randn(D, d, D) for _ in range(N - 2)
  ] + [np.random.randn(D, d, 1)]
  mps = BaseMPS(tensors, center_position=0, backend=backend)
  mps.position(len(mps) - 1)
  Z = mps.position(0, normalize=True)
  np.testing.assert_allclose(Z, 1.0)


def test_backend_initialization(backend):
  be = backend_factory.get_backend(backend)
  D, d, N = 10, 2, 10
  tensors = [np.random.randn(1, d, D)] + [
      np.random.randn(D, d, D) for _ in range(N - 2)
  ] + [np.random.randn(D, d, 1)]
  mps = BaseMPS(tensors, center_position=0, backend=be)
  mps.position(len(mps) - 1)
  Z = mps.position(0, normalize=True)
  np.testing.assert_allclose(Z, 1.0)


def test_left_orthonormalization(backend_dtype_values):
  backend = backend_dtype_values[0]
  dtype = backend_dtype_values[1]

  D, d, N = 10, 2, 10
  tensors = [get_random_np((1, d, D), dtype)] + [
      get_random_np((D, d, D), dtype) for _ in range(N - 2)
  ] + [get_random_np((D, d, 1), dtype)]
  mps = BaseMPS(tensors, center_position=N - 1, backend=backend)
  mps.position(0)
  mps.position(len(mps) - 1)
  assert all([
      mps.check_orthonormality('left', site) < 1E-12
      for site in range(len(mps))
  ])


def test_right_orthonormalization(backend_dtype_values):
  backend = backend_dtype_values[0]
  dtype = backend_dtype_values[1]
  D, d, N = 10, 2, 10
  tensors = [get_random_np((1, d, D), dtype)] + [
      get_random_np((D, d, D), dtype) for _ in range(N - 2)
  ] + [get_random_np((D, d, 1), dtype)]
  mps = BaseMPS(tensors, center_position=0, backend=backend)

  mps.position(len(mps) - 1)
  mps.position(0)
  assert all([
      mps.check_orthonormality('right', site) < 1E-12
      for site in range(len(mps))
  ])


def test_apply_one_site_gate(backend_dtype_values):
  backend = backend_dtype_values[0]
  dtype = backend_dtype_values[1]

  D, d, N = 10, 2, 10
  tensors = [get_random_np((1, d, D), dtype)] + [
      get_random_np((D, d, D), dtype) for _ in range(N - 2)
  ] + [get_random_np((D, d, 1), dtype)]
  mps = BaseMPS(tensors, center_position=0, backend=backend)
  tensor = mps.tensors[5]
  gate = get_random_np((2, 2), dtype)

  mps.apply_one_site_gate(gate, 5)
  actual = np.transpose(np.tensordot(tensor, gate, ([1], [1])), (0, 2, 1))
  np.testing.assert_allclose(mps.tensors[5], actual)


def test_apply_two_site_gate(backend_dtype_values):
  backend = backend_dtype_values[0]
  dtype = backend_dtype_values[1]

  D, d, N = 10, 2, 10
  tensors = [get_random_np((1, d, D), dtype)] + [
      get_random_np((D, d, D), dtype) for _ in range(N - 2)
  ] + [get_random_np((D, d, 1), dtype)]
  mps = BaseMPS(tensors, center_position=0, backend=backend)
  gate = get_random_np((2, 2, 2, 2), dtype)
  tensor1 = mps.tensors[5]
  tensor2 = mps.tensors[6]

  mps.apply_two_site_gate(gate, 5, 6)
  tmp = np.tensordot(tensor1, tensor2, ([2], [0]))
  actual = np.transpose(np.tensordot(tmp, gate, ([1, 2], [2, 3])), (0, 2, 3, 1))
  node1 = tn.Node(mps.tensors[5], backend=backend)
  node2 = tn.Node(mps.tensors[6], backend=backend)

<<<<<<< HEAD
  node1[2] ^ node2[0]
  order = [node1[0], node1[1], node2[1], node2[2]]
  res = tn.contract_between(node1, node2)
  res.reorder_edges(order)
  np.testing.assert_allclose(res.tensor, actual)
=======
def test_mps_switch_backend(backend):
  D, d, N = 10, 2, 10
  tensors = [get_random_np((1, d, D), np.float64)] + [
      get_random_np((D, d, D), np.float64) for _ in range(N - 2)
  ] + [get_random_np((D, d, 1), np.float64)]
  mps = BaseMPS(tensors, center_position=0, backend="numpy")
  mps.switch_backend(backend)
  assert mps.backend.name == backend


def test_position_raises_error(backend):
  D, d, N = 10, 2, 10
  tensors = [np.random.randn(1, d, D)] + [
      np.random.randn(D, d, D) for _ in range(N - 2)
  ] + [np.random.randn(D, d, 1)]
  mps = BaseMPS(tensors, center_position=0, backend=backend)
  with pytest.raises(ValueError):
    mps.position(-1)
  with pytest.raises(ValueError):
    mps.position(11)


def test_position_no_normalization(backend):
  D, d, N = 4, 2, 6
  tensors = [np.ones((1, d, D))] + [np.ones((D, d, D)) for _ in range(N - 2)
                                   ] + [np.ones((D, d, 1))]
  mps = BaseMPS(tensors, center_position=0, backend=backend)
  Z = mps.position(len(mps) - 1, normalize=False)
  np.testing.assert_allclose(Z, 8192.0)


def test_position_shift_left(backend):
  D, d, N = 4, 2, 6
  tensors = [np.ones((1, d, D))] + [np.ones((D, d, D)) for _ in range(N - 2)
                                   ] + [np.ones((D, d, 1))]
  mps = BaseMPS(tensors, center_position=int(N / 2), backend=backend)
  Z = mps.position(0, normalize=True)
  np.testing.assert_allclose(Z, 2.828427)


def test_position_shift_right(backend):
  D, d, N = 4, 2, 6
  tensors = [np.ones((1, d, D))] + [np.ones((D, d, D)) for _ in range(N - 2)
                                   ] + [np.ones((D, d, 1))]
  mps = BaseMPS(tensors, center_position=int(N / 2), backend=backend)
  Z = mps.position(N - 1, normalize=True)
  np.testing.assert_allclose(Z, 2.828427)


def test_position_no_shift(backend):
  D, d, N = 4, 2, 6
  tensors = [np.ones((1, d, D))] + [np.ones((D, d, D)) for _ in range(N - 2)
                                   ] + [np.ones((D, d, 1))]
  mps = BaseMPS(tensors, center_position=int(N / 2), backend=backend)
  Z = mps.position(int(N / 2), normalize=True)
  np.testing.assert_allclose(Z, 5.656854)


def test_position_no_shift_no_normalization(backend):
  D, d, N = 4, 2, 6
  tensors = [np.ones((1, d, D))] + [np.ones((D, d, D)) for _ in range(N - 2)
                                   ] + [np.ones((D, d, 1))]
  mps = BaseMPS(tensors, center_position=int(N / 2), backend=backend)
  Z = mps.position(int(N / 2), normalize=False)
  np.testing.assert_allclose(Z, 5.656854)


def test_different_backends_raises_error():
  D, d = 4, 2
  tensors = [np.ones((1, d, D))]
  mps1 = BaseMPS(tensors, backend='numpy')
  mps2 = BaseMPS(tensors, backend='tensorflow')
  mps1.nodes = mps1.nodes + mps2.nodes
  with pytest.raises(ValueError):
    mps1.backend


def test_different_dtypes_raises_error():
  D, d = 4, 2
  tensors = [
      np.ones((1, d, D), dtype=np.float64),
      np.ones((D, d, D), dtype=np.complex64)
  ]
  mps = BaseMPS(tensors, backend='numpy')
  with pytest.raises(ValueError):
    mps.dtype


def test_not_implemented():
  D, d = 4, 2
  tensors = [np.ones((1, d, D)), np.ones((D, d, D))]
  mps = BaseMPS(tensors, backend='numpy')
  with pytest.raises(NotImplementedError):
    mps.save('tmp')
  with pytest.raises(NotImplementedError):
    mps.right_envs([0])
  with pytest.raises(NotImplementedError):
    mps.left_envs([0])
  with pytest.raises(NotImplementedError):
    mps.canonicalize()


def test_physical_dimensions(backend):
  D = 3
  tensors = [np.ones((1, 2, D)), np.ones((D, 3, D)), np.ones((D, 4, 1))]
  mps = BaseMPS(tensors, backend=backend)
  assert mps.physical_dimensions == [2, 3, 4]


def test_apply_transfer_operator_left(backend):
  backend = backend_factory.get_backend(backend)
  tensor = np.array([[[1., 2., 1.], [1., -2., 1.]],
                     [[-1., 1., -1.], [-1., 1., -1.]], [[1., 2, 3], [3, 2, 1]]],
                    dtype=np.float64)

  tensors = 6 * [backend.convert_to_tensor(tensor)]
  mat = backend.convert_to_tensor(
      np.array([[1, 2, 3], [4, 5, 6], [7, 8, 9]], dtype=np.float64))
  mps = BaseMPS(tensors, backend=backend)

  expected = np.array([[74., 58., 38.], [78., 146., 102.], [38., 114., 74.]])
  actual = mps.apply_transfer_operator(site=3, direction=1, matrix=mat).tensor
  np.testing.assert_allclose(actual, expected)
  actual = mps.apply_transfer_operator(site=3, direction="l", matrix=mat).tensor
  np.testing.assert_allclose(actual, expected)
  actual = mps.apply_transfer_operator(
      site=3, direction="left", matrix=mat).tensor
  np.testing.assert_allclose(actual, expected)


def test_apply_transfer_operator_right(backend):
  backend = backend_factory.get_backend(backend)
  tensor = np.array([[[1., 2., 1.], [1., -2., 1.]],
                     [[-1., 1., -1.], [-1., 1., -1.]], [[1., 2, 3], [3, 2, 1]]],
                    dtype=np.float64)

  tensors = 6 * [backend.convert_to_tensor(tensor)]
  mat = backend.convert_to_tensor(
      np.array([[1, 2, 3], [4, 5, 6], [7, 8, 9]], dtype=np.float64))
  mps = BaseMPS(tensors, backend=backend)
  expected = np.array([[80., -20., 128.], [-20., 10., -60.], [144., -60.,
                                                              360.]])
  actual = mps.apply_transfer_operator(site=3, direction=-1, matrix=mat).tensor
  np.testing.assert_allclose(actual, expected)
  actual = mps.apply_transfer_operator(site=3, direction="r", matrix=mat).tensor
  np.testing.assert_allclose(actual, expected)
  actual = mps.apply_transfer_operator(
      site=3, direction="right", matrix=mat).tensor
  np.testing.assert_allclose(actual, expected)


def test_apply_transfer_operator_invalid_direction_raises_error(backend):
  backend = backend_factory.get_backend(backend)
  tensor = np.array([[[1., 2., 1.], [1., -2., 1.]],
                     [[-1., 1., -1.], [-1., 1., -1.]], [[1., 2, 3], [3, 2, 1]]],
                    dtype=np.float64)

  tensors = 6 * [backend.convert_to_tensor(tensor)]
  mat = backend.convert_to_tensor(
      np.array([[1, 2, 3], [4, 5, 6], [7, 8, 9]], dtype=np.float64))
  mps = BaseMPS(tensors, backend=backend)
  with pytest.raises(ValueError):
    mps.apply_transfer_operator(site=3, direction=0, matrix=mat)
  with pytest.raises(ValueError):
    mps.apply_transfer_operator(site=3, direction="keft", matrix=mat)


def test_measure_local_operator_value_error(backend):
  backend = backend_factory.get_backend(backend)
  tensor = np.array([[[1., 2., 1.], [1., -2., 1.]],
                     [[-1., 1., -1.], [-1., 1., -1.]], [[1., 2, 3], [3, 2, 1]]],
                    dtype=np.float64)

  tensors = 6 * [backend.convert_to_tensor(tensor)]
  operator = backend.convert_to_tensor(
      np.array([[1, -1], [-1, 1]], dtype=np.float64))
  mps = BaseMPS(tensors, backend=backend)
  with pytest.raises(ValueError):
    mps.measure_local_operator(ops=2 * [operator], sites=[1, 2, 3])


def test_measure_two_body_correlator_value_error(backend):
  backend = backend_factory.get_backend(backend)
  tensor = np.array([[[1., 2., 1.], [1., -2., 1.]],
                     [[-1., 1., -1.], [-1., 1., -1.]], [[1., 2, 3], [3, 2, 1]]],
                    dtype=np.float64)

  tensors = 6 * [backend.convert_to_tensor(tensor)]
  operator = backend.convert_to_tensor(
      np.array([[1, -1], [-1, 1]], dtype=np.float64))
  mps = BaseMPS(tensors, backend=backend)
  with pytest.raises(ValueError):
    mps.measure_two_body_correlator(
        op1=operator, op2=operator, site1=-1, sites2=[2])


def test_get_node(backend):
  backend = backend_factory.get_backend(backend)
  tensor1 = np.ones((2, 3, 2), dtype=np.float64)
  tensor2 = 2 * np.ones((2, 3, 2), dtype=np.float64)
  tensors = [tensor1, tensor2]
  mps = BaseMPS(tensors, backend=backend)
  np.testing.assert_allclose(mps.get_node(0).tensor, tensor1)
  np.testing.assert_allclose(mps.get_node(1).tensor, tensor2)


def test_get_node_connector_matrix(backend):
  backend = backend_factory.get_backend(backend)
  tensor1 = np.ones((2, 3, 2), dtype=np.float64)
  tensor2 = 2 * np.ones((2, 3, 2), dtype=np.float64)
  connector = backend.convert_to_tensor(np.ones((2, 2), dtype=np.float64))
  tensors = [tensor1, tensor2]
  mps = BaseMPS(tensors, backend=backend, connector_matrix=connector)
  np.testing.assert_allclose(mps.get_node(0).tensor, tensor1)
  np.testing.assert_allclose(mps.get_node(1).tensor, 2 * tensor2)


def test_get_node_raises_error(backend):
  backend = backend_factory.get_backend(backend)
  tensor1 = np.ones((2, 3, 2), dtype=np.float64)
  tensor2 = 2 * np.ones((2, 3, 2), dtype=np.float64)
  tensors = [tensor1, tensor2]
  mps = BaseMPS(tensors, backend=backend)
  with pytest.raises(ValueError):
    mps.get_node(site=-1)
  with pytest.raises(IndexError):
    mps.get_node(site=3)


def test_check_canonical(backend):
  backend = backend_factory.get_backend(backend)
  tensor = np.array([[[1., 2., 1.], [1., -2., 1.]],
                     [[-1., 1., -1.], [-1., 1., -1.]], [[1., 2, 3], [3, 2, 1]]],
                    dtype=np.float64)
  tensors = 6 * [backend.convert_to_tensor(tensor)]
  mps = BaseMPS(tensors, backend=backend, center_position=2)
  np.testing.assert_allclose(mps.check_canonical(), 71.714713)


def test_check_normality_raises_value_error(backend):
  backend = backend_factory.get_backend(backend)
  tensor = np.ones((2, 3, 2), dtype=np.float64)
  tensors = [tensor]
  mps = BaseMPS(tensors, backend=backend)
  with pytest.raises(ValueError):
    mps.check_orthonormality(which="keft", site=0)


def test_apply_two_site_gate_2(backend):
  backend = backend_factory.get_backend(backend)
  tensor = np.array([[[1., 2., 1.], [1., -2., 1.]],
                     [[-1., 1., -1.], [-1., 1., -1.]], [[1., 2, 3], [3, 2, 1]]],
                    dtype=np.float64)
  tensors = 6 * [backend.convert_to_tensor(tensor)]
  mps = BaseMPS(tensors, backend=backend, center_position=2)
  gate = backend.convert_to_tensor(
      np.array([[[[0., 1.], [0., 0.]], [[1., 0.], [0., 0.]]],
                [[[0., 0.], [0., 1.]], [[0., 0.], [1., 0.]]]],
               dtype=np.float64))
  actual = mps.apply_two_site_gate(
      gate=gate, site1=1, site2=2, max_singular_values=1)
  np.testing.assert_allclose(actual[0], 9.133530)
  expected = np.array([[5.817886], [9.039142]])
  np.testing.assert_allclose(
      np.abs(mps.nodes[1].tensor[0]), expected, rtol=1e-04)
  expected = np.array([[0.516264, 0.080136, 0.225841],
                       [0.225841, 0.59876, 0.516264]])
  np.testing.assert_allclose(
      np.abs(mps.nodes[2].tensor[0]), expected, rtol=1e-04)


def test_apply_two_site_wrong_gate_raises_error(backend):
  backend = backend_factory.get_backend(backend)
  tensor = np.array([[[1., 2., 1.], [1., -2., 1.]],
                     [[-1., 1., -1.], [-1., 1., -1.]], [[1., 2, 3], [3, 2, 1]]],
                    dtype=np.float64)
  tensors = 6 * [backend.convert_to_tensor(tensor)]
  mps = BaseMPS(tensors, backend=backend, center_position=2)
  gate1 = backend.convert_to_tensor(np.ones((2, 2, 2), dtype=np.float64))
  gate2 = backend.convert_to_tensor(np.ones((2, 2, 2, 2, 2), dtype=np.float64))
  with pytest.raises(ValueError):
    mps.apply_two_site_gate(gate=gate1, site1=1, site2=2)
  with pytest.raises(ValueError):
    mps.apply_two_site_gate(gate=gate2, site1=1, site2=2)


def test_apply_two_site_wrong_site1_raises_error(backend):
  backend = backend_factory.get_backend(backend)
  tensor = np.array([[[1., 2., 1.], [1., -2., 1.]],
                     [[-1., 1., -1.], [-1., 1., -1.]], [[1., 2, 3], [3, 2, 1]]],
                    dtype=np.float64)
  tensors = 6 * [backend.convert_to_tensor(tensor)]
  mps = BaseMPS(tensors, backend=backend, center_position=2)
  gate = backend.convert_to_tensor(np.ones((2, 2, 2, 2), dtype=np.float64))
  with pytest.raises(ValueError):
    mps.apply_two_site_gate(gate=gate, site1=-1, site2=2)
  with pytest.raises(ValueError):
    mps.apply_two_site_gate(gate=gate, site1=6, site2=2)


def test_apply_two_site_wrong_site2_raises_error(backend):
  backend = backend_factory.get_backend(backend)
  tensor = np.array([[[1., 2., 1.], [1., -2., 1.]],
                     [[-1., 1., -1.], [-1., 1., -1.]], [[1., 2, 3], [3, 2, 1]]],
                    dtype=np.float64)
  tensors = 6 * [backend.convert_to_tensor(tensor)]
  mps = BaseMPS(tensors, backend=backend, center_position=2)
  gate = backend.convert_to_tensor(np.ones((2, 2, 2, 2), dtype=np.float64))
  with pytest.raises(ValueError):
    mps.apply_two_site_gate(gate=gate, site1=0, site2=0)
  with pytest.raises(ValueError):
    mps.apply_two_site_gate(gate=gate, site1=0, site2=6)


def test_apply_two_site_wrong_site1_site2_raises_error(backend):
  backend = backend_factory.get_backend(backend)
  tensor = np.array([[[1., 2., 1.], [1., -2., 1.]],
                     [[-1., 1., -1.], [-1., 1., -1.]], [[1., 2, 3], [3, 2, 1]]],
                    dtype=np.float64)
  tensors = 6 * [backend.convert_to_tensor(tensor)]
  mps = BaseMPS(tensors, backend=backend, center_position=2)
  gate = backend.convert_to_tensor(np.ones((2, 2, 2, 2), dtype=np.float64))
  with pytest.raises(ValueError):
    mps.apply_two_site_gate(gate=gate, site1=2, site2=2)
  with pytest.raises(ValueError):
    mps.apply_two_site_gate(gate=gate, site1=2, site2=4)


def test_apply_two_site_max_singular_value_not_center_raises_error(backend):
  backend = backend_factory.get_backend(backend)
  tensor = np.array([[[1., 2., 1.], [1., -2., 1.]],
                     [[-1., 1., -1.], [-1., 1., -1.]], [[1., 2, 3], [3, 2, 1]]],
                    dtype=np.float64)
  tensors = 6 * [backend.convert_to_tensor(tensor)]
  mps = BaseMPS(tensors, backend=backend, center_position=2)
  gate = backend.convert_to_tensor(np.ones((2, 2, 2, 2), dtype=np.float64))
  with pytest.raises(ValueError):
    mps.apply_two_site_gate(gate=gate, site1=3, site2=4, max_singular_values=1)
  with pytest.raises(ValueError):
    mps.apply_two_site_gate(gate=gate, site1=3, site2=4, max_truncation_err=.1)


def test_apply_one_site_gate_2(backend):
  backend = backend_factory.get_backend(backend)
  tensor = np.array([[[1., 2., 1.], [1., -2., 1.]],
                     [[-1., 1., -1.], [-1., 1., -1.]], [[1., 2, 3], [3, 2, 1]]],
                    dtype=np.float64)
  tensors = 6 * [backend.convert_to_tensor(tensor)]
  mps = BaseMPS(tensors, backend=backend, center_position=2)
  gate = backend.convert_to_tensor(np.array([[0, 1], [1, 0]], dtype=np.float64))
  mps.apply_one_site_gate(gate=gate, site=1)
  expected = np.array([[1., -2., 1.], [1., 2., 1.]])
  np.testing.assert_allclose(mps.nodes[1].tensor[0], expected)


def test_apply_one_site_gate_wrong_gate_raises_error(backend):
  backend = backend_factory.get_backend(backend)
  tensor = np.array([[[1., 2., 1.], [1., -2., 1.]],
                     [[-1., 1., -1.], [-1., 1., -1.]], [[1., 2, 3], [3, 2, 1]]],
                    dtype=np.float64)
  tensors = 6 * [backend.convert_to_tensor(tensor)]
  mps = BaseMPS(tensors, backend=backend, center_position=2)
  gate1 = backend.convert_to_tensor(np.ones((2, 2, 2), dtype=np.float64))
  gate2 = backend.convert_to_tensor(np.ones((2, 2, 2), dtype=np.float64))
  with pytest.raises(ValueError):
    mps.apply_one_site_gate(gate=gate1, site=1)
  with pytest.raises(ValueError):
    mps.apply_one_site_gate(gate=gate2, site=1)


def test_apply_one_site_gate_invalid_site_raises_error(backend):
  backend = backend_factory.get_backend(backend)
  tensor = np.array([[[1., 2., 1.], [1., -2., 1.]],
                     [[-1., 1., -1.], [-1., 1., -1.]], [[1., 2, 3], [3, 2, 1]]],
                    dtype=np.float64)
  tensors = 6 * [backend.convert_to_tensor(tensor)]
  mps = BaseMPS(tensors, backend=backend, center_position=2)
  gate = backend.convert_to_tensor(np.ones((2, 2), dtype=np.float64))
  with pytest.raises(ValueError):
    mps.apply_one_site_gate(gate=gate, site=-1)
  with pytest.raises(ValueError):
    mps.apply_one_site_gate(gate=gate, site=6)
>>>>>>> d92247b7
<|MERGE_RESOLUTION|>--- conflicted
+++ resolved
@@ -141,13 +141,13 @@
   node1 = tn.Node(mps.tensors[5], backend=backend)
   node2 = tn.Node(mps.tensors[6], backend=backend)
 
-<<<<<<< HEAD
   node1[2] ^ node2[0]
   order = [node1[0], node1[1], node2[1], node2[2]]
   res = tn.contract_between(node1, node2)
   res.reorder_edges(order)
   np.testing.assert_allclose(res.tensor, actual)
-=======
+
+
 def test_mps_switch_backend(backend):
   D, d, N = 10, 2, 10
   tensors = [get_random_np((1, d, D), np.float64)] + [
@@ -529,5 +529,4 @@
   with pytest.raises(ValueError):
     mps.apply_one_site_gate(gate=gate, site=-1)
   with pytest.raises(ValueError):
-    mps.apply_one_site_gate(gate=gate, site=6)
->>>>>>> d92247b7
+    mps.apply_one_site_gate(gate=gate, site=6)