# Copyright 2019 The TensorNetwork Authors
#
# Licensed under the Apache License, Version 2.0 (the "License");
# you may not use this file except in compliance with the License.
# You may obtain a copy of the License at
#
#      http://www.apache.org/licenses/LICENSE-2.0
#
# Unless required by applicable law or agreed to in writing, software
# distributed under the License is distributed on an "AS IS" BASIS,
# WITHOUT WARRANTIES OR CONDITIONS OF ANY KIND, either express or implied.
# See the License for the specific language governing permissions and
# limitations under the License.
import numpy as np
from tensornetwork.network_components import Node, contract_between
from tensornetwork.network_operations import split_node_full_svd
from tensornetwork.linalg.node_linalg import conj
from tensornetwork.backends import backend_factory
from functools import partial
from tensornetwork.backends.decorators import jit
import warnings
from tensornetwork.backend_contextmanager import get_default_backend
from tensornetwork.backends.abstract_backend import AbstractBackend
from typing import Any, List, Optional, Text, Type, Union, Dict, Sequence
import tensornetwork.ncon_interface as ncon

Tensor = Any


class BaseMPS:
  """The base class for MPS. All MPS should be derived from BaseMPS `BaseMPS`
  is an infinite matrix product state with a finite unitcell.

  Important attributes:

    * `BaseMPS.tensors`: A list of mps tensors.
    * `BaseMPS.center_position`: The location of the orthogonality site
    * `BaseMPS.connector_matrix`: A rank-2 `Tensor` stored in a `Node`.
      `BaseMPS.connector_matrix` Connects unit cells back to themselves.
       To stack different unit cells, the `BaseMPS.connector_matrix` is
       absorbed into the rightmost (by convention) mps tensor prior
       to stacking.

  To obtain a sequence of `Tensor` objects `[tensor_1,...,tensor_N]`
  which can be arbitrarily stacked, i.e.
  `stacked_tensors=[tensor_1,...,tensor_N, tensor_1, ..., tensor_N,...]`
  use the `BaseMPS.get_tensor` function. This function automatically
  absorbs `BaseMPS.connector_matrix` into the correct `Tensoor` object
  to ensure that `Tensors`s (i.e. the mps tensors) can be consistently
  stacked without gauge jumps.

  The orthogonality center can be be shifted using the
  `BaseMPS.position` method, which uses uses QR and RQ methods to shift
  `center_position`.
  """

  def __init__(self,
               tensors: List[Tensor],
               center_position: Optional[int] = None,
               connector_matrix: Optional[Tensor] = None,
               backend: Optional[Union[Text, AbstractBackend]] = None) -> None:
    """Initialize a BaseMPS.

    Args:
      tensors: A list of `Tensor` objects.
      center_position: The initial position of the center site.
      connector_matrix: A `Tensor` of rank 2 connecting
        different unitcells. A value `None` is equivalent to an identity
        `connector_matrix`.
      backend: The name of the backend that should be used to perform
        contractions. Available backends are currently 'numpy', 'tensorflow',
        'pytorch', 'jax'
    """
    if (center_position is not None) and (center_position < 0 or
                                          center_position >= len(tensors)):
      raise ValueError("`center_position = {}` is different from `None` and "
                       "not between 0 <= center_position < {}".format(
                           center_position, len(tensors)))
    if backend is None:
      backend = get_default_backend()
    if isinstance(backend, AbstractBackend):
      self.backend = backend
    else:
      self.backend = backend_factory.get_backend(backend)


    # the dtype is deduced from the tensor object.
    self.tensors = [self.backend.convert_to_tensor(t) for t in tensors]
    if not all(t.dtype == self.tensors[0].dtype for t in self.tensors):
      raise TypeError('not all dtypes in BaseMPS.tensors are the same')

    self.connector_matrix = connector_matrix
    self.center_position = center_position

    ########################################################################
    ##########       define functions for jitted operations       ##########
    ########################################################################
<<<<<<< HEAD
    @partial(jit, backend=self.backend, static_argnums=(1,))
    def svd(tensor, max_singular_values=None):
      return self.backend.svd(
          tensor=tensor, pivot_axis=2, max_singular_values=max_singular_values)
=======
    @partial(jit, backend=self.backend, static_argnums=(1, 2, 3))
    def svd(tensor,
            pivot_axis=2,
            max_singular_values=None,
            max_truncation_error=None):
      return self.backend.svd(
          tensor=tensor,
          pivot_axis=pivot_axis,
          max_singular_values=max_singular_values,
          max_truncation_error=max_truncation_error,
          relative=True)
>>>>>>> a08618d3

    self.svd = svd

    @partial(jit, backend=self.backend)
    def qr(tensor):
      return self.backend.qr(tensor, 2)

    self.qr = qr

    @partial(jit, backend=self.backend)
    def rq(tensor):
      return self.backend.rq(tensor, 1)

    self.rq = rq

    self.norm = self.backend.jit(self.backend.norm)
    ########################################################################
    ########################################################################
    ########################################################################

  def left_transfer_operator(self, A, l, Abar):
    return ncon.ncon([A, l, Abar], [[1, 2, -1], [1, 3], [3, 2, -2]],
                     backend=self.backend.name)

  def right_transfer_operator(self, B, r, Bbar):
    return ncon.ncon([B, r, Bbar], [[-1, 2, 1], [1, 3], [-2, 2, 3]],
                     backend=self.backend.name)

  def __len__(self) -> int:
    return len(self.tensors)

  def position(self, site: int, normalize: Optional[bool] = True,
               D: Optional[int] = None,
               max_truncation_err: Optional[float] = None) -> np.number:
    """Shift `center_position` to `site`.

    Args:
      site: The site to which FiniteMPS.center_position should be shifted
      normalize: If `True`, normalize matrices when shifting.
      D: If not `None`, truncate the MPS bond dimensions to `D`.
      max_truncation_err: if not `None`, truncate each bond dimension,
        but keeping the truncation error below `max_truncation_err`.
    Returns:
      `Tensor`: The norm of the tensor at `FiniteMPS.center_position`
    Raises:
      ValueError: If `center_position` is `None`.
    """
    if self.center_position is None:
      raise ValueError(
          "BaseMPS.center_position is `None`, cannot shift `center_position`."
          "Reset `center_position` manually or use `canonicalize`")
    if max_truncation_err is not None and max_truncation_err >= 1.0:
      raise ValueError("max_truncation_err should be 0 <= max_truncation_er"
                       f" < 1, found max_truncation_err = {max_truncation_err}")
    #`site` has to be between 0 and len(mps) - 1
    if site >= len(self.tensors) or site < 0:
      raise ValueError('site = {} not between values'
                       ' 0 < site < N = {}'.format(site, len(self)))


    #nothing to do
    if site == self.center_position:
      Z = self.norm(self.tensors[self.center_position])
      if normalize:
        self.tensors[self.center_position] /= Z
      return Z

    #shift center_position to the right using QR or SV decomposition
    if site > self.center_position:
      n = self.center_position
      for n in range(self.center_position, site):
<<<<<<< HEAD
        Q, R = self.qr(self.tensors[n])
        self.tensors[n] = Q
        self.tensors[n + 1] = ncon.ncon([R, self.tensors[n + 1]],
=======
        use_svd = (D is not None and D < self.bond_dimension(n + 1)
                  ) or max_truncation_err is not None
        if not use_svd:
          isometry, rest = self.qr(self.tensors[n])
        else:
          isometry, S, V, _ = self.svd(self.tensors[n], 2, D,
                                       max_truncation_err)
          rest = ncon.ncon([self.backend.diagflat(S), V], [[-1, 1], [1, -2]],
                           backend=self.backend)

        self.tensors[n] = isometry
        self.tensors[n + 1] = ncon.ncon([rest, self.tensors[n + 1]],
>>>>>>> a08618d3
                                        [[-1, 1], [1, -2, -3]],
                                        backend=self.backend.name)
        Z = self.norm(self.tensors[n + 1])
        # for an mps with > O(10) sites one needs to normalize to avoid
        # over or underflow errors; this takes care of the normalization
        if normalize:
          self.tensors[n + 1] /= Z

      self.center_position = site

    #shift center_position to the left using RQ or SV decomposition
    else:
      for n in reversed(range(site + 1, self.center_position + 1)):
        use_svd = (D is not None and D < self.bond_dimension(n)
                  ) or max_truncation_err is not None
        if not use_svd:
          rest, isometry = self.rq(self.tensors[n])
        else:
          U, S, isometry, _ = self.svd(self.tensors[n], 1, D,
                                       max_truncation_err)
          rest = ncon.ncon([U, self.backend.diagflat(S)], [[-1, 1], [1, -2]],
                           backend=self.backend)

        self.tensors[n] = isometry  #a right-isometric tensor of rank 3
        self.tensors[n - 1] = ncon.ncon([self.tensors[n - 1], rest],
                                        [[-1, -2, 1], [1, -3]],
                                        backend=self.backend.name)
        Z = self.norm(self.tensors[n - 1])
        # for an mps with > O(10) sites one needs to normalize to avoid
        # over or underflow errors; this takes care of the normalization
<<<<<<< HEAD
        self.tensors[n] = Q  #Q is a right-isometric tensor of rank 3
        self.tensors[n - 1] = ncon.ncon([self.tensors[n - 1], R],
                                        [[-1, -2, 1], [1, -3]],
                                        backend=self.backend.name)
        Z = self.norm(self.tensors[n - 1])
=======
>>>>>>> a08618d3
        if normalize:
          self.tensors[n - 1] /= Z

      self.center_position = site
    #return the norm of the last R tensor (useful for checks)
    return Z

  @property
  def dtype(self) -> Type[np.number]:
    if not all(t.dtype == self.tensors[0].dtype for t in self.tensors):
      raise TypeError('not all dtype in BaseMPS.tensors are the same')

    return self.tensors[0].dtype

  def save(self, path: str):
    raise NotImplementedError()

  def bond_dimension(self, bond) -> List:
    """The bond dimension of `bond`"""
    if bond > len(self):
      raise IndexError(f"bond {bond} out of bounds for"
                       f" an MPS of length {len(self)}")
    if bond < len(self):
      return self.tensors[bond].shape[0]
    return self.tensors[bond].shape[2]

  @property
  def bond_dimensions(self) -> List:
    """A list of bond dimensions of `BaseMPS`"""
    return [self.tensors[0].shape[0]] + [t.shape[2] for t in self.tensors]

  @property
  def physical_dimensions(self) -> List:
    """A list of physical Hilbert-space dimensions of `BaseMPS`"""

    return [t.shape[1] for t in self.tensors]

  def right_envs(self, sites: Sequence[int]) -> Dict:
    raise NotImplementedError()

  def left_envs(self, sites: Sequence[int]) -> Dict:
    raise NotImplementedError()

  def apply_transfer_operator(self, site: int, direction: Union[Text, int],
                              matrix: Tensor) -> Tensor:
    """Compute the action of the MPS transfer-operator at site `site`.

    Args:
      site: A site of the MPS
      direction:
        * if `1, 'l'` or `'left'`: compute the left-action
          of the MPS transfer-operator at `site` on the input `matrix`.
        * if `-1, 'r'` or `'right'`: compute the right-action
          of the MPS transfer-operator at `site` on the input `matrix`
      matrix: A rank-2 tensor or matrix.
    Returns:
      `Tensor`: The result of applying the MPS transfer-operator to `matrix`
    """
    if direction in (1, 'l', 'left'):
      return self.left_transfer_operator(self.tensors[site], matrix,
                                         self.backend.conj(self.tensors[site]))
    if direction in (-1, 'r', 'right'):
      return self.right_transfer_operator(self.tensors[site], matrix,
                                          self.backend.conj(self.tensors[site]))
    raise ValueError(f'unknown value {direction} for direction')

  def measure_local_operator(self, ops: List[Tensor],
                             sites: Sequence[int]) -> List:
    """Measure the expectation value of local operators `ops` site `sites`.

    Args:
      ops: A list Tensors of rank 2; the local operators to be measured.
      sites: Sites where `ops` act.

    Returns:
      List: measurements :math:`\\langle` `ops[n]`:math:`\\rangle`
        for n in `sites`
    Raises:
      ValueError if `len(ops) != len(sites)`
    """
    if not len(ops) == len(sites):
      raise ValueError('measure_1site_ops: len(ops) has to be len(sites)!')
    right_envs = self.right_envs(sites)
    left_envs = self.left_envs(sites)
    res = []
    for n, site in enumerate(sites):
      O = Node(ops[n], backend=self.backend)
      R = Node(right_envs[site], backend=self.backend)
      L = Node(left_envs[site], backend=self.backend)
      A = Node(self.tensors[site], backend=self.backend)
      conj_A = conj(A)
      O[1] ^ A[1]
      O[0] ^ conj_A[1]
      R[0] ^ A[2]
      R[1] ^ conj_A[2]
      L[0] ^ A[0]
      L[1] ^ conj_A[0]
      result = L @ A @ O @ conj_A @ R
      res.append(self.backend.item(result.tensor))
    return res

  def measure_two_body_correlator(self, op1: Tensor, op2: Tensor, site1: int,
                                  sites2: Sequence[int]) -> List:
    """
    Compute the correlator
    :math:`\\langle` `op1[site1], op2[s]`:math:`\\rangle`
    between `site1` and all sites `s` in `sites2`. If `s == site1`,
    `op2[s]` will be applied first.

    Args:
      op1: Tensor of rank 2; the local operator at `site1`.
      op2: Tensor of rank 2; the local operator at `sites2`.
      site1: The site where `op1`  acts
      sites2: Sites where operator `op2` acts.
    Returns:
      List: Correlator :math:`\\langle` `op1[site1], op2[s]`:math:`\\rangle`
        for `s` :math:`\\in` `sites2`.
    Raises:
      ValueError if `site1` is out of range
    """
    N = len(self)
    if site1 < 0:
      raise ValueError(
          "Site site1 out of range: {} not between 0 <= site < N = {}.".format(
              site1, N))
    sites2 = np.array(sites2)  #enable logical indexing

    # we break the computation into two parts:
    # first we get all correlators <op2(site2) op1(site1)> with site2 < site1
    # then all correlators <op1(site1) op2(site2)> with site2 >= site1

    # get all sites smaller than site1
    left_sites = np.sort(sites2[sites2 < site1])
    # get all sites larger than site1
    right_sites = np.sort(sites2[sites2 > site1])

    # compute all neccessary right reduced
    # density matrices in one go. This is
    # more efficient than calling right_envs
    # for each site individually
    rs = self.right_envs(
        np.append(site1, np.mod(right_sites, N)).astype(np.int64))
    ls = self.left_envs(
        np.append(np.mod(left_sites, N), site1).astype(np.int64))

    c = []
    if len(left_sites) > 0:

      A = Node(self.tensors[site1], backend=self.backend)
      O1 = Node(op1, backend=self.backend)
      conj_A = conj(A)
      R = Node(rs[site1], backend=self.backend)
      R[0] ^ A[2]
      R[1] ^ conj_A[2]
      A[1] ^ O1[1]
      conj_A[1] ^ O1[0]
      R = ((R @ A) @ O1) @ conj_A
      n1 = np.min(left_sites)
      #          -- A--------
      #             |        |
      # compute   op1(site1) |
      #             |        |
      #          -- A*-------
      # and evolve it to the left by contracting tensors at site2 < site1
      # if site2 is in `sites2`, calculate the observable
      #
      #  ---A--........-- A--------
      # |   |             |        |
      # |  op2(site2)    op1(site1)|
      # |   |             |        |
      #  ---A--........-- A*-------

      for n in range(site1 - 1, n1 - 1, -1):
        if n in left_sites:
          A = Node(self.tensors[n % N], backend=self.backend)
          conj_A = conj(A)
          O2 = Node(op2, backend=self.backend)
          L = Node(ls[n % N], backend=self.backend)
          L[0] ^ A[0]
          L[1] ^ conj_A[0]
          O2[0] ^ conj_A[1]
          O2[1] ^ A[1]
          R[0] ^ A[2]
          R[1] ^ conj_A[2]

          res = (((L @ A) @ O2) @ conj_A) @ R
          c.append(res.tensor)
        if n > n1:
          R = Node(
              self.apply_transfer_operator(n % N, 'right', R.tensor),
              backend=self.backend)

      c = list(reversed(c))

    # compute <op2(site1)op1(site1)>
    if site1 in sites2:
      O1 = Node(op1, backend=self.backend)
      O2 = Node(op2, backend=self.backend)
      L = Node(ls[site1], backend=self.backend)
      R = Node(rs[site1], backend=self.backend)
      A = Node(self.tensors[site1], backend=self.backend)
      conj_A = conj(A)

      O1[1] ^ O2[0]
      L[0] ^ A[0]
      L[1] ^ conj_A[0]
      R[0] ^ A[2]
      R[1] ^ conj_A[2]
      A[1] ^ O2[1]
      conj_A[1] ^ O1[0]
      O = O1 @ O2
      res = (((L @ A) @ O) @ conj_A) @ R
      c.append(res.tensor)

    # compute <op1(site1) op2(site2)> for site1 < site2
    if len(right_sites) > 0:
      A = Node(self.tensors[site1], backend=self.backend)
      conj_A = conj(A)
      L = Node(ls[site1], backend=self.backend)
      O1 = Node(op1, backend=self.backend)
      L[0] ^ A[0]
      L[1] ^ conj_A[0]
      A[1] ^ O1[1]
      conj_A[1] ^ O1[0]
      L = L @ A @ O1 @ conj_A
      n2 = np.max(right_sites)
      #          -- A--
      #         |   |
      # compute | op1(site1)
      #         |   |
      #          -- A*--
      # and evolve it to the right by contracting tensors at site2 > site1
      # if site2 is in `sites2`, calculate the observable
      #
      #  ---A--........-- A--------
      # |   |             |        |
      # |  op1(site1)    op2(site2)|
      # |   |             |        |
      #  ---A--........-- A*-------
      for n in range(site1 + 1, n2 + 1):
        if n in right_sites:
          R = Node(rs[n % N], backend=self.backend)
          A = Node(self.tensors[n % N], backend=self.backend)
          conj_A = conj(A)
          O2 = Node(op2, backend=self.backend)
          A[0] ^ L[0]
          conj_A[0] ^ L[1]
          O2[0] ^ conj_A[1]
          O2[1] ^ A[1]
          R[0] ^ A[2]
          R[1] ^ conj_A[2]
          res = L @ A @ O2 @ conj_A @ R
          c.append(res.tensor)

        if n < n2:
          L = Node(
              self.apply_transfer_operator(n % N, 'left', L.tensor),
              backend=self.backend)
    return [self.backend.item(o) for o in c]

  def apply_two_site_gate(self,
                          gate: Tensor,
                          site1: int,
                          site2: int,
                          max_singular_values: Optional[int] = None,
                          max_truncation_err: Optional[float] = None,
                          center_position: Optional[int] = None,
                          relative: bool = False) -> Tensor:
    """Apply a two-site gate to an MPS. This routine will in general destroy
    any canonical form of the state. If a canonical form is needed, the user
    can restore it using `FiniteMPS.position`.

    Args:
      gate: A two-body gate.
      site1: The first site where the gate acts.
      site2: The second site where the gate acts.
      max_singular_values: The maximum number of singular values to keep.
      max_truncation_err: The maximum allowed truncation error.
      center_position: An optional value to choose the MPS tensor at
        `center_position` to be isometric after the application of the gate.
        Defaults to `site1`. If the MPS is canonical (i.e.
        `BaseMPS.center_position != None`), and if the orthogonality center
        coincides with either `site1` or `site2`,  the orthogonality center will
        be shifted to `center_position` (`site1` by default). If the
        orthogonality center does not coincide with `(site1, site2)` then
        `MPS.center_position` is set to `None`.
      relative: Multiply `max_truncation_err` with the largest singular value.

    Returns:
      `Tensor`: A scalar tensor containing the truncated weight of the
        truncation.
    """
    if len(gate.shape) != 4:
      raise ValueError('rank of gate is {} but has to be 4'.format(
          len(gate.shape)))
    if site1 < 0 or site1 >= len(self) - 1:
      raise ValueError(
          'site1 = {} is not between 0 <= site < N - 1 = {}'.format(
              site1, len(self)))
    if site2 < 1 or site2 >= len(self):
      raise ValueError('site2 = {} is not between 1 <= site < N = {}'.format(
          site2, len(self)))
    if site2 <= site1:
      raise ValueError('site2 = {} has to be larger than site2 = {}'.format(
          site2, site1))
    if site2 != site1 + 1:
      raise ValueError("Found site2 ={}, site1={}. Only nearest "
                       "neighbor gates are currently"
                       "supported".format(site2, site1))

    if center_position is not None and center_position not in (site1, site2):
      raise ValueError(f"center_position = {center_position} not "
                       f"in {(site1, site2)} ")

    if (max_singular_values or
        max_truncation_err) and self.center_position not in (site1, site2):
      raise ValueError(
          'center_position = {}, but gate is applied at sites {}, {}. '
          'Truncation should only be done if the gate '
          'is applied at the center position of the MPS'.format(
              self.center_position, site1, site2))

    use_svd = (max_truncation_err is not None) or (max_singular_values
                                                   is not None)
    gate = self.backend.convert_to_tensor(gate)
    tensor = ncon.ncon([self.tensors[site1], self.tensors[site2], gate],
                       [[-1, 1, 2], [2, 3, -4], [-2, -3, 1, 3]],
                       backend=self.backend)

    def set_center_position(site):
      if self.center_position is not None:
        if self.center_position in (site1, site2):
          assert site in (site1, site2)
          self.center_position = site
        else:
          self.center_position = None

    if center_position is None:
      center_position = site1

    if use_svd:
      U, S, V, tw = self.backend.svd(
          tensor,
          pivot_axis=2,
          max_singular_values=max_singular_values,
          max_truncation_error=max_truncation_err,
          relative=relative)
      if center_position == site2:
        left_tensor = U
        right_tensor = ncon.ncon([self.backend.diagflat(S), V],
                                 [[-1, 1], [1, -2, -3]],
                                 backend=self.backend)
        set_center_position(site2)
      else:
        left_tensor = ncon.ncon([U, self.backend.diagflat(S)],
                                [[-1, -2, 1], [1, -3]],
                                backend=self.backend)
        right_tensor = V
        set_center_position(site1)

    else:
      tw = self.backend.zeros(1, dtype=self.dtype)
      if center_position == site2:
        R, Q = self.backend.rq(tensor, pivot_axis=2)
        left_tensor = R
        right_tensor = Q
        set_center_position(site2)
      else:
        Q, R = self.backend.qr(tensor, pivot_axis=2)
        left_tensor = Q
        right_tensor = R
        set_center_position(site1)

    self.tensors[site1] = left_tensor
    self.tensors[site2] = right_tensor
    return tw

  def apply_one_site_gate(self, gate: Tensor, site: int) -> None:
    """Apply a one-site gate to an MPS. This routine will in general destroy
    any canonical form of the state. If a canonical form is needed, the user
    can restore it using `FiniteMPS.position`
    Args:
      gate: a one-body gate
      site: the site where the gate should be applied
    """
    if len(gate.shape) != 2:
      raise ValueError('rank of gate is {} but has to be 2'.format(
          len(gate.shape)))
    if site < 0 or site >= len(self):
      raise ValueError('site = {} is not between 0 <= site < N={}'.format(
          site, len(self)))
    self.tensors[site] = ncon.ncon([gate, self.tensors[site]],
                                   [[-2, 1], [-1, 1, -3]],
                                   backend=self.backend.name)

  def check_orthonormality(self, which: Text, site: int) -> Tensor:
    """Check orthonormality of tensor at site `site`.

    Args:
      which: * if `'l'` or `'left'`: check left orthogonality
             * if `'r`' or `'right'`: check right orthogonality
      site:  The site of the tensor.
    Returns:
      scalar `Tensor`: The L2 norm of the deviation from identity.
    Raises:
      ValueError: If which is different from 'l','left', 'r' or 'right'.
    """
    if which not in ('l', 'left', 'r', 'right'):
      raise ValueError(
          "Wrong value `which`={}. "
          "`which` as to be 'l','left', 'r' or 'right.".format(which))
    n1 = Node(
        self.get_tensor(site),
        backend=self.backend)  #we need to absorb the connector_matrix
    n2 = conj(n1)
    if which in ('l', 'left'):
      n1[0] ^ n2[0]
      n1[1] ^ n2[1]
    else:
      n1[2] ^ n2[2]
      n1[1] ^ n2[1]
    result = (n1 @ n2).tensor
    tmp = result - self.backend.eye(
        N=self.backend.sparse_shape(result)[0],
        M=self.backend.sparse_shape(result)[1],
        dtype=self.dtype)
    return self.backend.sqrt(
        ncon.ncon([tmp, self.backend.conj(tmp)], [[1, 2], [1, 2]],
                  backend=self.backend))

  # pylint: disable=inconsistent-return-statements
  def check_canonical(self) -> Any:
    """Check whether the MPS is in a canonical form.
    If `center_position` is `None`, no check is performed.
    Returns:
      The L2 norm of the vector of local deviations.
    """
    if self.center_position is None:
      warnings.warn(
          "BaseMPS.center_position is `None`. Skipping `check_canonical`")
      return
    deviations = []
    for site in range(len(self.tensors)):
      if site < self.center_position:
        deviation = self.check_orthonormality('l', site)
      elif site > self.center_position:
        deviation = self.check_orthonormality('r', site)
      else:
        continue
      deviations.append(deviation**2)
    return self.backend.sqrt(sum(deviations[1:], deviations[0]))

  def get_tensor(self, site: int) -> Tensor:
    """Returns the `Tensor` object at `site`.

    If `site==len(self) - 1` `BaseMPS.connector_matrix`
    is absorbed fromt the right-hand side into the returned
    `Tensor` object.

    Args:
      site: The site for which to return the `Node`.
    Returns:
      `Tensor`: The tensor at `site`.
    """
    if site >= len(self):
      raise IndexError(
          'index `site` = {} is out of range for len(mps)= {}'.format(
              site, len(self)))
    if site < 0:
      raise ValueError(
          'index `site` has to be larger than 0 (found `site`={}).'.format(
              site))
    if (site == len(self) - 1) and (self.connector_matrix is not None):
      return ncon.ncon([self.tensors[site], self.connector_matrix],
                       [[-1, -2, 1], [1, -3]],
                       backend=self.backend.name)
    return self.tensors[site]

  def canonicalize(self, *args, **kwargs) -> np.number:
    raise NotImplementedError()<|MERGE_RESOLUTION|>--- conflicted
+++ resolved
@@ -95,12 +95,6 @@
     ########################################################################
     ##########       define functions for jitted operations       ##########
     ########################################################################
-<<<<<<< HEAD
-    @partial(jit, backend=self.backend, static_argnums=(1,))
-    def svd(tensor, max_singular_values=None):
-      return self.backend.svd(
-          tensor=tensor, pivot_axis=2, max_singular_values=max_singular_values)
-=======
     @partial(jit, backend=self.backend, static_argnums=(1, 2, 3))
     def svd(tensor,
             pivot_axis=2,
@@ -112,7 +106,6 @@
           max_singular_values=max_singular_values,
           max_truncation_error=max_truncation_error,
           relative=True)
->>>>>>> a08618d3
 
     self.svd = svd
 
@@ -184,11 +177,6 @@
     if site > self.center_position:
       n = self.center_position
       for n in range(self.center_position, site):
-<<<<<<< HEAD
-        Q, R = self.qr(self.tensors[n])
-        self.tensors[n] = Q
-        self.tensors[n + 1] = ncon.ncon([R, self.tensors[n + 1]],
-=======
         use_svd = (D is not None and D < self.bond_dimension(n + 1)
                   ) or max_truncation_err is not None
         if not use_svd:
@@ -201,7 +189,6 @@
 
         self.tensors[n] = isometry
         self.tensors[n + 1] = ncon.ncon([rest, self.tensors[n + 1]],
->>>>>>> a08618d3
                                         [[-1, 1], [1, -2, -3]],
                                         backend=self.backend.name)
         Z = self.norm(self.tensors[n + 1])
@@ -232,14 +219,6 @@
         Z = self.norm(self.tensors[n - 1])
         # for an mps with > O(10) sites one needs to normalize to avoid
         # over or underflow errors; this takes care of the normalization
-<<<<<<< HEAD
-        self.tensors[n] = Q  #Q is a right-isometric tensor of rank 3
-        self.tensors[n - 1] = ncon.ncon([self.tensors[n - 1], R],
-                                        [[-1, -2, 1], [1, -3]],
-                                        backend=self.backend.name)
-        Z = self.norm(self.tensors[n - 1])
-=======
->>>>>>> a08618d3
         if normalize:
           self.tensors[n - 1] /= Z
 
