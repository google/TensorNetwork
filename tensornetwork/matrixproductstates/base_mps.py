--- conflicted
+++ resolved
@@ -225,7 +225,6 @@
       `Node`: The result of applying the MPS transfer-operator to `matrix`
     """
     if direction in (1, 'l', 'left'):
-<<<<<<< HEAD
       return self.left_transfer_operator(self.tensors[site], matrix,
                                          self.backend.conj(self.tensors[site]))
     if direction in (-1, 'r', 'right'):
@@ -234,22 +233,6 @@
     raise ValueError(f'unknown value {direction} for direction')
 
   def measure_local_operator(self, ops: List[Tensor],
-=======
-      mat[0] ^ node[0]
-      mat[1] ^ conj_node[0]
-      edge_order = [node[2], conj_node[2]]
-    elif direction in (-1, 'r', 'right'):
-      mat[0] ^ node[2]
-      mat[1] ^ conj_node[2]
-      edge_order = [node[0], conj_node[0]]
-    else:
-      raise ValueError("direction must be one of {1, 'l', 'left', "
-                       "'-1', 'r', 'right'}")
-    result = mat @ node @ conj_node
-    return result.reorder_edges(edge_order)
-
-  def measure_local_operator(self, ops: List[Union[BaseNode, Tensor]],
->>>>>>> d92247b7
                              sites: Sequence[int]) -> List:
     """Measure the expectation value of local operators `ops` site `sites`.
 
