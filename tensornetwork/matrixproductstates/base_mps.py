--- conflicted
+++ resolved
@@ -20,7 +20,7 @@
 from tensornetwork.network_components import Node, contract_between
 # pylint: disable=line-too-long
 from tensornetwork.network_operations import split_node_full_svd
-from tensornetwork.linalg.node_linalg import conj
+from tensornetwork.linalg.linalg import conj
 from tensornetwork.backends import backend_factory
 import warnings
 from tensornetwork.ncon_interface import ncon
@@ -98,20 +98,12 @@
     ########################################################################
     ##########       define functions for jitted operations       ##########
     ########################################################################
-<<<<<<< HEAD
-    def qr_decomposition(tensor):
-=======
     def qr(tensor):
->>>>>>> 6bc2c4db
       return self.backend.qr(tensor, 2)
 
     self.qr_decomposition = self.backend.jit(qr)
 
-<<<<<<< HEAD
-    def rq_decomposition(tensor):
-=======
     def rq(tensor):
->>>>>>> 6bc2c4db
       return self.backend.rq(tensor, 1)
 
     self.rq_decomposition = self.backend.jit(rq)
