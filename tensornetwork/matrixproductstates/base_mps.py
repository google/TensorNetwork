--- conflicted
+++ resolved
@@ -92,20 +92,14 @@
     ########################################################################
     ##########       define functions for jitted operations       ##########
     ########################################################################
-<<<<<<< HEAD
-    def svd_decomposition(tensor, max_singular_values=None):
-      return self.backend.svd_decomposition(tensor=tensor, split_axis=2,
-                                            max_singular_values=
-                                            max_singular_values)
-
-    self.svd_decomposition = svd_decomposition
-
-    def qr_decomposition(tensor):
-      return self.backend.qr_decomposition(tensor, 2)
-=======
+    def svd(tensor, max_singular_values=None):
+      return self.backend.svd(tensor=tensor, pivot_axis=2,
+                              max_singular_values=max_singular_values)
+
+    self.svd = svd
+
     def qr(tensor):
       return self.backend.qr(tensor, 2)
->>>>>>> 15146a3f
 
     self.qr = self.backend.jit(qr)
 
