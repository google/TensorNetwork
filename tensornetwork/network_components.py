--- conflicted
+++ resolved
@@ -573,10 +573,7 @@
     """
     name, signature, _, axis_names, backend = cls._load_node_data(node_data)
     tensor = node_data['tensor'][()]
-<<<<<<< HEAD
-=======
     #pylint: disable=unnecessary-comprehension
->>>>>>> 6b6cbacb
     node = Node(
         tensor,
         name=name,
@@ -753,10 +750,7 @@
     """
     name, signature, shape, axis_names, backend = cls._load_node_data(node_data)
     copy_node_dtype = np.dtype(node_data['copy_node_dtype'][()])
-<<<<<<< HEAD
-=======
     #pylint: disable=unnecessary-comprehension
->>>>>>> 6b6cbacb
     node = CopyNode(
         rank=len(shape),
         dimension=shape[0],
@@ -1338,12 +1332,7 @@
   for tmp_edge in node_edges:
     if tmp_edge in seen_edges:
       continue
-<<<<<<< HEAD
-    else:
-      seen_edges.add(tmp_edge)
-=======
     seen_edges.add(tmp_edge)
->>>>>>> 6b6cbacb
     if tmp_edge.node1 is edge.node1:
       to_reduce = 0
       to_reduce += 1 if tmp_edge.axis1 > axes[0] else 0
