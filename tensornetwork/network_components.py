# Copyright 2019 The TensorNetwork Authors
#
# Licensed under the Apache License, Version 2.0 (the "License");
# you may not use this file except in compliance with the License.
# You may obtain a copy of the License at
#
#      http://www.apache.org/licenses/LICENSE-2.0
#
# Unless required by applicable law or agreed to in writing, software
# distributed under the License is distributed on an "AS IS" BASIS,
# WITHOUT WARRANTIES OR CONDITIONS OF ANY KIND, either express or implied.
# See the License for the specific language governing permissions and
# limitations under the License.
"""Implementation of Network Components."""

from typing import Any, Dict, List, Optional, Set, Text, Tuple, Type, Union, \
  overload, Sequence, Iterable
import numpy as np
from abc import ABC
from abc import abstractmethod
import h5py

#pylint: disable=useless-import-alias
from tensornetwork import ops
from tensornetwork.backends import backend_factory
from tensornetwork.backends.base_backend import BaseBackend
from tensornetwork.backend_contextmanager import get_default_backend

string_type = h5py.special_dtype(vlen=str)
Tensor = Any
# This is required because of the circular dependency between
# network_components.py and network.py types.


class BaseNode(ABC):
  """Base class for nodes. Should be subclassed.

  A Node represents a concrete tensor in a tensor network. The number of edges
  for a node represents the rank of that tensor.

  For example:

  * A node with no edges means this node represents a scalar value.
  * A node with a single edge means this node is a vector.
  * A node with two edges represents a matrix.
  * A node with three edges is a tensor of rank 3, etc.

  Each node can have an arbitrary rank/number of edges, each of which can have
  an arbitrary dimension.
  """

  def __init__(self,
               name: Optional[Text] = None,
               axis_names: Optional[List[Text]] = None,
               backend: Optional[BaseBackend] = None,
               shape: Optional[Tuple[int]] = None) -> None:
    """Create a node. Should be subclassed before usage and a limited number of
    abstract methods and properties implemented.

    Args:
      name: Name of the node. Used primarily for debugging.
      axis_names: List of names for each of the tensor's axes.
      shape: the shape of the tensor, as tuple of integers.

    Raises:
      ValueError: If there is a repeated name in `axis_names` or if the length
        doesn't match the shape of the tensor.
    """

    self.is_disabled = False
    if not name:
      name = '__unnamed_node__'
    else:
      if not isinstance(name, str):
        raise TypeError("Node name should be str type")
    self.name = name
    self.backend = backend
    self._shape = shape
    if axis_names is not None:
      for axis_name in axis_names:
        if not isinstance(axis_name, str):
          raise TypeError("axis_names should be str type")
      self._edges = [
          Edge(node1=self, axis1=i, name=edge_name)
          for i, edge_name in enumerate(axis_names)
      ]
    elif shape is not None:
      self._edges = [
          Edge(node1=self, axis1=i, name="Dangling_{}".format(i))
          for i, _ in enumerate(shape)
      ]
    else:
      raise ValueError("One of axis_names or shape must be provided.")
    if axis_names is not None:
      self.add_axis_names(axis_names)
    else:
      self._axis_names = [str(i) for i in range(len(shape))]

    self._signature = -1

    collection = ops.get_current_collection()
    if collection is not None:
      collection.add(self)

    super().__init__()

  def __add__(self, other: Union[int, float, "BaseNode"]) -> "BaseNode":
    raise NotImplementedError("BaseNode has not implemented addition ( + )")

  def __sub__(self, other: Union[int, float, "BaseNode"]) -> "BaseNode":
    raise NotImplementedError("BaseNode has not implemented subtraction ( - )")

  def __mul__(self, other: Union[int, float, "BaseNode"]) -> "BaseNode":
    raise NotImplementedError("BaseNode has not implemented multiply ( * )")

  def __truediv__(self, other: Union[int, float, "BaseNode"]) -> "BaseNode":
    raise NotImplementedError("BaseNode has not implemented divide ( / )")

  @property
  def dtype(self):
    #any derived instance of BaseNode always has to have a tensor
    return self.tensor.dtype

  def set_signature(self, signature: int) -> None:
    """Set the signature for the node.

    Signatures are numbers that uniquely identify a node.
    """
    self.signature = signature

  def add_axis_names(self, axis_names: List[Text]) -> None:
    """Add axis names to a Node.

    Args:
      axis_names: List of names for each of the tensor's axes.

    Raises:
      ValueError: If there is a repeated name in `axis_names` or if the length
        doesn't match the shape of the tensor.
    """
    if len(axis_names) != len(set(axis_names)):
      raise ValueError("Not all axis names are unique.")
    if len(axis_names) != len(self.shape):
      raise ValueError("axis_names is not the same length as the tensor shape."
                       "axis_names length: {}, tensor.shape length: {}".format(
                           len(axis_names), len(self.shape)))
    for axis_name in axis_names:
      if not isinstance(axis_name, str):
        raise TypeError("axis_names should be str type")
    self.axis_names = axis_names[:]

  def add_edge(self,
               edge: "Edge",
               axis: Union[int, Text],
               override: bool = False) -> None:
    """Add an edge to the node on the given axis.

    Args:
      edge: The edge to add.
      axis: The axis the edge points to.
      override: If true, replace the existing edge with the new one.

    Raises:
      ValueError: If the edge on axis is not dangling.
    """
    axis_num = self.get_axis_number(axis)
    if axis_num < 0 or axis_num >= len(self.shape):
      raise ValueError("Axis must be positive and less than rank of the tensor")
    if not self.edges[axis_num].is_dangling() and not override:
      raise ValueError(
          "Node '{}' already has a non-dangling edge for axis {}".format(
              self, axis))
    self.edges[axis_num] = edge

  @abstractmethod
  def get_tensor(self) -> Tensor:
    return

  @abstractmethod
  def set_tensor(self, tensor) -> None:
    return

  @property
  @abstractmethod
  def shape(self) -> Tuple[Optional[int], ...]:
    if self._shape is None:
      raise ValueError('Please ensure this Node has a well-defined shape')
    return self._shape

  @property
  @abstractmethod
  def tensor(self) -> Tensor:
    return

  @tensor.setter
  @abstractmethod
  def tensor(self, tensor: Tensor) -> None:
    return

  def get_rank(self) -> int:
    """Return rank of tensor represented by self."""
    return len(self.shape)

  def reorder_edges(self, edge_order: List["Edge"]) -> "BaseNode":
    """Reorder the edges for this given Node.

    This will reorder the node's edges and transpose the underlying tensor
    accordingly.

    Args:
      edge_order: List of edges. The order in the list determines the new edge
        ordering.

    Returns:
      This node post reordering.

    Raises:
      ValueError: If either the list of edges is not the same as expected or
        if you try to reorder with a trace edge.
      AttributeError: If the Node has no tensor.
    """
    if not hasattr(self, '_tensor'):
      raise AttributeError("Please provide a valid tensor for this Node.")

    extra_edges = set(edge_order).difference(set(self.edges))
    if extra_edges:
      raise ValueError("Given edge order does not match expected edges. "
                       "Additional edges that do not belong to node found: "
                       "{}".format(extra_edges))
    missing_edges = set(self.edges).difference(set(edge_order))
    if missing_edges:
      raise ValueError("Given edge order does not match expected edges. "
                       "Missing edges that belong to node found: "
                       "{}".format(missing_edges))
    for edge in edge_order:
      if edge.node1 == edge.node2:
        raise ValueError("Edge reordering does not support trace edges. "
                         "Found trace edge: '{}'".format(edge))

    permutation = []
    for i, edge in enumerate(edge_order):
      # This is O(n^2), but the number of edges will likely never be >100
      # so this should be fine for now.
      old_position = self.edges.index(edge)
      permutation.append(old_position)
      edge.update_axis(old_position, self, i, self)
    self.edges = edge_order[:]
    self.tensor = self.backend.transpose(self.tensor, perm=permutation)
    if self.axis_names is not None:
      # Update axis_names:
      tmp_axis_names = []
      for i in permutation:
        tmp_axis_names.append(self.axis_names[i])
      self.axis_names = tmp_axis_names
    return self

  def reorder_axes(self, perm: List[int]) -> "BaseNode":
    """Reorder axes of the node's tensor.

    This will also update all of the node's edges.

    Args:
      perm: Permutation of the dimensions of the node's tensor.

    Returns:
      This node post reordering.

    Raises:
      AttributeError: If the Node has no tensor.
    """
    if not hasattr(self, '_tensor'):
      raise AttributeError("Please provide a valid tensor for this Node.")

    if set(perm) != set(range(len(self.edges))):
      raise ValueError("A full permutation was not passed. "
                       "Permutation passed: {}".format(perm))
    self.tensor = self.backend.transpose(self.tensor, perm=perm)
    tmp_edges = []
    for i, position in enumerate(perm):
      edge = self.edges[position]
      edge.update_axis(position, self, i, self)
      tmp_edges.append(edge)
    self.edges = tmp_edges
    if self.axis_names is not None:
      # Permute axis names accordingly.
      tmp_axis_names = []
      for i in perm:
        tmp_axis_names.append(self.axis_names[i])
      self.axis_names = tmp_axis_names
    return self

  def get_axis_number(self, axis: Union[Text, int]) -> int:
    """Get the axis number for a given axis name or value."""
    if isinstance(axis, int):
      return axis
    try:
      return self.axis_names.index(axis)
    except ValueError:
      raise ValueError("Axis name '{}' not found for node '{}'".format(
          axis, self))

  def get_dimension(self, axis: Union[Text, int]) -> Optional[int]:
    """Get the dimension on the given axis.

    Args:
      axis: The axis of the underlying tensor.

    Returns:
      The dimension of the given axis.

    Raises:
      ValueError: if axis isn't an int or if axis is too large or small.
    """
    axis_num = self.get_axis_number(axis)
    if axis_num < 0 or axis_num >= len(self.shape):
      raise ValueError("Axis must be positive and less than rank of the tensor")
    return self.shape[axis_num]

  def get_edge(self, axis: Union[int, Text]) -> "Edge":
    axis_num = self.get_axis_number(axis)
    return self.edges[axis_num]

  def get_all_edges(self) -> List["Edge"]:
    # Copy to prevent overwriting.
    return self.edges[:]

  def get_all_nondangling(self) -> Set["Edge"]:
    """Return the set of nondangling edges connected to this node."""
    return {edge for edge in self.edges if not edge.is_dangling()}

  def get_all_dangling(self) -> Set["Edge"]:
    """Return the set of dangling edges connected to this node."""
    return {edge for edge in self.edges if edge.is_dangling()}

  def set_name(self, name) -> None:
    if not isinstance(name, str):
      raise TypeError("Node name should be str type")
    self.name = name

  def has_nondangling_edge(self) -> bool:
    for e in self.edges:
      if not e.is_dangling():
        return True
    return False

  def has_dangling_edge(self) -> bool:
    for e in self.edges:
      if e.is_dangling():
        return True
    return False

  @overload
  def __getitem__(self, key: slice) -> List["Edge"]:
    pass

  @overload
  def __getitem__(self, key: Union[int, Text]) -> "Edge":
    pass

  def __getitem__(self, key: Union[int, Text,
                                   slice]) -> Union["Edge", List["Edge"]]:
    if isinstance(key, slice):
      return self.edges[key]
    return self.get_edge(key)

  def __str__(self) -> Text:
    return self.name

  def __lt__(self, other) -> bool:
    if not isinstance(other, BaseNode):
      raise ValueError("Object {} is not a Node type.".format(other))
    return id(self) < id(other)

  def __matmul__(self, other: "BaseNode") -> "BaseNode":
    if not hasattr(self, '_tensor'):
      raise AttributeError("Please provide a valid tensor for this Node.")
    if not isinstance(other, BaseNode):
      raise TypeError("Cannot use '@' with type '{}'".format(type(other)))
    if self.is_disabled:
      raise ValueError("Cannot use '@' on disabled node {}.".format(self.name))
    return contract_between(self, other)

  @property
  def edges(self) -> List["Edge"]:
    if self.is_disabled:
      raise ValueError('Node {} has been disabled. '
                       'Accessing its edges is no longer possible'.format(
                           self.name))
    return self._edges

  @edges.setter
  def edges(self, edges: List) -> None:
    if self.is_disabled:
      raise ValueError('Node {} has been disabled.'
                       'Assigning edges is no longer possible'.format(
                           self.name))
    self._edges = edges

  @property
  def name(self) -> Text:
    return self._name

  @name.setter
  def name(self, name) -> None:
    if not isinstance(name, str):
      raise TypeError("Node name should be str type")
    self._name = name

  @property
  def axis_names(self) -> List[Text]:
    return self._axis_names

  @axis_names.setter
  def axis_names(self, axis_names: List[Text]) -> None:
    if len(axis_names) != len(self.shape):
      raise ValueError("Expected {} names, only got {}.".format(
          len(self.shape), len(axis_names)))
    for axis_name in axis_names:
      if not isinstance(axis_name, str):
        raise TypeError("axis_names should be str type")
    self._axis_names = axis_names


  @property
  def signature(self) -> Optional[int]:
    if self.is_disabled:
      raise ValueError('Node {} has been disabled. '
                       'Accessing its signature is no longer possible'.format(
                           self.name))
    return self._signature

  @signature.setter
  def signature(self, signature: int) -> None:
    if self.is_disabled:
      raise ValueError('Node {} has been disabled. '
                       'Assigning a signature is no longer possible'.format(
                           self.name))
    self._signature = signature

  def disable(self) -> None:
    if self.is_disabled:
      raise ValueError('Node {} is already disabled'.format(self.name))
    self.is_disabled = True

  @classmethod
  @abstractmethod
  def _load_node(cls, node_data: h5py.Group) -> "BaseNode":
    """load a node based on hdf5 data.

    Args:
      node_data: h5py group that contains the serialized node data

    Returns:
      The loaded node.
    """
    return

  @classmethod
  def _load_node_data(cls,
                      node_data: h5py.Group) -> Tuple[Any, Any, Any, Any, Any]:
    """Common method to enable loading nodes based on hdf5 data. Only a common
    functionality to load node properties is implemented.

    Args:
      node_data: h5py group that contains the serialized node data

    Returns:
      the node's name, signature, shape, axis_names
    """
    name = node_data['name'][()]
    signature = node_data['signature'][()]
    backend = node_data['backend'][()]
    shape = node_data['shape'][()]
    axis_names = node_data['axis_names'][()]
    return name, signature, shape, axis_names, backend

  @abstractmethod
  def _save_node(self, node_group: h5py.Group) -> None:
    """Abstract method to enable saving nodes to hdf5. Only serializing common
    properties is implemented. Should be overwritten by subclasses.

    Args:
      node_group: h5py group where data is saved
    """
    node_group.create_dataset('type', data=type(self).__name__)
    node_group.create_dataset('signature', data=self.signature)
    node_group.create_dataset('backend', data=self.backend.name)
    node_group.create_dataset('name', data=self.name)
    node_group.create_dataset('shape', data=self.shape)
    if self.axis_names:
      node_group.create_dataset(
          'axis_names',
          dtype=string_type,
          data=np.array(self.axis_names, dtype=object))
    else:  #couldn't find any documentation on saving None
      node_group.create_dataset('axis_names', dtype='i', data=123456789)

    node_group.create_dataset(
        'edges',
        dtype=string_type,
        data=np.array([edge.name for edge in self.edges], dtype=object))

  def fresh_edges(self, axis_names: Optional[List[Text]] = None) -> None:
    if not axis_names:
      axis_names = self.axis_names
    if not axis_names:
      axis_names = [str(i) for i in range(len(self.shape))]
    for i in range(len(self.edges)):
      new_edge = Edge(node1=self, axis1=i, name=axis_names[i])
      self.add_edge(new_edge, i, True)


class Node(BaseNode):
  """A Node represents a concrete tensor in a tensor network. The number of
  edges for a node represents the rank of that tensor.

  For example:

  * A node with no edges means this node represents a scalar value.
  * A node with a single edge means this node is a vector.
  * A node with two edges represents a matrix.
  * A node with three edges is a tensor of rank 3, etc.

  Each node can have an arbitrary rank/number of edges, each of which can have
  an arbitrary dimension.
  """

  def __init__(self,
               tensor: Union[Tensor, BaseNode],
               name: Optional[Text] = None,
               axis_names: Optional[List[Text]] = None,
               backend: Optional[Union[Text, BaseBackend]] = None) -> None:
    """Create a node.

    Args:
      tensor: The concrete that is represented by this node, or a `BaseNode`
        object. If a tensor is passed, it can be
        be either a numpy array or the tensor-type of the used backend.
        If a `BaseNode` is passed, the passed node has to have the same \
        backend as given by `backend`.
      name: Name of the node. Used primarily for debugging.
      axis_names: List of names for each of the tensor's axes.
      backend: The name of the backend or an instance of a `BaseBackend`.

    Raises:
      ValueError: If there is a repeated name in `axis_names` or if the length
        doesn't match the shape of the tensor.
    """
    if isinstance(tensor, BaseNode):
      #always use the `Node`'s backend
      backend = tensor.backend
      tensor = tensor.tensor
    if not backend:
      backend = get_default_backend()
    if isinstance(backend, BaseBackend):
      backend_obj = backend
    else:
      backend_obj = backend_factory.get_backend(backend)
    self._tensor = backend_obj.convert_to_tensor(tensor)
    super().__init__(
        name=name,
        axis_names=axis_names,
        backend=backend_obj,
        shape=backend_obj.shape_tuple(self._tensor))

  def op_protection(self, other: Union[int, float, "Node"]) -> "Node":
    if not isinstance(other, (int, float, Node)):
      raise TypeError("Operand should be one of int, float, Node type")
    if not hasattr(self, '_tensor'):
      raise AttributeError("Please provide a valid tensor for this Node.")
    if isinstance(other, Node):
      if not self.backend.name == other.backend.name:
        raise TypeError("Operands backend must match.\noperand 1 backend: {}\
                         \noperand 2 backend: {}".format(self.backend.name,
                                                         other.backend.name))
      if not hasattr(other, '_tensor'):
        raise AttributeError("Please provide a valid tensor for this Node.")
    else:
      other_tensor = self.backend.convert_to_tensor(other)
      other = Node(tensor=other_tensor, backend=self.backend.name)
    return other

  def __add__(self, other: Union[int, float, "Node"]) -> "Node":
    other = self.op_protection(other)
    new_tensor = self.backend.addition(self.tensor, other.tensor)
    if len(self.axis_names) > len(other.axis_names):
      axis_names = self.axis_names
    else:
      axis_names = other.axis_names
    return Node(tensor=new_tensor,
                name=self.name,
                axis_names=axis_names,
                backend=self.backend.name)

  def __sub__(self, other: Union[int, float, "Node"]) -> "Node":
    other = self.op_protection(other)
    new_tensor = self.backend.subtraction(self.tensor, other.tensor)
    if len(self.axis_names) > len(other.axis_names):
      axis_names = self.axis_names
    else:
      axis_names = other.axis_names
    return Node(tensor=new_tensor,
                name=self.name,
                axis_names=axis_names,
                backend=self.backend.name)

  def __mul__(self, other: Union[int, float, "Node"]) -> "Node":
    other = self.op_protection(other)
    new_tensor = self.backend.multiply(self.tensor, other.tensor)
    if len(self.axis_names) > len(other.axis_names):
      axis_names = self.axis_names
    else:
      axis_names = other.axis_names
    return Node(tensor=new_tensor,
                name=self.name,
                axis_names=axis_names,
                backend=self.backend.name)

  def __truediv__(self, other: Union[int, float, "Node"]) -> "Node":
    other = self.op_protection(other)
    new_tensor = self.backend.divide(self.tensor, other.tensor)
    if len(self.axis_names) > len(other.axis_names):
      axis_names = self.axis_names
    else:
      axis_names = other.axis_names
    return Node(tensor=new_tensor,
                name=self.name,
                axis_names=axis_names,
                backend=self.backend.name)

  def get_tensor(self) -> Tensor:
    return self.tensor

  def set_tensor(self, tensor) -> None:
    self.tensor = tensor

  @property
  def shape(self) -> Tuple[Optional[int], ...]:
    if self.is_disabled:
      raise ValueError('Node {} has been disabled. '
                       'Access its shape via self.tensor'.format(self.name))
    return self.backend.shape_tuple(self._tensor)

  @property
  def tensor(self) -> Tensor:
    return self._tensor

  @tensor.setter
  def tensor(self, tensor: Tensor) -> Tensor:
    self._tensor = tensor

  def _save_node(self, node_group: h5py.Group) -> None:
    """Method to save a node to hdf5.

    Args:
      node_group: h5py group where data is saved
    """
    super()._save_node(node_group)
    node_group.create_dataset('tensor', data=self._tensor)

  @classmethod
  def _load_node(cls, node_data: h5py.Group) -> "BaseNode":
    """Load a node based on hdf5 data.

    Args:
      node_data: h5py group that contains the serialized node data

    Returns:
      The loaded node.
    """
    name, signature, _, axis_names, backend = cls._load_node_data(node_data)
    tensor = node_data['tensor'][()]
    # pylint: disable=unnecessary-comprehension
    node = Node(
        tensor,
        name=name,
        axis_names=[ax for ax in axis_names],
        backend=backend)
    node.set_signature(signature)
    return node

  def __repr__(self) -> Text:
    edges = self.get_all_edges()
    return (f'{self.__class__.__name__}\n(\n'
            f'name : {self.name!r},'
            f'\ntensor : \n{self.tensor!r},'
            f'\nedges : \n{edges!r} \n)')


class CopyNode(BaseNode):

  def __init__(self,
               rank: int,
               dimension: int,
               name: Optional[Text] = None,
               axis_names: Optional[List[Text]] = None,
               backend: Optional[Text] = None,
               dtype: Type[np.number] = np.float64) -> None:
    """Initialize a CopyNode:

    Args:
      rank: The rank of the tensor.
      dimension: The dimension of each leg.
      name: A name for the node.
      axis_names:  axis_names for the node.
      backend: An optional backend for the node. If `None`, a default
        backend is used
      dtype: The dtype used to initialize a numpy-copy node.
        Note that this dtype has to be a numpy dtype, and it has to be
        compatible with the dtype of the backend, e.g. for a tensorflow
        backend with a tf.Dtype=tf.floa32, `dtype` has to be `np.float32`.
    """

    if not backend:
      backend = get_default_backend()
    backend_obj = backend_factory.get_backend(backend)

    self.rank = rank
    self.dimension = dimension
    self._tensor = None
    self.copy_node_dtype = dtype

    super().__init__(
        name=name,
        axis_names=axis_names,
        backend=backend_obj,
        shape=(dimension,) * rank)

  def __add__(self, other: Union[int, float, "BaseNode"]) -> "BaseNode":
    raise NotImplementedError("BaseNode has not implemented addition ( + )")

  def __sub__(self, other: Union[int, float, "BaseNode"]) -> "BaseNode":
    raise NotImplementedError("BaseNode has not implemented subtraction ( - )")

  def __mul__(self, other: Union[int, float, "BaseNode"]) -> "BaseNode":
    raise NotImplementedError("BaseNode has not implemented multiply ( * )")

  def __truediv__(self, other: Union[int, float, "BaseNode"]) -> "BaseNode":
    raise NotImplementedError("BaseNode has not implemented divide ( / )")

  @property
  def dtype(self):
    # Override so we don't construct the dense tensor when asked for the dtype!
    return self.copy_node_dtype

  def get_tensor(self) -> Tensor:
    return self.tensor

  def set_tensor(self, tensor) -> None:
    self.tensor = tensor

  @property
  def shape(self) -> Tuple[Optional[int], ...]:
    return (self.dimension,) * self.rank

  @property
  def tensor(self) -> Tensor:
    if self._tensor is None:
      copy_tensor = self.make_copy_tensor(self.rank, self.dimension,
                                          self.copy_node_dtype)
      self._tensor = self.backend.convert_to_tensor(copy_tensor)
    return self._tensor

  @tensor.setter
  def tensor(self, tensor: Tensor) -> Tensor:
    self._tensor = tensor

  @staticmethod
  def make_copy_tensor(rank: int, dimension: int,
                       dtype: Type[np.number]) -> Tensor:
    shape = (dimension,) * rank
    copy_tensor = np.zeros(shape, dtype=dtype)
    i = np.arange(dimension)
    copy_tensor[(i,) * rank] = 1
    return copy_tensor

  def _is_my_trace(self, edge: "Edge") -> bool:
    return edge.node1 is self and edge.node2 is self

  def _get_partner(self, edge: "Edge") -> Tuple[BaseNode, int]:
    if edge.node1 is self:
      assert edge.axis2 is not None
      return edge.node2, edge.axis2
    assert edge.node2 is self
    return edge.node1, edge.axis1

  def get_partners(self) -> Dict[BaseNode, Set[int]]:
    partners = {}  # type: Dict[BaseNode, Set[int]]
    for edge in self.edges:
      if edge.is_dangling():
        raise ValueError('Cannot contract copy tensor with dangling edges')
      if self._is_my_trace(edge):
        continue
      partner_node, shared_axis = self._get_partner(edge)
      if partner_node not in partners:
        partners[partner_node] = set()
      partners[partner_node].add(shared_axis)
    return partners

  _VALID_SUBSCRIPTS = list(
      'abcdefghijklmnopqrstuvwxyzABCDEFGHIJKLMNOPQRSTUVWXYZ0123456789')

  def _make_einsum_input_term(self, node: BaseNode, shared_axes: Set[int],
                              next_index: int) -> Tuple[str, int]:
    indices = []
    for axis in range(node.get_rank()):
      if axis in shared_axes:
        indices.append(0)
      else:
        indices.append(next_index)
        next_index += 1
    term = "".join(self._VALID_SUBSCRIPTS[i] for i in indices)
    return term, next_index

  def _make_einsum_output_term(self, next_index: int) -> str:
    return "".join(self._VALID_SUBSCRIPTS[i] for i in range(1, next_index))

  def _make_einsum_expression(self, partners: Dict[BaseNode, Set[int]]) -> str:
    next_index = 1  # zero is reserved for the shared index
    einsum_input_terms = []
    for partner_node, shared_axes in partners.items():
      einsum_input_term, next_index = self._make_einsum_input_term(
          partner_node, shared_axes, next_index)
      einsum_input_terms.append(einsum_input_term)
    einsum_output_term = self._make_einsum_output_term(next_index)
    einsum_expression = ",".join(einsum_input_terms) + "->" + einsum_output_term
    return einsum_expression

  def compute_contracted_tensor(self) -> Tensor:
    """Compute tensor corresponding to contraction of self with neighbors."""
    partners = self.get_partners()
    einsum_expression = self._make_einsum_expression(partners)
    tensors = [partner.get_tensor() for partner in partners]
    return self.backend.einsum(einsum_expression, *tensors)

  # pylint: disable=W0235
  def _save_node(self, node_group: h5py.Group) -> None:
    """Method to save a node to hdf5.

    Args:
      node_group: h5py group where data is saved
    """
    super()._save_node(node_group)
    node_group.create_dataset(
        name='copy_node_dtype', data=np.dtype(self.copy_node_dtype).name)

  @classmethod
  def _load_node(cls, node_data: h5py.Group) -> "CopyNode":
    """Load a node based on hdf5 data.

    Args:
      node_data: h5py group that contains the serialized node data

    Returns:
      The loaded node.
    """
    name, signature, shape, axis_names, backend = cls._load_node_data(node_data)
    copy_node_dtype = np.dtype(node_data['copy_node_dtype'][()])
    # pylint: disable=unnecessary-comprehension
    node = CopyNode(
        rank=len(shape),
        dimension=shape[0],
        name=name,
        axis_names=[ax for ax in axis_names],
        backend=backend,
        dtype=copy_node_dtype)

    node.set_signature(signature)
    return node


class Edge:
  """Each edge represents a vector space common to the tensors it connects and
  over which a contraction may be performed. In numpy terms, each edge
  represents a `tensordot` operation over the given axes. There are 3 main
  types of edges:

  Standard Edge:
    A standard edge is like any other edge you would find in a normal
    undirected graph as they connect two different nodes. This edge represents
    a tensor contraction of the underlying tensors along their given axes.
    The two axes must be the same dimension.

  Dangling Edge:
    A dangling edge is an edge that only connects to a single node and only one
    part of the edge connects to the node. The other end is left "dangling".
    These types of edges can not be contracted and represent additional
    dimensions on the underlying tensor. After all other edges are contracted,
    the final result will have the same rank as the number of dangling edges. If
    there are no dangling edges, then the final value will be a scalar.

  Trace Edges:
    Trace edges are edges that connect a node to itself. These edges represent
    a trace along the given axis. Once again, the axes must be the same
    dimension.
  """

  def __init__(self,
               node1: BaseNode,
               axis1: int,
               name: Optional[Text] = None,
               node2: Optional[BaseNode] = None,
               axis2: Optional[int] = None) -> None:
    """Create an Edge.

    Args:
      name: Name of the edge. Used primarily for debugging.
      node1: One of the nodes edge connects.
      axis1: The axis of node1 that represents this edge.
      node2: The other node that this edge connects. Can be `None` if edge is
        dangling.
      axis2: The axis of node2 that represents this edge. Must be `None` if
        node2 is `None`.

    Raises:
      ValueError: If node2 and axis2 are not either both `None` or both
        not be `None`.
    """
    if (node2 is None) != (axis2 is None):
      raise ValueError(
          "node2 and axis2 must either be both None or both not be None")
    self.is_disabled = False
    if not name:
      name = '__unnamed_edge__'
    else:
      if not isinstance(name, str):
        raise TypeError("Edge name should be str type")
    self._name = name
    self.node1 = node1
    self._axis1 = axis1
    self.node2 = node2
    self._axis2 = axis2
    self._is_dangling = node2 is None
    self._signature = -1

  # contraction methods now explicitly disable Edges by setting
  # node1, node2 to None. This makes use of weakref for node1 and node2
  # properties redundant:
  # previously, storage of contracted edges in TensorNetwork caused
  # node1 and node2 refs of those edges to be prevented from garbage
  # collection. Once we set them to None explicitly, they will be garbage
  # collected once their refcount goes to zero.
  def disable(self):
    # pylint: disable=attribute-defined-outside-init
    self._node1 = None
    # pylint: disable=attribute-defined-outside-init
    self._node2 = None
    self.is_disabled = True

  @property
  def name(self) -> Text:
    if self.is_disabled:
      raise ValueError(
          'Edge has been disabled, accessing its name is no longer possible')
    return self._name

  @name.setter
  def name(self, name) -> None:
    if self.is_disabled:
      raise ValueError(
          'Edge has been disabled, setting its name is no longer possible')
    if not isinstance(name, str):
      raise TypeError("Edge name should be str type")
    self._name = name

  @property
  def axis1(self) -> int:
    if self.is_disabled:
      raise ValueError(
          'Edge has been disabled, accessing axis1 is no longer possible')
    return self._axis1

  @axis1.setter
  def axis1(self, axis1: int) -> None:
    if self.is_disabled:
      raise ValueError(
          'Edge has been disabled, setting node1 is no longer possible')
    self._axis1 = axis1

  @property
  def axis2(self) -> int:
    if self.is_disabled:
      raise ValueError(
          'Edge has been disabled, accessing axis2 is no longer possible')
    return self._axis2

  @axis2.setter
  def axis2(self, axis2: int) -> None:
    if self.is_disabled:
      raise ValueError(
          'Edge has been disabled, setting node1 is no longer possible')
    self._axis2 = axis2

  @property
  def signature(self) -> Optional[int]:
    if self.is_disabled:
      raise ValueError(
          'Edge has been disabled, accessing signature is no longer possible')
    return self._signature

  @signature.setter
  def signature(self, signature: int) -> None:
    if self.is_disabled:
      raise ValueError(
          'Edge has been disabled, setting node1 is no longer possible')
    self._signature = signature

  def set_signature(self, signature: int) -> None:
    if self.is_dangling():
      raise ValueError(
          "Do not set a signature for dangling edge '{}'.".format(self))
    self.signature = signature

  def get_nodes(self) -> List[Optional[BaseNode]]:
    """Get the nodes of the edge."""
    return [self.node1, self.node2]

  def update_axis(self, old_axis: int, old_node: BaseNode, new_axis: int,
                  new_node: BaseNode) -> None:
    """Update the node that Edge is connected to.

    Args:
      old_axis: The old axis that the edge pointed to.
      old_node: The old node that the edge pointed to.
      new_axis: The new axis that the edge should point to.
      new_node: The new node that replaces the old_node.

    Raises:
      AssertionError: Whether the edge actually contained `old_node`.
    """
    if self.axis1 == old_axis and self.node1 is old_node:
      self.axis1 = new_axis
      self.node1 = new_node
    elif self.axis2 == old_axis and self.node2 is old_node:
      self.axis2 = new_axis
      self.node2 = new_node
    else:
      raise ValueError("Edge '{}' did not contain node '{}' on axis {}. "
                       "node1: '{}', axis1: {}, node2: '{}', axis2: {}".format(
                           self, old_node, old_axis, self.node1, self.axis1,
                           self.node2, self.axis2))

  @property
  def node1(self) -> BaseNode:
    if self.is_disabled:
      raise ValueError(
          'Edge has been disabled, accessing node1 is no longer possible')
    if self._node1 is None:
      raise ValueError("node1 for edge '{}' no longer exists.".format(self))
    return self._node1

  @property
  def node2(self) -> Optional[BaseNode]:
    if self.is_disabled:
      raise ValueError(
          'Edge has been disabled, accessing node2 is no longer possible')
    if self._is_dangling:
      return None
    if self._node2 is None:
      raise ValueError("node2 for edge '{}' no longer exists.".format(self))
    return self._node2

  @node1.setter
  def node1(self, node: BaseNode) -> None:
    if self.is_disabled:
      raise ValueError(
          'Edge has been disabled, setting node1 is no longer possible')
    # pylint: disable=attribute-defined-outside-init
    self._node1 = node

  @node2.setter
  def node2(self, node: Optional[BaseNode]) -> None:
    if self.is_disabled:
      raise ValueError(
          'Edge has been disabled, setting node2 is no longer possible')
    # pylint: disable=attribute-defined-outside-init
    self._node2 = node
    if node is None:
      self._is_dangling = True

  @property
  def dimension(self) -> Tuple[Optional[int], ...]:
    return self.node1.shape[self.axis1]

  def is_dangling(self) -> bool:
    """Whether this edge is a dangling edge."""
    return self._is_dangling

  def is_trace(self) -> bool:
    return self.node1 is self.node2

  def is_being_used(self) -> bool:
    """Whether the nodes this edge points to also use this edge.

    During edge flattening, nodes can change their edges. Since
    deleting objects in python isn't possible, we use this to ensure that the
    edge is actually being used by the given nodes.

    Returns:
      Whether this edge is actually being used.
    """
    result = self is self.node1[self.axis1]
    if self.node2 is not None:
      result = result and self is self.node2[self.axis2]
    return result

  def set_name(self, name: Text) -> None:
    if not isinstance(name, str):
      raise TypeError("Edge name should be str type")
    self.name = name

  def _save_edge(self, edge_group: h5py.Group) -> None:
    """Method to save an edge to hdf5.

    Args:
      edge_group: h5py group where data is saved
    """
    edge_group.create_dataset('node1', data=self.node1.name)
    edge_group.create_dataset('axis1', data=self.axis1)
    if self.node2 is not None:
      edge_group.create_dataset('node2', data=self.node2.name)
      edge_group.create_dataset('axis2', data=self.axis2)
    edge_group.create_dataset('signature', data=self.signature)
    edge_group.create_dataset('name', data=self.name)

  @classmethod
  def _load_edge(cls, edge_data: h5py.Group, nodes_dict: Dict[Text, BaseNode]):
    """load an edge based on hdf5 data.

    Args:
      edge_data: h5py group that contains the serialized edge data
      nodes: dictionary of node's name, node

    Returns:
      The added edge.
    """
    node1 = nodes_dict[edge_data["node1"][()]]
    axis1 = int(edge_data["axis1"][()])
    if "node2" in list(edge_data.keys()):
      node2 = nodes_dict[edge_data["node2"][()]]
      axis2 = int(edge_data["axis2"][()])
    else:
      node2 = None
      axis2 = None
    signature = edge_data["signature"][()]
    name = edge_data["name"][()]
    edge = cls(node1=node1, axis1=axis1, node2=node2, axis2=axis2, name=name)
    node1.add_edge(edge, axis1)
    if node2 is not None:
      node2.add_edge(edge, axis2)
    if not edge.is_dangling():
      edge.set_signature(signature)
    return edge

  def __xor__(self, other: "Edge") -> "Edge":
    return connect(self, other, self.name)

  def __lt__(self, other) -> bool:
    if not isinstance(other, Edge):
      raise TypeError("Cannot compare 'Edge' with type {}".format(type(Edge)))
    return self.signature < other.signature

  def __str__(self) -> Optional[Text]:
    if self.name:
      return self.name
    return '__unnamed_edge__'

  def __repr__(self) -> Text:
    if self.node1 is not None and self.node2 is not None:
      return (f'\n{self.__class__.__name__}('
              f'{self.node1.name!r}[{self.axis1}] -> '
              f'{self.node2.name!r}[{self.axis2}] )\n')
    return f'\n{self.__class__.__name__}(Dangling Edge)[{self.axis1}] \n'

  def disconnect(self,
                 edge1_name: Optional[Text] = None,
                 edge2_name: Optional[Text] = None) -> Tuple["Edge", "Edge"]:
<<<<<<< HEAD
    """Break an existing non-dangling edge.

=======
    """
    Break an existing non-dangling edge.
>>>>>>> 5d6ffc9b
    This updates both Edge.node1 and Edge.node2 by removing the
    connecting edge from `Edge.node1.edges` and `Edge.node2.edges`
    and adding new dangling edges instead
    Args:
      edge1_name: A name for the new dangling edge at `self.node1`
      edge2_name: A name for the new dangling edge at `self.node2`
    Returns:
      (new_edge1, new_edge2): The new `Edge` objects of
        `self.node1` and `self.node2`
    """
    if self.is_dangling():
      raise ValueError("Cannot break dangling edge {}.".format(self))
    if not edge1_name:
      edge1_name = '__disconnected_edge1_of_{}__'.format(self.name)
    if not edge2_name:
      edge2_name = '__disconnected_edge2_of_{}__'.format(self.name)

    node1 = self.node1
    node2 = self.node2

    new_edge1 = Edge(node1=node1, axis1=self.axis1, name=edge1_name)
    new_edge2 = Edge(node1=node2, axis1=self.axis2, name=edge2_name)
    node1.add_edge(new_edge1, self.axis1, override=True)
    node2.add_edge(new_edge2, self.axis2, override=True)
    return new_edge1, new_edge2

  def __or__(self, other: "Edge") -> Tuple["Edge", "Edge"]:
    """Break apart two edges if they are connected."""
    if self is not other:
      raise ValueError('Cannot break two unconnected edges')
    return self.disconnect()


def get_shared_edges(node1: BaseNode, node2: BaseNode) -> Set[Edge]:
  """Get all edges shared between two nodes.

  Args:
    node1: The first node.
    node2: The second node.

  Returns:
    A (possibly empty) `set` of `Edge`s shared by the nodes.
  """
  nodes = {node1, node2}
  shared_edges = set()
  # Assuming the network is well formed, all of the edges shared by
  # these two nodes will be stored in just one of the nodes, so we only
  # have to do this loop once.
  for edge in node1.edges:
    if set(edge.get_nodes()) == nodes:
      shared_edges.add(edge)
  return shared_edges


def get_parallel_edges(edge: Edge) -> Set[Edge]:
  """
  Get all of the edges parallel to the given `edge`.
  Args:
    edge: The given edge.

  Returns:
    A `set` of all of the edges parallel to the given edge
    (including the given edge).
  """
  return get_shared_edges(edge.node1, edge.node2)


def get_all_nondangling(nodes: Iterable[BaseNode]) -> Set[Edge]:
  """Return the set of all non-dangling edges."""
  edges = set()
  for node in nodes:
    edges |= node.get_all_nondangling()
  return edges


def get_all_dangling(nodes: Iterable[BaseNode]) -> Set[Edge]:
  """Return the set of all dangling edges."""
  edges = set()
  for node in nodes:
    edges |= node.get_all_dangling()
  return edges


def _flatten_trace_edges(edges: List[Edge],
                         new_edge_name: Optional[Text] = None) -> Edge:
  """Flatten trace edges into single edge.

  Args:
    edges: List of trace edges to flatten
    new_edge_name: Optional name of the new edge created.

  Returns:
    The new edge that represents the flattening of the given edges.
  """
  node = edges[0].node1  # We are in the trace case, so this is the only node.
  backend = node.backend
  # Flatten all of the edge's axes into a a single list.
  perm_back = [min(e.axis1, e.axis2) for e in edges]
  perm_back += [max(e.axis1, e.axis2) for e in edges]
  perm_front = set(range(len(node.edges))) - set(perm_back)
  perm_front = sorted(perm_front)
  perm = perm_front + perm_back
  new_dim = backend.shape_prod(
      [backend.shape_tensor(node.tensor)[e.axis1] for e in edges])
  node.reorder_axes(perm)
  unaffected_shape = backend.shape_tensor(node.tensor)[:len(perm_front)]
  new_shape = backend.shape_concat(
      [unaffected_shape, [new_dim, new_dim]], axis=-1)
  node.tensor = backend.reshape(node.tensor, new_shape)
  edge1 = Edge(node1=node, axis1=len(perm_front), name="TraceFront")
  edge2 = Edge(node1=node, axis1=len(perm_front) + 1, name="TraceBack")
  node.edges = node.edges[:len(perm_front)] + [edge1, edge2]
  new_edge = connect(edge1, edge2, new_edge_name)
  # pylint: disable=expression-not-assigned
  [edge.disable() for edge in edges]  #disable edges!
  return new_edge


def flatten_edges(edges: List[Edge],
                  new_edge_name: Optional[Text] = None) -> Edge:
  """Flatten edges into single edge.

  If two nodes have multiple edges connecting them, it may be
  beneficial to flatten these edges into a single edge to avoid having several
  unnecessary trace edges. This can speed up computation time and reduce
  memory cost.

  Warning: This will remove all axes names.

  Args:
    edges: A list of edges to flatten.
    new_edge_name: Optional name to give to the newly created edge.

  Returns:
    The new flattened edge.

  Raises:
    ValueError: If edges is an empty list.
    ValueError: If not all of the edges connect to the same node(s).
    ValueError: If one of the nodes connecting to these edges does not have
      edge definitions for all of its axes.
  """
  if not edges:
    raise ValueError("At least 1 edge must be given.")

  backends = [edge.node1.backend for edge in edges] + [
      edge.node2.backend for edge in edges if edge.node2 is not None
  ]

  if not all([b.name == backends[0].name for b in backends]):
    raise ValueError("Not all backends are the same.")
  backend = backends[0]
  if len(edges) == 1:
    return edges[0]  # Don't bother with reshaping.
  # Set equality is transitive (a=b, b=c, therefore a=c) so it is only
  # necessary to compare the first edge against the rest.
  expected_nodes = set(edges[0].get_nodes())
  for edge in edges:
    if expected_nodes != set(edge.get_nodes()):
      raise ValueError(
          "Two edges do not share the same nodes. "
          "'{}'s nodes: '{}', '{}'. '{}'s nodes: '{}', '{}'".format(
              edges[0], edges[0].node1, edges[0].node2, edge, edge.node1,
              edge.node2))
  if len(expected_nodes) == 1:
    return _flatten_trace_edges(edges, new_edge_name)  #disables edges
  # Flatten standard or dangling edges.
  new_dangling_edges = []
  for node in expected_nodes:
    # Required for dangling case.
    if node is None:
      continue
    axis_names = node.axis_names
    perm_back = []
    for edge in edges:
      # There will only be 1 edge since we are in the standard edge case.
      perm_back.append(node.edges.index(edge))
    perm_front = sorted(set(range(len(node.edges))) - set(perm_back))
    node.reorder_axes(perm_front + perm_back)
    old_tensor_shape = backend.shape_tensor(node.tensor)
    # Calculate the new axis dimension as a product of the other
    # axes dimensions.
    flattened_axis_dim = backend.shape_prod(old_tensor_shape[len(perm_front):])
    new_tensor_shape = backend.shape_concat(
        [old_tensor_shape[:len(perm_front)], [flattened_axis_dim]], axis=-1)
    new_tensor = backend.reshape(node.tensor, new_tensor_shape)
    # Modify the node in place. Currently, this is they only method that
    # modifies a node's tensor.
    node.tensor = new_tensor
    # This Edge is required for the connect call later.
    edge = Edge(node1=node, axis1=len(perm_front), name=new_edge_name)
    # Do not set the signature of 'edge' since it is dangling.
    node.edges = node.edges[:len(perm_front)] + [edge]
    new_dangling_edges.append(edge)
    # TODO: Allow renaming of the new axis.
    if axis_names:
      node.axis_names = [axis_names[n] for n in range(len(node.edges))]
    else:
      node.axis_names = [str(n) for n in range(len(node.edges))]

  node1, node2 = tuple(expected_nodes)
  # Sets are returned in a random order, so this is how we deal with
  # dangling edges.
  # pylint: disable=expression-not-assigned
  [edge.disable() for edge in edges]  #disable edges!
  if node1 is None or node2 is None:
    return new_dangling_edges[0]

  return connect(new_dangling_edges[0], new_dangling_edges[1], new_edge_name)


def flatten_edges_between(
    node1: BaseNode,
    node2: BaseNode,
) -> Optional[Edge]:
  """Flatten all of the edges between the given two nodes.

  Args:
    node1: The first node.
    node2: The second node.

  Returns:
    The flattened `Edge` object. If there was only one edge between the two
      nodes, then the original edge is returned. If there were no edges
      between the nodes, a None is returned.
  """
  shared_edges = get_shared_edges(node1, node2)
  if shared_edges:
    return flatten_edges(list(shared_edges))
  return None


def flatten_all_edges(nodes: Iterable[BaseNode]) -> List[Edge]:
  """Flatten all edges that belong to the nodes.

  Returns:
    A list of all the flattened edges. If there was only one edge between
    two given nodes, that original edge is included in this list.
  """
  flattened_edges = []
  for edge in get_all_nondangling(nodes):
    if not edge.is_disabled:
      flat_edge = flatten_edges_between(edge.node1, edge.node2)
      flattened_edges.append(flat_edge)
  return flattened_edges


def _split_trace_edge(
    edge: Edge,
    shape: Tuple[int, ...],
    new_edge_names: Optional[List[Text]] = None,
) -> List[Edge]:
  """Split trace edges into single edge.

  Args:
    edge: Trace edge to split.
    shape: Tuple of integers used to split trace edge into multiple edges.
    new_edge_names: Optional names of the new edges created.

  Returns:
    A list of new edges where the product of the dimensions of the new
    edges corresponds to the dimension of the edge before splitting.
  """
  node = edge.node1  # We are in the trace case, so this is the only node.
  backend = node.backend
  # Permute until edge axes to be split are at the back and reshape.
  perm_back = [min(edge.axis1, edge.axis2)]
  perm_back += [max(edge.axis1, edge.axis2)]
  perm_front = set(range(len(node.edges))) - set(perm_back)
  perm_front = sorted(perm_front)
  node.reorder_axes(perm_front + perm_back)
  unaffected_shape = backend.shape_tensor(node.tensor)[:len(perm_front)]
  new_shape = backend.shape_concat([unaffected_shape, shape, shape], axis=-1)
  node.tensor = backend.reshape(node.tensor, new_shape)
  # Trim edges and add placeholder edges for new axes.
  node.edges = node.edges[:len(perm_front)] + 2 * len(shape) * [None]
  # Create new dangling edges and connect them to each other.
  new_edges = []
  for idx in range(len(shape)):
    edge1 = Edge(node1=node, axis1=len(perm_front) + idx)
    edge2 = Edge(node1=node, axis1=len(perm_front) + len(shape) + idx)
    node.edges[len(perm_front) + idx] = edge1
    node.edges[len(perm_front) + len(shape) + idx] = edge2
    new_edges.append(
        connect(edge1, edge2,
                new_edge_names[idx] if new_edge_names is not None else None))
  # pylint: disable=expression-not-assigned
  edge.disable()  # disable old edge!
  return new_edges


def split_edge(edge: Edge,
               shape: Tuple[int, ...],
               new_edge_names: Optional[List[Text]] = None) -> List[Edge]:
<<<<<<< HEAD
  """Split an `Edge` into multiple edges according to `shape`. Reshapes the
  underlying tensors connected to the edge accordingly.
=======
  """Split an `Edge` into multiple edges according to `shape`. Reshapes
  the underlying tensors connected to the edge accordingly.
>>>>>>> 5d6ffc9b

  This method acts as the inverse operation of flattening edges and
  distinguishes between the following edge cases when adding new edges:
    1) standard edge connecting two different nodes: reshape node dimensions
    2) dangling edge (node2 is None): reshape node1 dimension
    3) trace edge (node1 is node2): reshape node1 dimension

  Args:
    edge: Edge to split.
    shape: Tuple of integers used to split edge into multiple edges.

  Returns:
    A list of new edges where the product of the dimensions of the new
    edges corresponds to the dimension of the edge before splitting.

  Raises:
    ValueError: If the edge dimension mismatches with the split shape.
    ValueError: If the edge is connecting nodes with different backends.
  """

  # Check if reshape operation is possible.
  if not np.prod(shape) == edge.dimension:
    raise ValueError("Edge {} with dimension {} cannot be split according to "
                     "shape {}.".format(edge, edge.dimension, shape))
  # Check if possible reshape operation is trivial.
  if len(shape) == 1:
    return [edge]

  # Handle trace edge case separately.
  if edge.is_trace():
    return _split_trace_edge(edge, shape, new_edge_names)

  backends = [node.backend for node in edge.get_nodes() if node is not None]
  if not all([b.name == backends[0].name for b in backends]):
    raise ValueError("Not all backends are the same.")
  backend = backends[0]

  # Split standard or dangling edge.
  new_dangling_edges = []
  expected_nodes = set(edge.get_nodes())
  for node in expected_nodes:
    # Required for dangling case.
    if node is None:
      continue
    axis_names = node.axis_names
    # Permute until edge axes to be split are at the back and reshape.
    perm_back = [node.edges.index(edge)]
    perm_front = set(range(len(node.edges))) - set(perm_back)
    perm_front = sorted(perm_front)
    node.reorder_axes(perm_front + perm_back)
    unaffected_shape = backend.shape_tensor(node.tensor)[:len(perm_front)]
    new_shape = backend.shape_concat([unaffected_shape, shape], axis=-1)
    node.tensor = backend.reshape(node.tensor, new_shape)  # in-place update
    # Trim edges.
    node.edges = node.edges[:len(perm_front)]
    # Create new dangling edges.
    for idx in range(len(shape)):
      new_dangling_edge = Edge(
          node1=node,
          axis1=len(perm_front) + idx,
          name=new_edge_names[idx] if new_edge_names is not None else None)
      node.edges += [new_dangling_edge]
      new_dangling_edges.append(new_dangling_edge)
    # TODO: Allow renaming of new axes (possibly distinct from new_edge_names).
    if axis_names:
      new_axis_names = [axis_names[n] for n in range(len(unaffected_shape))]
      if new_edge_names:
        new_axis_names.extend(new_edge_names)
      else:
        new_axis_names.extend(
            [str(n) for n in range(len(unaffected_shape), len(node.edges))])
      node.axis_names = new_axis_names
    else:
      node.axis_names = [str(n) for n in range(len(node.edges))]

  node1, node2 = tuple(expected_nodes)
  # pylint: disable=expression-not-assigned
  edge.disable()  # disable old edge

  # Return new dangling edges for dangling case.
  if node1 is None or node2 is None:
    return new_dangling_edges

  # Create connected edges between nodes for standard case.
  new_edges = []
  for idx in range(len(shape)):
    new_edges.append(
        connect(new_dangling_edges[idx], new_dangling_edges[len(shape) + idx],
                new_edge_names[idx] if new_edge_names is not None else None))
  return new_edges


def _remove_trace_edge(edge: Edge, new_node: BaseNode) -> None:
  """Collapse a trace edge. `edge` is disabled before returning.

  Take a trace edge (i.e. with edge.node1 = edge.node2),
  remove it, update the axis numbers of all remaining edges
  and move them to `new_node`.

  Args:
    edge: The edge to contract.
    new_node: The new node created after contraction.

  Returns:
    None

  Raises:
    ValueError: If edge is not a trace edge.
  """
  if edge.is_dangling():
    raise ValueError("Attempted to remove dangling edge '{}'.".format(edge))
  if edge.node1 is not edge.node2:
    raise ValueError("Edge '{}' is not a trace edge.".format(edge))
  axes = sorted([edge.axis1, edge.axis2])
  node_edges = edge.node1.edges[:]
  node_edges.pop(axes[0])
  node_edges.pop(axes[1] - 1)
  seen_edges = set()
  for tmp_edge in node_edges:
    if tmp_edge in seen_edges:
      continue
    seen_edges.add(tmp_edge)
    if tmp_edge.node1 is edge.node1:
      to_reduce = 0
      to_reduce += 1 if tmp_edge.axis1 > axes[0] else 0
      to_reduce += 1 if tmp_edge.axis1 > axes[1] else 0
      tmp_edge.axis1 -= to_reduce
      tmp_edge.node1 = new_node
    if tmp_edge.node2 is edge.node1:
      to_reduce = 0
      to_reduce += 1 if tmp_edge.axis2 > axes[0] else 0
      to_reduce += 1 if tmp_edge.axis2 > axes[1] else 0
      tmp_edge.axis2 -= to_reduce
      tmp_edge.node2 = new_node
  # Update edges for the new node.
  for i, e in enumerate(node_edges):
    new_node.add_edge(e, i)
  edge.node1.fresh_edges(edge.node1.axis_names)
  edge.disable()  #disabled edge!


def _remove_edges(edges: Set[Edge], node1: BaseNode, node2: BaseNode,
                  new_node: BaseNode) -> None:
  """Takes a set of `edges` shared between `node1` and `node2` to be contracted
  over, and moves all other uncontracted edges from `node1` and `node2` to
  `new_node`.

  The nodes that currently share the edges in `edges` must be supplied as
  `node1` and `node2`. The ordering of `node1` and `node2` must match the
  axis ordering of `new_node` (as determined by the contraction procedure).
  `node1` and `node2` get both a fresh set edges.
  `edges` are disabled before returning.
  Args:
    edges: The edges to contract.
    node1: The old node that supplies the first edges of `new_node`.
    node2: The old node that supplies the last edges of `new_node`.
    new_node: The new node that represents the contraction of the two old
      nodes.
  Returns:
    node1, node2L
  Raises:
    Value Error: If edge isn't in the network.
  """
  if node1 is node2:
    raise ValueError(
        "node1 and node2 are the same ('{}' == '{}'), but trace edges cannot "
        "be removed by _remove_edges.".format(node1, node2))

  node1_edges = node1.edges[:]
  node2_edges = node2.edges[:]

  nodes_set = set([node1, node2])
  for edge in edges:
    if edge.is_dangling():
      raise ValueError("Attempted to remove dangling edge '{}'.".format(edge))
    if set([edge.node1, edge.node2]) != nodes_set:
      raise ValueError(
          "Attempted to remove edges belonging to different node pairs: "
          "'{}' != '{}'.".format(nodes_set, set([edge.node1, edge.node2])))

  node1_axis_names = node1.axis_names
  node2_axis_names = node2.axis_names

  remaining_edges = []
  for (i, edge) in enumerate(node1_edges):
    if edge not in edges:  # NOTE: Makes the cost quadratic in # edges
      edge.update_axis(
          old_node=node1,
          old_axis=i,
          new_axis=len(remaining_edges),
          new_node=new_node)
      remaining_edges.append(edge)

  for (i, edge) in enumerate(node2_edges):
    if edge not in edges:
      edge.update_axis(
          old_node=node2,
          old_axis=i,
          new_axis=len(remaining_edges),
          new_node=new_node)
      remaining_edges.append(edge)

  for (i, edge) in enumerate(remaining_edges):
    new_node.add_edge(edge, i)

  node1.fresh_edges(node1_axis_names)
  node2.fresh_edges(node2_axis_names)
  # pylint: disable=expression-not-assigned
  [edge.disable() for edge in edges]  #disabled edges!


def _contract_trace(edge: Edge, name: Optional[Text] = None) -> BaseNode:
  """Contract a trace edge.
  `edge` is disabled before returning.
  Args:
    edge: The edge name or object to contract next.
    name: Name to give to the new node. If None, a name will automatically be
      generated.

  Returns:
    The new node created after the contraction.

  Raise:
    ValueError: When edge is a dangling edge.
  """
  if edge.is_dangling():
    raise ValueError("Attempted to contract dangling edge '{}'".format(edge))
  if edge.node1 is not edge.node2:
    raise ValueError("Can not take trace of edge '{}'. This edge connects to "
                     "two different nodes: '{}' and '{}".format(
                         edge, edge.node1, edge.node2))
  backend = edge.node1.backend
  axes = sorted([edge.axis1, edge.axis2])
  dims = len(edge.node1.tensor.shape)
  permutation = sorted(set(range(dims)) - set(axes)) + axes
  new_tensor = backend.trace(
      backend.transpose(edge.node1.tensor, perm=permutation))
  name = name if name else edge.node1.name
  new_node = Node(new_tensor, name=name, backend=backend)
  _remove_trace_edge(edge, new_node)  #disables edge
  return new_node


def contract(edge: Edge,
             name: Optional[Text] = None,
             axis_names: Optional[List[Text]] = None) -> BaseNode:
  """Contract an edge connecting two nodes.

  All edges of `node1` and `node2` are passed on to the new node,
  and `node1` and `node2` get a new set of dangling edges.
  `edge` is disabled before returning.

  Args:
    edge: The edge to contract.
    name: Name of the new node created.

  Returns:
    The new node created after the contraction.

  Raises:
    ValueError: When edge is a dangling edge or if it already has been
      contracted.
  """
  if edge.is_dangling():
    raise ValueError("Attempting to contract dangling edge")

  for node in [edge.node1, edge.node2]:
    if (node is not None) and (not hasattr(node, 'backend')):
      raise TypeError('Node {} of type {} has no `backend`'.format(
          node, type(node)))

  if edge.node1.backend.name != edge.node2.backend.name:
    raise ValueError("edge.node1 {} and edge.node2 {} have different backends "
                     "{} and {}".format(edge.node1.name, edge.node2.name,
                                        edge.node1.backend.name,
                                        edge.node2.backend.name))

  if edge.node1:
    backend = edge.node1.backend
  else:
    raise ValueError("edge {} has no nodes. "
                     "Cannot perform a contraction".format(edge.name))

  backend = edge.node1.backend
  if edge.node1 is edge.node2:
    return _contract_trace(edge, name)
  new_tensor = backend.tensordot(edge.node1.tensor, edge.node2.tensor,
                                 [[edge.axis1], [edge.axis2]])
  new_node = Node(
      tensor=new_tensor, name=name, axis_names=axis_names, backend=backend.name)
  # edge.node1 and edge.node2 get new edges in _remove_edges
  _remove_edges(set([edge]), edge.node1, edge.node2, new_node)
  return new_node


def contract_copy_node(copy_node: CopyNode,
                       name: Optional[Text] = None) -> BaseNode:
  """Contract all edges incident on given copy node.

  Args:
    copy_node: Copy tensor node to be contracted.
    name: Name of the new node created.

  Returns:
    New node representing contracted tensor.

  Raises:
    ValueError: If copy_node has dangling edge(s).
  """
  new_tensor = copy_node.compute_contracted_tensor()
  new_node = Node(new_tensor, name, backend=copy_node.backend.name)

  partners = copy_node.get_partners()
  new_axis = 0
  for partner in partners:
    for edge in partner.edges:
      if edge.node1 is copy_node or edge.node2 is copy_node:
        continue
      old_axis = edge.axis1 if edge.node1 is partner else edge.axis2
      edge.update_axis(
          old_node=partner,
          old_axis=old_axis,
          new_node=new_node,
          new_axis=new_axis)
      new_node.add_edge(edge, new_axis)
      new_axis += 1
  assert len(new_tensor.shape) == new_axis
  copy_node.fresh_edges(copy_node.axis_names)
  return new_node


def contract_parallel(edge: Edge) -> BaseNode:
  """Contract all edges parallel to this edge.

  This method calls `contract_between` with the nodes connected by the edge.

  Args:
    edge: The edge to contract.

  Returns:
    The new node created after contraction.
  """
  if edge.is_dangling():
    raise ValueError("Attempted to contract dangling edge: '{}'".format(edge))
  return contract_between(edge.node1, edge.node2)


def connect(edge1: Edge, edge2: Edge, name: Optional[Text] = None) -> Edge:
  for edge in [edge1, edge2]:
    if not edge.is_dangling():
      raise ValueError("Edge '{}' is not a dangling edge. "
                       "This edge points to nodes: '{}' and '{}'".format(
                           edge, edge.node1, edge.node2))
  if edge1 is edge2:
    raise ValueError("Cannot connect and edge '{}' to itself.".format(edge1))

  if edge1.dimension != edge2.dimension:
    raise ValueError("Cannot connect edges of unequal dimension. "
                     "Dimension of edge '{}': {}, "
                     "Dimension of edge '{}': {}.".format(
                         edge1, edge1.dimension, edge2, edge2.dimension))

  #edge1 and edge2 are always dangling in this case
  node1 = edge1.node1
  node2 = edge2.node1
  axis1_num = node1.get_axis_number(edge1.axis1)
  axis2_num = node2.get_axis_number(edge2.axis1)

  new_edge = Edge(
      node1=node1, axis1=axis1_num, name=name, node2=node2, axis2=axis2_num)

  node1.add_edge(new_edge, axis1_num, override=True)
  node2.add_edge(new_edge, axis2_num, override=True)
  return new_edge


def disconnect(edge,
               edge1_name: Optional[Text] = None,
               edge2_name: Optional[Text] = None) -> Tuple[Edge, Edge]:
<<<<<<< HEAD
  """Break an existing non-dangling edge.

  This updates both Edge.node1 and Edge.node2 by removing the connecting
  edge from `Edge.node1.edges` and `Edge.node2.edges` and adding new
  dangling edges instead
=======
  """
  Break an existing non-dangling edge.
  This updates both Edge.node1 and Edge.node2 by removing the
  connecting edge from `Edge.node1.edges` and `Edge.node2.edges`
  and adding new dangling edges instead
>>>>>>> 5d6ffc9b
  """
  return edge.disconnect(edge1_name, edge2_name)


def contract_between(
    node1: BaseNode,
    node2: BaseNode,
    name: Optional[Text] = None,
    allow_outer_product: bool = False,
    output_edge_order: Optional[Sequence[Edge]] = None,
    axis_names: Optional[List[Text]] = None,
) -> BaseNode:
  """Contract all of the edges between the two given nodes.

  If ``output_edge_order`` is not set, the output axes will be ordered as:
  ``[...free axes of node1..., ...free axes of node2...]``. Within the axes
  of each ``node``, the input order is preserved.

  Args:
    node1: The first node.
    node2: The second node.
    name: Name to give to the new node created.
    allow_outer_product: Optional boolean. If two nodes do not share any edges
      and ``allow_outer_product`` is set to ``True`, then we return the outer
      product of the two nodes. Else, we raise a `ValueError`.
    output_edge_order: Optional sequence of Edges. When not `None`, must
      contain all edges belonging to, but not shared by `node1` and `node2`.
      The axes of the new node will be permuted (if necessary) to match this
      ordering of Edges.
    axis_names: An optional list of names for the axis of the new node in order
      of the output axes.

  Returns:
    The new node created.

  Raises:
    ValueError: If no edges are found between node1 and node2 and
      ``allow_outer_product`` is set to ``False``.
  """
  for node in [node1, node2]:
    if not hasattr(node, 'backend'):
      raise TypeError('Node {} of type {} has no `backend`'.format(
          node, type(node)))

  if node1.backend.name != node2.backend.name:
    raise ValueError("node {} and node {} have different backends "
                     "{} and {}.".format(node1.name, node2.name,
                                         node1.backend.name,
                                         node2.backend.name))

  backend = node1.backend
  shared_edges = get_shared_edges(node1, node2)
  # Trace edges cannot be contracted using tensordot.
  if node1 is node2:
    flat_edge = flatten_edges_between(node1, node2)
    if not flat_edge:
      raise ValueError("No trace edges found on contraction of edges between "
                       "node '{}' and itself.".format(node1))
    new_node = contract(flat_edge, name)
  elif not shared_edges:
    if not allow_outer_product:
      raise ValueError("No edges found between nodes '{}' and '{}' "
                       "and allow_outer_product=False.".format(node1, node2))
    new_node = outer_product(node1, node2, name=name)
  else:
    # Collect the axis of each node corresponding to each edge, in order.
    # This specifies the contraction for tensordot.
    # NOTE: The ordering of node references in each contraction edge is ignored.
    axes1 = []
    axes2 = []
    for edge in shared_edges:
      if edge.node1 is node1:
        axes1.append(edge.axis1)
        axes2.append(edge.axis2)
      else:
        axes1.append(edge.axis2)
        axes2.append(edge.axis1)

    if output_edge_order:
      # Determine heuristically if output transposition can be minimized by
      # flipping the arguments to tensordot.
      node1_output_axes = []
      node2_output_axes = []
      for (i, edge) in enumerate(output_edge_order):
        if edge in shared_edges:
          raise ValueError(
              "Edge '{}' in output_edge_order is shared by the nodes to be "
              "contracted: '{}' and '{}'.".format(edge, node1, node2))
        edge_nodes = set(edge.get_nodes())
        if node1 in edge_nodes:
          node1_output_axes.append(i)
        elif node2 in edge_nodes:
          node2_output_axes.append(i)
        else:
          raise ValueError(
              "Edge '{}' in output_edge_order is not connected to node '{}' or "
              "node '{}'".format(edge, node1, node2))
      if node1_output_axes and node2_output_axes and (
          np.mean(node1_output_axes) > np.mean(node2_output_axes)):
        node1, node2 = node2, node1
        axes1, axes2 = axes2, axes1

    new_tensor = backend.tensordot(node1.tensor, node2.tensor, [axes1, axes2])
    new_node = Node(tensor=new_tensor, name=name, backend=backend)
    # node1 and node2 get new edges in _remove_edges
    _remove_edges(shared_edges, node1, node2, new_node)

  if output_edge_order:
    new_node = new_node.reorder_edges(list(output_edge_order))
  if axis_names:
    new_node.add_axis_names(axis_names)

  return new_node


def outer_product_final_nodes(nodes: Iterable[BaseNode],
                              edge_order: List[Edge]) -> BaseNode:
  """Get the outer product of `nodes`

<<<<<<< HEAD
  For example, if there are 3 nodes remaining in ``nodes`` with
=======
  For example, if there are 3 nodes remaining in `nodes` with
>>>>>>> 5d6ffc9b
  shapes :math:`(2, 3)`, :math:`(4, 5, 6)`, and :math:`(7)`
  respectively, the newly returned node will have shape
  :math:`(2, 3, 4, 5, 6, 7)`.

  Args:
    nodes: A collection of nodes.
    edge_order: Edge order for the final node.

  Returns:
    The outer product of the remaining nodes.

  Raises:
    ValueError: If any of the remaining nodes are not fully contracted.
  """
  nodes = list(nodes)
  for node in nodes:
    if node.has_nondangling_edge():
      raise ValueError("Node '{}' has a non-dangling edge remaining.")
  final_node = nodes[0]
  for node in nodes[1:]:
    final_node = outer_product(final_node, node)
  return final_node.reorder_edges(edge_order)


def outer_product(node1: BaseNode,
                  node2: BaseNode,
                  name: Optional[Text] = None,
                  axis_names: Optional[List[Text]] = None) -> BaseNode:
  """Calculates an outer product of the two nodes.

  This causes the nodes to combine their edges and axes, so the shapes are
  combined. For example, if ``a`` had a shape (2, 3) and ``b`` had a shape
  :math`(4, 5, 6)`, then the node ``net.outer_product(a, b)`` will have shape
  :math:`(2, 3, 4, 5, 6)`. All edges of ``node1`` and ``node2`` are passed on to
  the new node, and ``node1`` and ``node2`` get a new set of dangling edges.

  Args:
    node1: The first node. The axes on this node will be on the left side of
      the new node.
    node2: The second node. The axes on this node will be on the right side of
      the new node.
    name: Optional name to give the new node created.
    axis_names: An optional list of names for the axis of the new node.

  Returns:
    A new node. Its shape will be ``node1.shape + node2.shape``.

  Raises:
    TypeError: If ``node1`` and ``node2`` have wrong types.
  """
  for node in [node1, node2]:
    if not hasattr(node, 'backend'):
      raise TypeError('Node {} of type {} has no `backend`'.format(
          node, type(node)))

  if node1.backend.name != node2.backend.name:
    raise ValueError("node {}  and node {} have different backends. "
                     "Cannot perform outer product".format(node1, node2))

  backend = node1.backend
  if node1.get_rank() == 0 or node2.get_rank() == 0:
    new_tensor = backend.multiply(node1.tensor, node2.tensor)
  else:
    new_tensor = backend.outer_product(node1.tensor, node2.tensor)
  node1_axis_names = node1.axis_names
  node2_axis_names = node2.axis_names
  new_node = Node(
      tensor=new_tensor, name=name, axis_names=axis_names, backend=backend)
  additional_axes = len(node1.tensor.shape)

  for i, edge in enumerate(node1.edges):
    edge.update_axis(i, node1, i, new_node)
  for i, edge in enumerate(node2.edges):
    edge.update_axis(i, node2, i + additional_axes, new_node)

  for i, edge in enumerate(node1.edges + node2.edges):
    new_node.add_edge(edge, i, True)

  node1.fresh_edges(node1_axis_names)
  node2.fresh_edges(node2_axis_names)

  return new_node


class NodeCollection:
  """Context manager for easy collection of a set or list of nodes.

  The following examples are equivalent:

  .. code-block:: python

    # 1. Using a NodeCollection context:
    nodes_set = set()
    with NodeCollection(nodes_set):
      a = tn.Node(...)
      b = tn.Node(...)
    # 2. Explicitly adding each node to the set:
    nodes_set = set()
    a = tn.Node(...)
    nodes_set.add(a)
    b = tn.Node(...)
    nodes_set.add(b)

  """

  def __init__(self, container: Union[Set[BaseNode], List[BaseNode]]):
    """Initialize the NodeCollection context manager.

    Args:
      container: The container to hold the created nodes, can be a list or a
        set.

    Raises:
      ValueError: If container is not a list or set.
    """

    if not isinstance(container, (list, set)):
      raise ValueError("Item passed to NodeCollection must be list or set")
    self._container = container

  def add(self, node: BaseNode):
    if isinstance(self._container, set):
      self._container.add(node)
    else:
      self._container.append(node)

  def __enter__(self):
    ops._default_collection_stack.stack.append(self)

  def __exit__(self, exc_type, exc_val, exc_tb):
    ops._default_collection_stack.stack.pop()<|MERGE_RESOLUTION|>--- conflicted
+++ resolved
@@ -1175,13 +1175,8 @@
   def disconnect(self,
                  edge1_name: Optional[Text] = None,
                  edge2_name: Optional[Text] = None) -> Tuple["Edge", "Edge"]:
-<<<<<<< HEAD
     """Break an existing non-dangling edge.
 
-=======
-    """
-    Break an existing non-dangling edge.
->>>>>>> 5d6ffc9b
     This updates both Edge.node1 and Edge.node2 by removing the
     connecting edge from `Edge.node1.edges` and `Edge.node2.edges`
     and adding new dangling edges instead
@@ -1476,13 +1471,8 @@
 def split_edge(edge: Edge,
                shape: Tuple[int, ...],
                new_edge_names: Optional[List[Text]] = None) -> List[Edge]:
-<<<<<<< HEAD
-  """Split an `Edge` into multiple edges according to `shape`. Reshapes the
-  underlying tensors connected to the edge accordingly.
-=======
   """Split an `Edge` into multiple edges according to `shape`. Reshapes
   the underlying tensors connected to the edge accordingly.
->>>>>>> 5d6ffc9b
 
   This method acts as the inverse operation of flattening edges and
   distinguishes between the following edge cases when adding new edges:
@@ -1862,19 +1852,12 @@
 def disconnect(edge,
                edge1_name: Optional[Text] = None,
                edge2_name: Optional[Text] = None) -> Tuple[Edge, Edge]:
-<<<<<<< HEAD
   """Break an existing non-dangling edge.
 
   This updates both Edge.node1 and Edge.node2 by removing the connecting
   edge from `Edge.node1.edges` and `Edge.node2.edges` and adding new
   dangling edges instead
-=======
-  """
-  Break an existing non-dangling edge.
-  This updates both Edge.node1 and Edge.node2 by removing the
-  connecting edge from `Edge.node1.edges` and `Edge.node2.edges`
-  and adding new dangling edges instead
->>>>>>> 5d6ffc9b
+
   """
   return edge.disconnect(edge1_name, edge2_name)
 
@@ -1994,11 +1977,8 @@
                               edge_order: List[Edge]) -> BaseNode:
   """Get the outer product of `nodes`
 
-<<<<<<< HEAD
-  For example, if there are 3 nodes remaining in ``nodes`` with
-=======
+
   For example, if there are 3 nodes remaining in `nodes` with
->>>>>>> 5d6ffc9b
   shapes :math:`(2, 3)`, :math:`(4, 5, 6)`, and :math:`(7)`
   respectively, the newly returned node will have shape
   :math:`(2, 3, 4, 5, 6, 7)`.
