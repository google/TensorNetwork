# Copyright 2019 The TensorNetwork Authors
#
# Licensed under the Apache License, Version 2.0 (the "License");
# you may not use this file except in compliance with the License.
# You may obtain a copy of the License at
#
#      http://www.apache.org/licenses/LICENSE-2.0
#
# Unless required by applicable law or agreed to in writing, software
# distributed under the License is distributed on an "AS IS" BASIS,
# WITHOUT WARRANTIES OR CONDITIONS OF ANY KIND, either express or implied.
# See the License for the specific language governing permissions and
# limitations under the License.
"""Implementation of TensorNetwork structure."""

from __future__ import absolute_import
from __future__ import division
from __future__ import print_function
import collections
from typing import Any, Dict, List, Optional, Set, Text, Tuple, Type, Union, \
  overload, Sequence, Iterable
import numpy as np
from abc import ABC
from abc import abstractmethod
import h5py

#pylint: disable=useless-import-alias
import tensornetwork.config as config
from tensornetwork.backends import backend_factory
from tensornetwork.backends.base_backend import BaseBackend

string_type = h5py.special_dtype(vlen=str)
Tensor = Any
# This is required because of the circular dependancy between
# network_components.py and network.py types.
TensorNetwork = Any


class BaseNode(ABC):
  """Base class for nodes. Should be subclassed.

  A Node represents a concrete tensor in a tensor network. The number of edges
  for a node represents the rank of that tensor.

  For example:

  * A node with no edges means this node represents a scalar value.
  * A node with a single edge means this node is a vector.
  * A node with two edges represents a matrix.
  * A node with three edges is a tensor of rank 3, etc.

  Each node can have an arbitrary rank/number of edges, each of which can have
  an arbitrary dimension.
  """

  def __init__(self,
               name: Optional[Text] = None,
               axis_names: Optional[List[Text]] = None,
               network: Optional[TensorNetwork] = None,
               backend: Optional[BaseBackend] = None,
               shape: Optional[Tuple[int]] = None) -> None:
    """Create a node for the TensorNetwork. Should be subclassed before usage
    and a limited number of abstract methods and properties implemented.

    Args:
      name: Name of the node. Used primarily for debugging.
      axis_names: List of names for each of the tensor's axes.
      network: The TensorNetwork this Node belongs to.
      shape: the shape of the tensor, as tuple of integers.

    Raises:
      ValueError: If there is a repeated name in `axis_names` or if the length
        doesn't match the shape of the tensor.
    """
    if network and backend and (network.backend.name != backend.name):
      raise ValueError(
          'network.backend.name={} is different from backend={}'.format(
              network.backend.name, backend.name))
    self.network = network
    self.is_disabled = False
    self.name = name if name is not None else '__unnamed_node__'
    self.backend = backend
    self._shape = shape
    if axis_names is not None:
      self._edges = [
          Edge(node1=self, axis1=i, name=edge_name)
          for i, edge_name in enumerate(axis_names)
      ]
    elif shape is not None:
      self._edges = [
          Edge(node1=self, axis1=i, name="Dangling_{}".format(i))
          for i, _ in enumerate(shape)
      ]
    else:
      raise ValueError("One of axis_names or shape must be provided.")
    if axis_names is not None:
      self.add_axis_names(axis_names)
    else:
      self._axis_names = [str(i) for i in range(len(shape))]

    self._signature = -1

    super().__init__()

  @property
  def dtype(self):
    if self.backend:
      return self.backend.dtype
    return None

  def set_signature(self, signature: int) -> None:
    """Set the signature for the node.

    Signatures are numbers that uniquely identify a node inside of a
    TensorNetwork.
    """
    self.signature = signature

  def add_axis_names(self, axis_names: List[Text]) -> None:
    """Add axis names to a Node.

    Args:
      axis_names: List of names for each of the tensor's axes.

    Raises:
      ValueError: If there is a repeated name in `axis_names` or if the length
        doesn't match the shape of the tensor.
    """
    if len(axis_names) != len(set(axis_names)):
      raise ValueError("Not all axis names are unique.")
    if len(axis_names) != len(self.shape):
      raise ValueError("axis_names is not the same length as the tensor shape."
                       "axis_names length: {}, tensor.shape length: {}".format(
                           len(axis_names), len(self.shape)))
    self.axis_names = axis_names[:]

  def add_edge(self,
               edge: "Edge",
               axis: Union[int, Text],
               override: bool = False) -> None:
    """Add an edge to the node on the given axis.

    Args:
      edge: The edge to add.
      axis: The axis the edge points to.
      override: If true, replace the existing edge with the new one.

    Raises:
      ValueError: If the edge on axis is not dangling.
    """
    axis_num = self.get_axis_number(axis)
    if axis_num < 0 or axis_num >= len(self.shape):
      raise ValueError("Axis must be positive and less than rank of the tensor")
    if not self.edges[axis_num].is_dangling() and not override:
      raise ValueError(
          "Node '{}' already has a non-dangling edge for axis {}".format(
              self, axis))
    self.edges[axis_num] = edge

  @abstractmethod
  def get_tensor(self):
    return

  @abstractmethod
  def set_tensor(self, tensor):
    return

  @property
  @abstractmethod
  def shape(self):
    if self._shape is None:
      raise ValueError('Please ensure this Node has a well-defined shape')
    return self._shape

  @property
  @abstractmethod
  def tensor(self) -> Tensor:
    return

  @tensor.setter
  @abstractmethod
  def tensor(self, tensor: Tensor) -> Tensor:
    return

  def get_rank(self) -> int:
    """Return rank of tensor represented by self."""
    return len(self.shape)

  def reorder_edges(self, edge_order: List["Edge"]) -> "BaseNode":
    """Reorder the edges for this given Node.

    This will reorder the node's edges and transpose the underlying tensor
    accordingly.

    Args:
      edge_order: List of edges. The order in the list determines the new edge
        ordering.

    Returns:
      This node post reordering.

    Raises:
      ValueError: If either the list of edges is not the same as expected or
        if you try to reorder with a trace edge.
      AttributeError: If the Node has no tensor.

    """
    if not hasattr(self, '_tensor'):
      raise AttributeError("Please provide a valid tensor for this Node.")

    extra_edges = set(edge_order).difference(set(self.edges))
    if extra_edges:
      raise ValueError("Given edge order does not match expected edges. "
                       "Additional edges that do not belong to node found: "
                       "{}".format(extra_edges))
    missing_edges = set(self.edges).difference(set(edge_order))
    if missing_edges:
      raise ValueError("Given edge order does not match expected edges. "
                       "Missing edges that belong to node found: "
                       "{}".format(missing_edges))
    for edge in edge_order:
      if edge.node1 == edge.node2:
        raise ValueError("Edge reordering does not support trace edges. "
                         "Found trace edge: '{}'".format(edge))

    permutation = []
    for i, edge in enumerate(edge_order):
      # This is O(n^2), but the number of edges will likely never be >100
      # so this should be fine for now.
      old_position = self.edges.index(edge)
      permutation.append(old_position)
      edge.update_axis(old_position, self, i, self)
    self.edges = edge_order[:]
    self.tensor = self.backend.transpose(self.tensor, perm=permutation)
    if self.axis_names is not None:
      # Update axis_names:
      tmp_axis_names = []
      for i in permutation:
        tmp_axis_names.append(self.axis_names[i])
      self.axis_names = tmp_axis_names
    return self

  def reorder_axes(self, perm: List[int]) -> "BaseNode":
    """Reorder axes of the node's tensor.

    This will also update all of the node's edges.

    Args:
      perm: Permutation of the dimensions of the node's tensor.

    Returns:
      This node post reordering.

    Raises:
      AttributeError: If the Node has no tensor.
    """
    if not hasattr(self, '_tensor'):
      raise AttributeError("Please provide a valid tensor for this Node.")

    if set(perm) != set(range(len(self.edges))):
      raise ValueError("A full permutation was not passed. "
                       "Permutation passed: {}".format(perm))
    self.tensor = self.backend.transpose(self.tensor, perm=perm)
    tmp_edges = []
    for i, position in enumerate(perm):
      edge = self.edges[position]
      edge.update_axis(position, self, i, self)
      tmp_edges.append(edge)
    self.edges = tmp_edges
    return self

  def get_axis_number(self, axis: Union[Text, int]) -> int:
    """Get the axis number for a given axis name or value."""
    if isinstance(axis, int):
      return axis
    try:
      return self.axis_names.index(axis)
    except ValueError:
      raise ValueError("Axis name '{}' not found for node '{}'".format(
          axis, self))

  def get_dimension(self, axis: Union[Text, int]) -> Optional[int]:
    """Get the dimension on the given axis.

    Args:
      axis: The axis of the underlying tensor.

    Returns:
      The dimension of the given axis.

    Raises:
      ValueError: if axis isn't an int or if axis is too large or small.
    """
    axis_num = self.get_axis_number(axis)
    if axis_num < 0 or axis_num >= len(self.shape):
      raise ValueError("Axis must be positive and less than rank of the tensor")
    return self.shape[axis_num]

  def get_edge(self, axis: Union[int, Text]) -> "Edge":
    axis_num = self.get_axis_number(axis)
    return self.edges[axis_num]

  def get_all_edges(self):
    # Copy to prevent overwriting.
    return self.edges[:]

  def get_all_nondangling(self):
    """Return the set of nondangling edges connected to this node."""
    return {edge for edge in self.edges if not edge.is_dangling()}

  def set_name(self, name):
    self.name = name

  def has_nondangling_edge(self):
    for e in self.edges:
      if not e.is_dangling():
        return True
    return False

  def has_dangling_edge(self):
    for e in self.edges:
      if e.is_dangling():
        return True
    return False

  @overload
  def __getitem__(self, key: slice) -> List["Edge"]:
    pass

  @overload
  def __getitem__(self, key: Union[int, Text]) -> "Edge":
    pass

  def __getitem__(self,
                  key: Union[int, Text, slice]) -> Union["Edge", List["Edge"]]:
    if isinstance(key, slice):
      return self.edges[key]
    return self.get_edge(key)

  def __str__(self) -> Text:
    return self.name

  def __lt__(self, other):
    if not isinstance(other, BaseNode):
      raise ValueError("Object {} is not a Node type.".format(other))
    return id(self) < id(other)

  def __matmul__(self, other: "BaseNode") -> "BaseNode":
    if not hasattr(self, '_tensor'):
      raise AttributeError("Please provide a valid tensor for this Node.")
    if not isinstance(other, BaseNode):
      raise TypeError("Cannot use '@' with type '{}'".format(type(other)))
    if self.is_disabled:
      raise ValueError("Cannot use '@' on disabled node {}.".format(self.name))
    if self.network and other.network:
      return self.network.contract_between(self, other)
    return contract_between(self, other)

  @property
  def edges(self):
    if self.is_disabled:
      raise ValueError('Node {} has been disabled. '
                       'Accessing its edges is no longer possible'.format(
                           self.name))
    return self._edges

  @edges.setter
  def edges(self, edges: List):
    if self.is_disabled:
      raise ValueError('Node {} has been disabled.'
                       'Assigning edges is no longer possible'.format(
                           self.name))
    self._edges = edges

  @property
  def axis_names(self):
    return self._axis_names

  @axis_names.setter
  def axis_names(self, axis_names: List[Text]):
    if len(axis_names) != len(self.shape):
      raise ValueError("Expected {} names, only got {}.".format(
          len(self.shape), len(axis_names)))
    self._axis_names = axis_names

  @property
  def signature(self):
    if self.is_disabled:
      raise ValueError('Node {} has been disabled. '
                       'Accessing its signature is no longer possible'.format(
                           self.name))
    return self._signature

  @signature.setter
  def signature(self, signature: int):
    if self.is_disabled:
      raise ValueError('Node {} has been disabled. '
                       'Assigning a signature is no longer possible'.format(
                           self.name))
    self._signature = signature

  def disable(self):
    if self.is_disabled:
      raise ValueError('Node {} is already disabled'.format(self.name))
    if self.network and self in self.network.nodes_set:
      raise ValueError(
          'Node {} is part of a network. Disabelling not allowed'.format(
              self.name))

    self.is_disabled = True

  @classmethod
  @abstractmethod
  def _load_node(cls, net: TensorNetwork, node_data: h5py.Group) -> "BaseNode":
    return

  @classmethod
  def _load_node_data(cls,
                      node_data: h5py.Group) -> Tuple[Any, Any, Any, Any, Any]:
    """Common method to enable adding nodes to a network based on hdf5 data.
       Only a common functionality to load node properties is implemented.

    Args:
      node_data: h5py group that contains the serialized node data

    Returns:
      the node's name, signature, shape, axis_names
    """
    name = node_data['name'][()]
    signature = node_data['signature'][()]
    backend = node_data['backend'][()]
    shape = node_data['shape'][()]
    axis_names = node_data['axis_names'][()]
    return name, signature, shape, axis_names, backend

  @abstractmethod
  def _save_node(self, node_group: h5py.Group):
    """Abstract method to enable saving nodes to hdf5.
       Only serializing common properties is implemented. Should be
       overwritten by subclasses.

    Args:
      node_group: h5py group where data is saved
    """
    node_group.create_dataset('type', data=type(self).__name__)
    node_group.create_dataset('signature', data=self.signature)
    node_group.create_dataset('backend', data=self.backend.name)
    node_group.create_dataset('name', data=self.name)
    node_group.create_dataset('shape', data=self.shape)
    if self.axis_names:
      node_group.create_dataset(
          'axis_names',
          dtype=string_type,
          data=np.array(self.axis_names, dtype=object))
    else:  #couldn't find any documentation on saving None
      node_group.create_dataset('axis_names', dtype='i', data=123456789)

    node_group.create_dataset(
        'edges',
        dtype=string_type,
        data=np.array([edge.name for edge in self.edges], dtype=object))

  def fresh_edges(self, axis_names: Optional[List[Text]] = None):
    if not axis_names:
      axis_names = self.axis_names
    if not axis_names:
      axis_names = [str(i) for i in range(len(self.shape))]
    for i in range(len(self.edges)):
      new_edge = Edge(node1=self, axis1=i, name=axis_names[i])
      self.add_edge(new_edge, i, True)


class Node(BaseNode):
  """Node for the TensorNetwork graph.

  A Node represents a concrete tensor in a tensor network. The number of edges
  for a node represents the rank of that tensor.

  For example:

  * A node with no edges means this node represents a scalar value.
  * A node with a single edge means this node is a vector.
  * A node with two edges represents a matrix.
  * A node with three edges is a tensor of rank 3, etc.

  Each node can have an arbitrary rank/number of edges, each of which can have
  an arbitrary dimension.
  """

  def __init__(self,
               tensor: Tensor,
               name: Optional[Text] = None,
               axis_names: Optional[List[Text]] = None,
               network: Optional[TensorNetwork] = None,
               backend: Optional[Text] = None) -> None:
    """Create a node for the TensorNetwork.

    Args:
      tensor: The concrete tensor that is represented by this node. Can be
        either a numpy array or a tensorflow tensor.
      name: Name of the node. Used primarily for debugging.
      axis_names: List of names for each of the tensor's axes.
      backend: The name of the backend.

    Raises:
      ValueError: If there is a repeated name in `axis_names` or if the length
        doesn't match the shape of the tensor.
    """
    if network:  #if a network is passed, use its backend
      if backend and (network.backend.name != backend):
        raise ValueError(
            'network.backend.name={} is different from backend={}'.format(
                network.backend.name, backend))
      backend_obj = network.backend
    else:
      if not backend:
        backend = config.default_backend
      #use dtype=None here; the backend dtype will be deduced from the
      #tensor dtype.
      backend_obj = backend_factory.get_backend(backend, dtype=None)
    self._tensor = backend_obj.convert_to_tensor(tensor)
    super().__init__(
        name=name,
        axis_names=axis_names,
        network=network,
        backend=backend_obj,
        shape=backend_obj.shape_tuple(self._tensor))
    if self.backend and not self.backend.dtype:
      self.backend.dtype = self._tensor.dtype

  def get_tensor(self):
    return self.tensor

  def set_tensor(self, tensor):
    self.tensor = tensor

  @property
  def shape(self):
    if self.is_disabled:
      raise ValueError('Node {} has been disabled. '
                       'Access its shape via self.tensor'.format(self.name))
    return self.backend.shape_tuple(self._tensor)

  @property
  def tensor(self) -> Tensor:
    return self._tensor

  @tensor.setter
  def tensor(self, tensor: Tensor) -> Tensor:
    self._tensor = tensor

  def _save_node(self, node_group: h5py.Group):
    """Method to save a node to hdf5.

    Args:
      node_group: h5py group where data is saved
    """
    super()._save_node(node_group)
    node_group.create_dataset('tensor', data=self._tensor)

  @classmethod
  def _load_node(cls, net: TensorNetwork, node_data: h5py.Group) -> "BaseNode":
    """Add a node to a network based on hdf5 data.

    Args:
      net: The network the node will be added to
      node_data: h5py group that contains the serialized node data

    Returns:
      The added node.
    """
    name, signature, _, axis_names, backend = cls._load_node_data(node_data)
    tensor = node_data['tensor'][()]
    # pylint: disable=unnecessary-comprehension
    node = Node(
        tensor,
        name=name,
        axis_names=[ax for ax in axis_names],
        backend=backend)

    if net:
      node = net.add_node(node)
    node.set_signature(signature)
    return node


class CopyNode(BaseNode):

  def __init__(self,
               rank: int,
               dimension: int,
               name: Optional[Text] = None,
               axis_names: Optional[List[Text]] = None,
               network: Optional[TensorNetwork] = None,
               backend: Optional[Text] = None,
               dtype: Type[np.number] = np.float64) -> None:
    """
    Initialize a CopyNode:
    Args:
      rank: The rank of the tensor.
      dimension: The dimension of each leg.
      name: A name for the node.
      axis_names:  axis_names for the node.
      network: An optional network for the node.
      backend: An optional backend for the node. If `None`, a default
        backend is used
      dtype: The dtype used to initialize a numpy-copy node.
        Note that this dtype has to be a numpy dtype, and it has to be 
        compatible with the dtype of the backend, e.g. for a tensorflow
        backend with a tf.Dtype=tf.floa32, `dtype` has to be `np.float32`.
    """
    if network:  #if a network is passed, use its backend
      if backend and (network.backend.name != backend):
        raise ValueError(
            'network.backend.name={} is different from backend={}'.format(
                network.backend.name, backend))
      backend_obj = network.backend
    else:
      if not backend:
        backend = config.default_backend
      #use dtype=None here; the backend dtype will be deduced from the
      #tensor dtype.
      backend_obj = backend_factory.get_backend(backend, dtype=None)

    self.rank = rank
    self.dimension = dimension
    self._tensor = None
    self.copy_node_dtype = dtype

    super().__init__(
        name=name,
        axis_names=axis_names,
        network=network,
        backend=backend_obj,
        shape=(dimension,) * rank)

  def get_tensor(self):
    return self.tensor

  def set_tensor(self, tensor):
    self.tensor = tensor

  @property
  def shape(self):
    return (self.dimension,) * self.rank

  @property
  def tensor(self) -> Tensor:
    if self._tensor is None:
      copy_tensor = self.make_copy_tensor(self.rank, self.dimension,
                                          self.copy_node_dtype)
      self._tensor = self.backend.convert_to_tensor(copy_tensor)
    return self._tensor

  @tensor.setter
  def tensor(self, tensor: Tensor) -> Tensor:
    self._tensor = tensor

  @staticmethod
  def make_copy_tensor(rank: int, dimension: int,
                       dtype: Type[np.number]) -> Tensor:
    shape = (dimension,) * rank
    copy_tensor = np.zeros(shape, dtype=dtype)
    i = np.arange(dimension)
    copy_tensor[(i,) * rank] = 1
    return copy_tensor

  def _is_my_trace(self, edge: "Edge") -> bool:
    return edge.node1 is self and edge.node2 is self

  def _get_partner(self, edge: "Edge") -> Tuple[BaseNode, int]:
    if edge.node1 is self:
      assert edge.axis2 is not None
      return edge.node2, edge.axis2
    assert edge.node2 is self
    return edge.node1, edge.axis1

  def get_partners(self) -> Dict[BaseNode, Set[int]]:
    partners = {}  # type: Dict[BaseNode, Set[int]]
    for edge in self.edges:
      if edge.is_dangling():
        raise ValueError('Cannot contract copy tensor with dangling edges')
      if self._is_my_trace(edge):
        continue
      partner_node, shared_axis = self._get_partner(edge)
      if partner_node not in partners:
        partners[partner_node] = set()
      partners[partner_node].add(shared_axis)
    return partners

  _VALID_SUBSCRIPTS = list(
      'abcdefghijklmnopqrstuvwxyzABCDEFGHIJKLMNOPQRSTUVWXYZ0123456789')

  def _make_einsum_input_term(self, node: BaseNode, shared_axes: Set[int],
                              next_index: int) -> Tuple[str, int]:
    indices = []
    for axis in range(node.get_rank()):
      if axis in shared_axes:
        indices.append(0)
      else:
        indices.append(next_index)
        next_index += 1
    term = "".join(self._VALID_SUBSCRIPTS[i] for i in indices)
    return term, next_index

  def _make_einsum_output_term(self, next_index: int) -> str:
    return "".join(self._VALID_SUBSCRIPTS[i] for i in range(1, next_index))

  def _make_einsum_expression(self, partners: Dict[BaseNode, Set[int]]) -> str:
    next_index = 1  # zero is reserved for the shared index
    einsum_input_terms = []
    for partner_node, shared_axes in partners.items():
      einsum_input_term, next_index = self._make_einsum_input_term(
          partner_node, shared_axes, next_index)
      einsum_input_terms.append(einsum_input_term)
    einsum_output_term = self._make_einsum_output_term(next_index)
    einsum_expression = ",".join(einsum_input_terms) + "->" + einsum_output_term
    return einsum_expression

  def compute_contracted_tensor(self) -> Tensor:
    """Compute tensor corresponding to contraction of self with neighbors."""
    partners = self.get_partners()
    einsum_expression = self._make_einsum_expression(partners)
    tensors = [partner.get_tensor() for partner in partners]
    return self.backend.einsum(einsum_expression, *tensors)

  # pylint: disable=W0235
  def _save_node(self, node_group: h5py.Group):
    """Method to save a node to hdf5.

    Args:
      node_group: h5py group where data is saved
    """
    super()._save_node(node_group)
    node_group.create_dataset(
        name='copy_node_dtype', data=np.dtype(self.copy_node_dtype).name)

  @classmethod
  def _load_node(cls, net: TensorNetwork, node_data: h5py.Group) -> "CopyNode":
    """Add a node to a network based on hdf5 data.

    Args:
      net: The network the node will be added to
      node_data: h5py group that contains the serialized node data

    Returns:
      The added node.
    """
    name, signature, shape, axis_names, backend = cls._load_node_data(node_data)
    copy_node_dtype = np.dtype(node_data['copy_node_dtype'][()])
    # pylint: disable=unnecessary-comprehension
    node = CopyNode(
        rank=len(shape),
        dimension=shape[0],
        name=name,
        axis_names=[ax for ax in axis_names],
        backend=backend,
        dtype=copy_node_dtype)

    if net:
      node = net.add_node(node)

    node.set_signature(signature)
    return node


class Edge:
  """Edge for the TensorNetwork graph.

  Each edge represents a vector space common to the tensors it connects and over
  which a contraction may be performed. In numpy terms, each edge represents a
  `tensordot` operation over the given axes.
  There are 3 main types of edges:

  Standard Edge:
    A standard edge is like any other edge you would find in a normal
    undirected graph as they connect two different nodes. This edge represents
    a tensor contraction of the underlying tensors along their given axes.
    The two axes must be the same dimension.

  Dangling Edge:
    A dangling edge is an edge that only connects to a single node and only one
    part of the edge connects to the node. The other end is left "dangling".
    These types of edges can not be contrated and represent additional
    dimensions on the underlying tensor. After all other edges are contracted,
    the final result will have the same rank as the number of dangling edges. If
    there are no dangling edges, then the final value will be a scalar.

  Trace Edges:
    Trace edges are edges that connects a node to itself. These edges represent
    a trace along the given axis. Once again, the axes must be the same
    dimension.
  """

  def __init__(self,
               node1: BaseNode,
               axis1: int,
               name: Optional[Text] = None,
               node2: Optional[BaseNode] = None,
               axis2: Optional[int] = None) -> None:
    """Create an Edge.

    Args:
      name: Name of the edge. Used primarily for debugging.
      node1: One of the nodes edge connects.
      axis1: The axis of node1 that represents this edge.
      node2: The other node that this edge connects. Can be `None` if edge is
        dangling.
      axis2: The axis of node2 that represents this edge. Must be `None` if
        node2 is `None`.

    Raises:
      ValueError: If node2 and axis2 are not either both `None` or both
        not be `None`.
    """
    if (node2 is None) != (axis2 is None):
      raise ValueError(
          "node2 and axis2 must either be both None or both not be None")
    self.is_disabled = False
    if not name:
      name = '__unnamed_edge__'
    self._name = name
    self.node1 = node1
    self._axis1 = axis1
    self.node2 = node2
    self._axis2 = axis2
    self._is_dangling = node2 is None
    self._signature = -1

  # contraction methods now explicitly disable Edges by setting
  # node1, node2 to None. This makes use of weakref for node1 and node2
  # properties redundant:
  # previously, storage of contracted edges in TensorNetwork caused
  # node1 and node2 refs of those edges to be prevented from garbage
  # collection. Once we set them to None explicitly, they will be garbage
  # collected once their refcount goes to zero.
  def disable(self):
    # pylint: disable=attribute-defined-outside-init
    self._node1 = None
    # pylint: disable=attribute-defined-outside-init
    self._node2 = None
    self.is_disabled = True

  @property
  def name(self):
    if self.is_disabled:
      raise ValueError(
          'Edge has been disabled, accessing its name is no longer possible')
    return self._name

  @name.setter
  def name(self, name):
    if self.is_disabled:
      raise ValueError(
          'Edge has been disabled, setting its name is no longer possible')
    self._name = name

  @property
  def axis1(self):
    if self.is_disabled:
      raise ValueError(
          'Edge has been disabled, accessing axis1 is no longer possible')
    return self._axis1

  @axis1.setter
  def axis1(self, axis1: int) -> None:
    if self.is_disabled:
      raise ValueError(
          'Edge has been disabled, setting node1 is no longer possible')
    self._axis1 = axis1

  @property
  def axis2(self):
    if self.is_disabled:
      raise ValueError(
          'Edge has been disabled, accessing axis2 is no longer possible')
    return self._axis2

  @axis2.setter
  def axis2(self, axis2: int) -> None:
    if self.is_disabled:
      raise ValueError(
          'Edge has been disabled, setting node1 is no longer possible')
    self._axis2 = axis2

  @property
  def signature(self):
    if self.is_disabled:
      raise ValueError(
          'Edge has been disabled, accessing signature is no longer possible')
    return self._signature

  @signature.setter
  def signature(self, signature: int) -> None:
    if self.is_disabled:
      raise ValueError(
          'Edge has been disabled, setting node1 is no longer possible')
    self._signature = signature

  def set_signature(self, signature: int) -> None:
    if self.is_dangling():
      raise ValueError(
          "Do not set a signature for dangling edge '{}'.".format(self))
    self.signature = signature

  def get_nodes(self) -> List[Optional[BaseNode]]:
    """Get the nodes of the edge."""
    return [self.node1, self.node2]

  def update_axis(self, old_axis: int, old_node: BaseNode, new_axis: int,
                  new_node: BaseNode) -> None:
    """Update the node that Edge is connected to.

    Args:
      old_axis: The old axis that the edge pointed to.
      old_node: The old node that the edge pointed to.
      new_axis: The new axis that the edge should point to.
      new_node: The new node that replaces the old_node.

    Raises:
      AssertionError: Whether the edge actually contained `old_node`.
    """
    if self.axis1 == old_axis and self.node1 is old_node:
      self.axis1 = new_axis
      self.node1 = new_node
    elif self.axis2 == old_axis and self.node2 is old_node:
      self.axis2 = new_axis
      self.node2 = new_node
    else:
      raise ValueError("Edge '{}' did not contain node '{}' on axis {}. "
                       "node1: '{}', axis1: {}, node2: '{}', axis2: {}".format(
                           self, old_node, old_axis, self.node1, self.axis1,
                           self.node2, self.axis2))

  @property
  def node1(self) -> BaseNode:
    if self.is_disabled:
      raise ValueError(
          'Edge has been disabled, accessing node1 is no longer possible')
    if self._node1 is None:
      raise ValueError("node1 for edge '{}' no longer exists.".format(self))
    return self._node1

  @property
  def node2(self) -> Optional[BaseNode]:
    if self.is_disabled:
      raise ValueError(
          'Edge has been disabled, accessing node2 is no longer possible')
    if self._is_dangling:
      return None
    if self._node2 is None:
      raise ValueError("node2 for edge '{}' no longer exists.".format(self))
    return self._node2

  @node1.setter
  def node1(self, node: BaseNode) -> None:
    if self.is_disabled:
      raise ValueError(
          'Edge has been disabled, setting node1 is no longer possible')
    # pylint: disable=attribute-defined-outside-init
    self._node1 = node

  @node2.setter
  def node2(self, node: Optional[BaseNode]) -> None:
    if self.is_disabled:
      raise ValueError(
          'Edge has been disabled, setting node2 is no longer possible')
    # pylint: disable=attribute-defined-outside-init
    self._node2 = node
    if node is None:
      self._is_dangling = True

  @property
  def dimension(self):
    return self.node1.shape[self.axis1]

  def is_dangling(self) -> bool:
    """Whether this edge is a dangling edge."""
    return self._is_dangling

  def is_trace(self) -> bool:
    return self.node1 is self.node2

  def is_being_used(self):
    """Whether the nodes this edge points to also use this edge.

    During edge flattening, nodes can change their edges. Since
    deleting objects in python isn't possible, we use this to ensure that the
    edge is actually being used by the given nodes.

    Returns:
      Whether this edge is actually being used.
    """
    result = self is self.node1[self.axis1]
    if self.node2 is not None:
      result = result and self is self.node2[self.axis2]
    return result

  def set_name(self, name: Text) -> None:
    self.name = name

  def _save_edge(self, edge_group: h5py.Group):
    """Method to save an edge to hdf5.

    Args:
      edge_group: h5py group where data is saved
    """
    edge_group.create_dataset('node1', data=self.node1.name)
    edge_group.create_dataset('axis1', data=self.axis1)
    if self.node2 is not None:
      edge_group.create_dataset('node2', data=self.node2.name)
      edge_group.create_dataset('axis2', data=self.axis2)
    edge_group.create_dataset('signature', data=self.signature)
    edge_group.create_dataset('name', data=self.name)

  @classmethod
  def _load_edge(cls, edge_data: h5py.Group, nodes_dict: Dict[Text, BaseNode]):
    """Add an edge to a network based on hdf5 data.

    Args:
      edge_data: h5py group that contains the serialized edge data
      nodes: dictionary of node's name, node of all the nodes in the network

    Returns:
      The added edge.
    """
    node1 = nodes_dict[edge_data["node1"][()]]
    axis1 = int(edge_data["axis1"][()])
    if "node2" in list(edge_data.keys()):
      node2 = nodes_dict[edge_data["node2"][()]]
      axis2 = int(edge_data["axis2"][()])
    else:
      node2 = None
      axis2 = None
    signature = edge_data["signature"][()]
    name = edge_data["name"][()]
    edge = cls(node1=node1, axis1=axis1, node2=node2, axis2=axis2, name=name)
    node1.add_edge(edge, axis1)
    if node2 is not None:
      node2.add_edge(edge, axis2)
    if not edge.is_dangling():
      edge.set_signature(signature)
    return edge

  def __xor__(self, other: "Edge") -> "Edge":
    return connect(self, other, self.name)

  def __lt__(self, other):
    if not isinstance(other, Edge):
      raise TypeError("Cannot compare 'Edge' with type {}".format(type(Edge)))
    return self.signature < other.signature

  def __str__(self) -> Optional[Text]:
    if self.name:
      return self.name
    return '__unnamed_edge__'

  def disconnect(self,
                 edge1_name: Optional[Text] = None,
                 edge2_name: Optional[Text] = None) -> Tuple["Edge", "Edge"]:
    """
    Break an existing non-dangling edge.
    This updates both Edge.node1 and Edge.node2 by removing the 
    connecting edge from `Edge.node1.edges` and `Edge.node2.edges`
    and adding new dangling edges instead
    Args:
      edge1_name: A name for the new dangling edge at `self.node1`
      edge2_name: A name for the new dangling edge at `self.node2`
    Returns:
      (new_edge1, new_edge2): The new `Edge` objects of 
        `self.node1` and `self.node2`
    """
    if self.is_dangling():
      raise ValueError("Cannot break dangling edge {}.".format(self))
    if not edge1_name:
      edge1_name = '__disconnected_edge1_of_{}__'.format(self.name)
    if not edge2_name:
      edge2_name = '__disconnected_edge2_of_{}__'.format(self.name)

    node1 = self.node1
    node2 = self.node2

    new_edge1 = Edge(node1=node1, axis1=self.axis1, name=edge1_name)
    new_edge2 = Edge(node1=node2, axis1=self.axis2, name=edge2_name)
    node1.add_edge(new_edge1, self.axis1, override=True)
    node2.add_edge(new_edge2, self.axis2, override=True)
    return new_edge1, new_edge2

  def __or__(self, other: "Edge") -> Tuple["Edge", "Edge"]:
    """
    Break apart two edges if they are connected
    """
    if self is not other:
      raise ValueError('Cannot break two unconnected edges')
    return self.disconnect()

def get_shared_edges(node1: BaseNode, node2: BaseNode) -> Set[Edge]:
  """Get all edges shared between two nodes.

  Args:
    node1: The first node.
    node2: The second node.

  Returns:
    A (possibly empty) `set` of `Edge`s shared by the nodes.
  """
  nodes = {node1, node2}
  shared_edges = set()
  # Assuming the network is well formed, all of the edges shared by
  # these two nodes will be stored in just one of the nodes, so we only
  # have to do this loop once.
  for edge in node1.edges:
    if set(edge.get_nodes()) == nodes:
      shared_edges.add(edge)
  return shared_edges


def get_parallel_edges(edge: Edge) -> Set[Edge]:
  """
  Get all of the edges parallel to the given `edge`.
  Args:
    edge: The given edge.

  Returns:
    A `set` of all of the edges parallel to the given edge 
    (including the given edge).
  """
  return get_shared_edges(edge.node1, edge.node2)


<<<<<<< HEAD
def get_all_nondangling(nodes: Iterable[BaseNode]) -> Set[Edge]:
=======
def get_all_nondangling(
    nodes: Union[Iterable[BaseNode]]) -> Set[Edge]:
>>>>>>> f02b3b57
  """Return the set of all non-dangling edges."""
  edges = set()
  for node in nodes:
    edges |= node.get_all_nondangling()
  return edges


def _flatten_trace_edges(edges: List[Edge],
                         new_edge_name: Optional[Text] = None) -> Edge:
  """Flatten trace edges into single edge.

  Args:
    edges: List of trace edges to flatten
    new_edge_name: Optional name of the new edge created.

  Returns:
    The new edge that represents the flattening of the given edges.
  """
  node = edges[0].node1  # We are in the trace case, so this is the only node.
  backend = node.backend
  # Flatten all of the edge's axes into a a single list.
  perm_back = [min(e.axis1, e.axis2) for e in edges]
  perm_back += [max(e.axis1, e.axis2) for e in edges]
  perm_front = set(range(len(node.edges))) - set(perm_back)
  perm_front = sorted(perm_front)
  perm = perm_front + perm_back
  new_dim = backend.prod([backend.shape(node.tensor)[e.axis1] for e in edges])
  node.reorder_axes(perm)
  unaffected_shape = backend.shape(node.tensor)[:len(perm_front)]
  new_shape = backend.concat([unaffected_shape, [new_dim, new_dim]], axis=-1)
  node.tensor = backend.reshape(node.tensor, new_shape)
  edge1 = Edge(node1=node, axis1=len(perm_front), name="TraceFront")
  edge2 = Edge(node1=node, axis1=len(perm_front) + 1, name="TraceBack")
  node.edges = node.edges[:len(perm_front)] + [edge1, edge2]
  new_edge = connect(edge1, edge2, new_edge_name)
  # pylint: disable=expression-not-assigned
  [edge.disable() for edge in edges]  #disable edges!
  return new_edge


def flatten_edges(edges: List[Edge],
                  new_edge_name: Optional[Text] = None) -> Edge:
  """Flatten edges into single edge.

  If two nodes have multiple edges connecting them, it may be
  beneficial to flatten these edges into a single edge to avoid having several
  unnecessary trace edges. This can speed up computation time and reduce
  memory cost.

  Warning: This will remove all axes names.

  Args:
    edges: A list of edges to flatten.
    backend: A backend object
    new_edge_name: Optional name to give to the newly created edge.

  Returns:
    The new flattened edge.

  Raises:
    ValueError: If edges is an empty list.
    ValueError: If not all of the edges connect to the same node(s).
    ValueError: If one of the nodes connecting to these edges does not have
      edge definitions for all of its axes.
  """
  if not edges:
    raise ValueError("At least 1 edge must be given.")

  backends = [edge.node1.backend for edge in edges] + [
      edge.node2.backend for edge in edges if edge.node2 is not None
  ]

  if not all([b.name == backends[0].name for b in backends]):
    raise ValueError("Not all backends are the same.")
  backend = backends[0]
  if len(edges) == 1:
    return edges[0]  # Don't bother with reshaping.
  # Set equality is transitive (a=b, b=c, therefore a=c) so it is only
  # necessary to compare the first edge against the rest.
  expected_nodes = set(edges[0].get_nodes())
  for edge in edges:
    if expected_nodes != set(edge.get_nodes()):
      raise ValueError(
          "Two edges do not share the same nodes. "
          "'{}'s nodes: '{}', '{}'. '{}'s nodes: '{}', '{}'".format(
              edges[0], edges[0].node1, edges[0].node2, edge, edge.node1,
              edge.node2))
  if len(expected_nodes) == 1:
    return _flatten_trace_edges(edges, new_edge_name)  #disables edges
  # Flatten standard or dangling edges.
  new_dangling_edges = []
  for node in expected_nodes:
    # Required for dangling case.
    if node is None:
      continue
    axis_names = node.axis_names
    perm_back = []
    for edge in edges:
      # There will only be 1 edge since we are in the standard edge case.
      perm_back.append(node.edges.index(edge))
    perm_front = sorted(set(range(len(node.edges))) - set(perm_back))
    node.reorder_axes(perm_front + perm_back)
    old_tensor_shape = backend.shape(node.tensor)
    # Calculate the new axis dimension as a product of the other
    # axes dimensions.
    flattened_axis_dim = backend.prod(old_tensor_shape[len(perm_front):])
    new_tensor_shape = backend.concat(
        [old_tensor_shape[:len(perm_front)], [flattened_axis_dim]], axis=-1)
    new_tensor = backend.reshape(node.tensor, new_tensor_shape)
    # Modify the node in place. Currently, this is they only method that
    # modifies a node's tensor.
    node.tensor = new_tensor
    # This Edge is required for the connect call later.
    edge = Edge(node1=node, axis1=len(perm_front), name=new_edge_name)
    # Do not set the signature of 'edge' since it is dangling.
    node.edges = node.edges[:len(perm_front)] + [edge]
    new_dangling_edges.append(edge)
    # TODO: Allow renaming of the new axis.
    if axis_names:
      node.axis_names = [axis_names[n] for n in range(len(node.edges))]
    else:
      node.axis_names = [str(n) for n in range(len(node.edges))]

  node1, node2 = tuple(expected_nodes)
  # Sets are returned in a random order, so this is how we deal with
  # dangling edges.
  # pylint: disable=expression-not-assigned
  [edge.disable() for edge in edges]  #disable edges!
  if node1 is None or node2 is None:
    return new_dangling_edges[0]

  return connect(new_dangling_edges[0], new_dangling_edges[1], new_edge_name)


def flatten_edges_between(
    node1: BaseNode,
    node2: BaseNode,
) -> Optional[Edge]:
  """Flatten all of the edges between the given two nodes.

  Args:
    node1: The first node.
    node2: The second node.

  Returns:
    The flattened `Edge` object. If there was only one edge between the two
      nodes, then the original edge is returned. If there where no edges
      between the nodes, a None is returned.
  """
  shared_edges = get_shared_edges(node1, node2)
  if shared_edges:
    return flatten_edges(list(shared_edges))
  return None


def flatten_all_edges(nodes: Iterable[BaseNode]) -> List[Edge]:
  """Flatten all edges in the network.

  Returns:
    A list of all the flattened edges. If there was only one edge between
    two given nodes, that original edge is included in this list.
  """
  flattened_edges = []
  for edge in get_all_nondangling(nodes):
    if not edge.is_disabled:
      flat_edge = flatten_edges_between(edge.node1, edge.node2)
      flattened_edges.append(flat_edge)
  return flattened_edges


def _remove_trace_edge(edge: Edge, new_node: BaseNode) -> None:
  """Collapse a trace edge. `edge` is disabled before returning.

  Take a trace edge (i.e. with edge.node1 = edge.node2),
  remove it, update the axis numbers of all remaining edges
  and move them to `new_node`.

  Args:
    edge: The edge to contract.
    new_node: The new node created after contraction.

  Returns:
    None

  Raises:
    ValueError: If edge is not a trace edge.
  """
  if edge.is_dangling():
    raise ValueError("Attempted to remove dangling edge '{}'.".format(edge))
  if edge.node1 is not edge.node2:
    raise ValueError("Edge '{}' is not a trace edge.".format(edge))
  axes = sorted([edge.axis1, edge.axis2])
  node_edges = edge.node1.edges[:]
  node_edges.pop(axes[0])
  node_edges.pop(axes[1] - 1)
  seen_edges = set()
  for tmp_edge in node_edges:
    if tmp_edge in seen_edges:
      continue
    seen_edges.add(tmp_edge)
    if tmp_edge.node1 is edge.node1:
      to_reduce = 0
      to_reduce += 1 if tmp_edge.axis1 > axes[0] else 0
      to_reduce += 1 if tmp_edge.axis1 > axes[1] else 0
      tmp_edge.axis1 -= to_reduce
      tmp_edge.node1 = new_node
    if tmp_edge.node2 is edge.node1:
      to_reduce = 0
      to_reduce += 1 if tmp_edge.axis2 > axes[0] else 0
      to_reduce += 1 if tmp_edge.axis2 > axes[1] else 0
      tmp_edge.axis2 -= to_reduce
      tmp_edge.node2 = new_node
  # Update edges for the new node.
  for i, e in enumerate(node_edges):
    new_node.add_edge(e, i)
  edge.node1.fresh_edges(edge.node1.axis_names)
  edge.disable()  #disabled edge!


def _remove_edges(edges: Set[Edge], node1: BaseNode, node2: BaseNode,
                  new_node: BaseNode) -> None:
  """

  Takes a set of `edges` shared between `node1` and `node2` to be contracted
  over, and moves all other uncontracted edges from `node1` and `node2` to
  `new_node`.
  The nodes that currently share the edges in `edges` must be supplied as
  `node1` and `node2`. The ordering of `node1` and `node2` must match the
  axis ordering of `new_node` (as determined by the contraction procedure).
  `node1` and `node2` get both a fresh set edges.
  `edges` are disabled before returning.
  Args:
    edges: The edges to contract.
    node1: The old node that supplies the first edges of `new_node`.
    node2: The old node that supplies the last edges of `new_node`.
    new_node: The new node that represents the contraction of the two old
      nodes.
  Returns:
    node1, node2L
  Raises:
    Value Error: If edge isn't in the network.
  """
  if node1 is node2:
    raise ValueError(
        "node1 and node2 are the same ('{}' == '{}'), but trace edges cannot "
        "be removed by _remove_edges.".format(node1, node2))

  node1_edges = node1.edges[:]
  node2_edges = node2.edges[:]

  nodes_set = set([node1, node2])
  for edge in edges:
    if edge.is_dangling():
      raise ValueError("Attempted to remove dangling edge '{}'.".format(edge))
    if set([edge.node1, edge.node2]) != nodes_set:
      raise ValueError(
          "Attempted to remove edges belonging to different node pairs: "
          "'{}' != '{}'.".format(nodes_set, set([edge.node1, edge.node2])))

  node1_axis_names = node1.axis_names
  node2_axis_names = node2.axis_names

  remaining_edges = []
  for (i, edge) in enumerate(node1_edges):
    if edge not in edges:  # NOTE: Makes the cost quadratic in # edges
      edge.update_axis(
          old_node=node1,
          old_axis=i,
          new_axis=len(remaining_edges),
          new_node=new_node)
      remaining_edges.append(edge)

  for (i, edge) in enumerate(node2_edges):
    if edge not in edges:
      edge.update_axis(
          old_node=node2,
          old_axis=i,
          new_axis=len(remaining_edges),
          new_node=new_node)
      remaining_edges.append(edge)

  for (i, edge) in enumerate(remaining_edges):
    new_node.add_edge(edge, i)

  node1.fresh_edges(node1_axis_names)
  node2.fresh_edges(node2_axis_names)
  # pylint: disable=expression-not-assigned
  [edge.disable() for edge in edges]  #disabled edges!


def _contract_trace(edge: Edge, name: Optional[Text] = None) -> BaseNode:
  """Contract a trace edge.
  `edge` is disabled before returning.
  Args:
    edge: The edge name or object to contract next.
    name: Name to give to the new node. If None, a name will automatically be
      generated.

  Returns:
    The new node created after the contraction.

  Raise:
    ValueError: When edge is a dangling edge.
  """
  if edge.is_dangling():
    raise ValueError("Attempted to contract dangling edge '{}'".format(edge))
  if edge.node1 is not edge.node2:
    raise ValueError("Can not take trace of edge '{}'. This edge connects to "
                     "two different nodes: '{}' and '{}".format(
                         edge, edge.node1, edge.node2))
  backend = edge.node1.backend
  axes = sorted([edge.axis1, edge.axis2])
  dims = len(edge.node1.tensor.shape)
  permutation = sorted(set(range(dims)) - set(axes)) + axes
  new_tensor = backend.trace(
      backend.transpose(edge.node1.tensor, perm=permutation))
  name = name if name else edge.node1.name
  new_node = Node(new_tensor, name=name, backend=backend.name)
  _remove_trace_edge(edge, new_node)  #disables edge
  return new_node


def contract(edge: Edge,
             name: Optional[Text] = None,
             axis_names: Optional[List[Text]] = None) -> BaseNode:
  """
  Contract an edge connecting two nodes.
  All edges of `node1` and `node2` are passed on to the new node,
  and `node1` and `node2` get a new set of dangling edges.
  `edge is disabled before returning.
  Args:
    edge: The edge contract next.
    name: Name of the new node created.

  Returns:
    The new node created after the contraction.

  Raises:
    ValueError: When edge is a dangling edge or if it already has been
      contracted.
  """
  if edge.is_dangling():
    raise ValueError("Attempting to contract dangling edge")

  for node in [edge.node1, edge.node2]:
    if (node is not None) and (not hasattr(node, 'backend')):
      raise TypeError('Node {} of type {} has no `backend`'.format(
          node, type(node)))

  if edge.node1.backend.name != edge.node2.backend.name:
    raise ValueError("edge.node1 {} and edge.node2 {} have different backends "
                     "{} and {}".format(edge.node1.name, edge.node2.name,
                                        edge.node1.backend.name,
                                        edge.node2.backend.name))

  if edge.node1:
    backend = edge.node1.backend
  else:
    raise ValueError("edge {} has no nodes. "
                     "Cannot perfrom a contraction".format(edge.name))

  backend = edge.node1.backend
  if edge.node1 is edge.node2:
    return _contract_trace(edge, name)
  new_tensor = backend.tensordot(edge.node1.tensor, edge.node2.tensor,
                                 [[edge.axis1], [edge.axis2]])
  new_node = Node(
      tensor=new_tensor, name=name, axis_names=axis_names, backend=backend.name)
  # edge.node1 and edge.node2 get new edges in _remove_edges
  _remove_edges(set([edge]), edge.node1, edge.node2, new_node)
  return new_node


def contract_copy_node(copy_node: CopyNode,
                       name: Optional[Text] = None) -> BaseNode:
  """Contract all edges incident on given copy node.

  Args:
    copy_node: Copy tensor node to be contracted.
    name: Name of the new node created.

  Returns:
    New node representing contracted tensor.

  Raises:
    ValueError: If copy_node has dangling edge(s).
  """
  new_tensor = copy_node.compute_contracted_tensor()
  new_node = Node(new_tensor, name, backend=copy_node.backend.name)

  partners = copy_node.get_partners()
  new_axis = 0
  for partner in partners:
    for edge in partner.edges:
      if edge.node1 is copy_node or edge.node2 is copy_node:
        continue
      old_axis = edge.axis1 if edge.node1 is partner else edge.axis2
      edge.update_axis(
          old_node=partner,
          old_axis=old_axis,
          new_node=new_node,
          new_axis=new_axis)
      new_node.add_edge(edge, new_axis)
      new_axis += 1
  assert len(new_tensor.shape) == new_axis
  copy_node.fresh_edges(copy_node.axis_names)
  return new_node


def contract_parallel(edge: Edge) -> BaseNode:
  """Contract all edges parallel to this edge.

    This method calls `contract_between` with the nodes connected by the edge.

    Args:
      edge: The edge to contract.

    Returns:
      The new node created after contraction.
    """
  if edge.is_dangling():
    raise ValueError("Attempted to contract dangling edge: '{}'".format(edge))
  return contract_between(edge.node1, edge.node2)


def connect(edge1: Edge, edge2: Edge, name: Optional[Text] = None) -> Edge:
  for edge in [edge1, edge2]:
    if not edge.is_dangling():
      raise ValueError("Edge '{}' is not a dangling edge. "
                       "This edge points to nodes: '{}' and '{}'".format(
                           edge, edge.node1, edge.node2))
  if edge1 is edge2:
    raise ValueError("Cannot connect and edge '{}' to itself.".format(edge1))

  if edge1.dimension != edge2.dimension:
    raise ValueError("Cannot connect edges of unequal dimension. "
                     "Dimension of edge '{}': {}, "
                     "Dimension of edge '{}': {}.".format(
                         edge1, edge2.dimension, edge2, edge2.dimension))

  #edge1 and edg2 are always dangling in this case
  node1 = edge1.node1
  node2 = edge2.node1
  axis1_num = node1.get_axis_number(edge1.axis1)
  axis2_num = node2.get_axis_number(edge2.axis1)

  new_edge = Edge(
      node1=node1, axis1=axis1_num, name=name, node2=node2, axis2=axis2_num)

  node1.add_edge(new_edge, axis1_num, override=True)
  node2.add_edge(new_edge, axis2_num, override=True)
  return new_edge


def disconnect(edge, edge1_name: Optional[Text] = None,
               edge2_name: Optional[Text] = None) -> Tuple[Edge, Edge]:
  """
  Break an existing non-dangling edge.
  This updates both Edge.node1 and Edge.node2 by removing the 
  connecting edge from `Edge.node1.edges` and `Edge.node2.edges`
  and adding new dangling edges instead
  """
  return edge.disconnect(edge1_name, edge2_name)


def contract_between(
    node1: BaseNode,
    node2: BaseNode,
    name: Optional[Text] = None,
    allow_outer_product: bool = False,
    output_edge_order: Optional[Sequence[Edge]] = None,
    axis_names: Optional[List[Text]] = None,
) -> BaseNode:
  """Contract all of the edges between the two given nodes.

  Args:
    node1: The first node.
    node2: The second node.
    name: Name to give to the new node created.
    allow_outer_product: Optional boolean. If two nodes do not share any edges
      and `allow_outer_product` is set to `True`, then we return the outer
      product of the two nodes. Else, we raise a `ValueError`.
    output_edge_order: Optional sequence of Edges. When not `None`, must
      contain all edges belonging to, but not shared by `node1` and `node2`.
      The axes of the new node will be permuted (if necessary) to match this
      ordering of Edges.
    axis_names: An optional list of names for the axis of the new node
  Returns:
    The new node created.

  Raises:
    ValueError: If no edges are found between node1 and node2 and
      `allow_outer_product` is set to `False`.
  """
  for node in [node1, node2]:
    if not hasattr(node, 'backend'):
      raise TypeError('Node {} of type {} has no `backend`'.format(
          node, type(node)))

  if node1.backend.name != node2.backend.name:
    raise ValueError("node {} and node {} have different backends "
                     "{} and {}.".format(node1.name, node2.name,
                                         node1.backend.name,
                                         node2.backend.name))

  backend = node1.backend
  # Trace edges cannot be contracted using tensordot.
  if node1 is node2:
    flat_edge = flatten_edges_between(node1, node2)
    if not flat_edge:
      raise ValueError("No trace edges found on contraction of edges between "
                       "node '{}' and itself.".format(node1))
    return contract(flat_edge, name)

  shared_edges = get_shared_edges(node1, node2)
  if not shared_edges:
    if allow_outer_product:
      return outer_product(node1, node2, name=name, axis_names=axis_names)
    raise ValueError("No edges found between nodes '{}' and '{}' "
                     "and allow_outer_product=False.".format(node1, node2))

  # Collect the axis of each node corresponding to each edge, in order.
  # This specifies the contraction for tensordot.
  # NOTE: The ordering of node references in each contraction edge is ignored.
  axes1 = []
  axes2 = []
  for edge in shared_edges:
    if edge.node1 is node1:
      axes1.append(edge.axis1)
      axes2.append(edge.axis2)
    else:
      axes1.append(edge.axis2)
      axes2.append(edge.axis1)

  if output_edge_order:
    # Determine heuristically if output transposition can be minimized by
    # flipping the arguments to tensordot.
    node1_output_axes = []
    node2_output_axes = []
    for (i, edge) in enumerate(output_edge_order):
      if edge in shared_edges:
        raise ValueError(
            "Edge '{}' in output_edge_order is shared by the nodes to be "
            "contracted: '{}' and '{}'.".format(edge, node1, node2))
      edge_nodes = set(edge.get_nodes())
      if node1 in edge_nodes:
        node1_output_axes.append(i)
      elif node2 in edge_nodes:
        node2_output_axes.append(i)
      else:
        raise ValueError(
            "Edge '{}' in output_edge_order is not connected to node '{}' or "
            "node '{}'".format(edge, node1, node2))
    if np.mean(node1_output_axes) > np.mean(node2_output_axes):
      node1, node2 = node2, node1
      axes1, axes2 = axes2, axes1

  new_tensor = backend.tensordot(node1.tensor, node2.tensor, [axes1, axes2])
  new_node = Node(
      tensor=new_tensor, name=name, axis_names=axis_names, backend=backend.name)
  # node1 and node2 get new edges in _remove_edges
  _remove_edges(shared_edges, node1, node2, new_node)
  if output_edge_order:
    new_node = new_node.reorder_edges(list(output_edge_order))
  return new_node


def outer_product_final_nodes(nodes: Iterable[BaseNode],
                              edge_order: List[Edge]) -> BaseNode:
  """Get the outer product of `nodes`

  For example, if there are 3 nodes remaining in `nodes` with 
  shapes :math:`(2, 3)`, :math:`(4, 5, 6)`, and :math:`(7)`
  respectively, the newly returned node will have shape 
  :math:`(2, 3, 4, 5, 6, 7)`.

  Args:
    nodes: A collection of nodes.
    edge_order: Edge order for the final node.

  Returns:
    The outer product of the remaining nodes.

  Raises:
    ValueError: If any of the remaining nodes are not fully contracted.
  """
  nodes = list(nodes)
  for node in nodes:
    if node.has_nondangling_edge():
      raise ValueError("Node '{}' has a non-dangling edge remaining.")
  final_node = nodes[0]
  for node in nodes[1:]:
    final_node = outer_product(final_node, node)
  return final_node.reorder_edges(edge_order)


def outer_product(node1: BaseNode,
                  node2: BaseNode,
                  name: Optional[Text] = None,
                  axis_names: Optional[List[Text]] = None) -> BaseNode:
  """Calculates an outer product of the two nodes.

  This causes the nodes to combine their edges and axes, so the shapes are
  combined. For example, if `a` had a shape (2, 3) and `b` had a shape
  (4, 5, 6), then the node `net.outer_product(a, b) will have shape
  (2, 3, 4, 5, 6). All edges of `node1` and `node2` are passed on to
  the new node, and `node1` and `node2` get a new set of dangling edges.

  Args:
    node1: The first node. The axes on this node will be on the left side of
      the new node.
    node2: The second node. The axes on this node will be on the right side of
      the new node.
    name: Optional name to give the new node created.
    axis_names: An optional list of names for the axis of the new node
  Returns:
    A new node. Its shape will be node1.shape + node2.shape
  Raises:
    TypeError: If `node1` and `node2` have wrong types.
  """
  for node in [node1, node2]:
    if not hasattr(node, 'backend'):
      raise TypeError('Node {} of type {} has no `backend`'.format(
          node, type(node)))

  if node1.backend.name != node2.backend.name:
    raise ValueError("node {}  and node {} have different backends. "
                     "Cannot perform outer product".format(node1, node2))

  backend = node1.backend
  new_tensor = backend.outer_product(node1.tensor, node2.tensor)
  node1_axis_names = node1.axis_names
  node2_axis_names = node2.axis_names
  new_node = Node(
      tensor=new_tensor, name=name, axis_names=axis_names, backend=backend.name)
  additional_axes = len(node1.tensor.shape)

  for i, edge in enumerate(node1.edges):
    edge.update_axis(i, node1, i, new_node)
  for i, edge in enumerate(node2.edges):
    edge.update_axis(i, node2, i + additional_axes, new_node)

  for i, edge in enumerate(node1.edges + node2.edges):
    new_node.add_edge(edge, i, True)

  node1.fresh_edges(node1_axis_names)
  node2.fresh_edges(node2_axis_names)

  return new_node<|MERGE_RESOLUTION|>--- conflicted
+++ resolved
@@ -1094,6 +1094,7 @@
       raise ValueError('Cannot break two unconnected edges')
     return self.disconnect()
 
+
 def get_shared_edges(node1: BaseNode, node2: BaseNode) -> Set[Edge]:
   """Get all edges shared between two nodes.
 
@@ -1128,12 +1129,7 @@
   return get_shared_edges(edge.node1, edge.node2)
 
 
-<<<<<<< HEAD
 def get_all_nondangling(nodes: Iterable[BaseNode]) -> Set[Edge]:
-=======
-def get_all_nondangling(
-    nodes: Union[Iterable[BaseNode]]) -> Set[Edge]:
->>>>>>> f02b3b57
   """Return the set of all non-dangling edges."""
   edges = set()
   for node in nodes:
@@ -1588,7 +1584,8 @@
   return new_edge
 
 
-def disconnect(edge, edge1_name: Optional[Text] = None,
+def disconnect(edge,
+               edge1_name: Optional[Text] = None,
                edge2_name: Optional[Text] = None) -> Tuple[Edge, Edge]:
   """
   Break an existing non-dangling edge.
