# Copyright 2019 The TensorNetwork Authors
#
# Licensed under the Apache License, Version 2.0 (the "License");
# you may not use this file except in compliance with the License.
# You may obtain a copy of the License at
#
#      http://www.apache.org/licenses/LICENSE-2.0
#
# Unless required by applicable law or agreed to in writing, software
# distributed under the License is distributed on an "AS IS" BASIS,
# WITHOUT WARRANTIES OR CONDITIONS OF ANY KIND, either express or implied.
# See the License for the specific language governing permissions and
# limitations under the License.

from __future__ import absolute_import
from __future__ import division
from __future__ import print_function
import numpy as np

# pylint: disable=line-too-long
from typing import List, Optional, Type, Any, Union

#TODO (mganahl): switch from column to row order for unique labels
#TODO (mganahl): implement more efficient unique function
#TODO (mganahl): clean up implementation of identity charges
#TODO (mganahl): for rank-3 tensors with small bond dimensions, finding
#                blocks brute force is much faster. Implement this.


class BaseCharge:
  """
  Base class for charges of BlockSparseTensor. All user defined charges 
  should be derived from this class.
  Attributes:
    * unique_charges: np.ndarray of shape `(m,n)` with `m`
      the number of charge types, and `n` the number of unique charges.
    * charge_labels: np.ndarray of dtype np.int16. Used for identifying 
      charges with integer labels. `unique_charges[:, charge_labels] 
      is the np.ndarray of actual charges.
    * charge_types: A list of `type` objects. Stored the different charge types,
      on for each row in `unique_charges`.
      
  """

  class Iterator:

    def __init__(self, unique: np.ndarray, labels: np.ndarray):
      self.n = 0
      self.unique = unique
      self.labels = labels

    def __next__(self):
      if self.n < len(self.labels):
        out = self.unique[:, self.labels[self.n]]
        self.n += 1
        return out
      raise StopIteration

  def __init__(self,
               charges: np.ndarray,
               charge_labels: Optional[np.ndarray] = None,
               charge_types: Optional[List[Type["BaseCharge"]]] = None) -> None:
    if charges.ndim == 1:
      charges = charges[None, :]

    if (charge_types is not None) and (len(charge_types) != charges.shape[0]):
      raise ValueError(
          "`len(charge_types) = {}` does not match `charges.shape[0]={}`"
          .format(len(charge_types), charges.shape[0]))

    self.charge_types = charge_types
    if charge_labels is None:
      if charges.shape[1] > 0:
        self.unique_charges, self.charge_labels = np.unique(
            charges.astype(np.int16), return_inverse=True, axis=1)
        self.charge_labels = self.charge_labels.astype(np.int16)
      else:
        self.unique_charges = np.empty((charges.shape[0], 0), dtype=np.int16)
        self.charge_labels = np.empty(0, dtype=np.int16)
    else:
      self.charge_labels = np.asarray(charge_labels, dtype=np.int16)

      self.unique_charges = charges.astype(np.int16)
      self.charge_labels = charge_labels.astype(np.int16)

  @staticmethod
  def fuse(charge1, charge2):
    raise NotImplementedError("`fuse` has to be implemented in derived classes")

  @staticmethod
  def dual_charges(charges):
    raise NotImplementedError(
        "`dual_charges` has to be implemented in derived classes")

  @staticmethod
  def identity_charge():
    raise NotImplementedError(
        "`identity_charge` has to be implemented in derived classes")

  @classmethod
  def random(cls, minval: int, maxval: int, dimension: int):
    raise NotImplementedError(
        "`random` has to be implemented in derived classes")

  @property
  def dim(self):
    return len(self.charge_labels)

  @property
  def num_symmetries(self) -> int:
    """
    Return the number of different charges in `ChargeCollection`.
    """
    return self.unique_charges.shape[0]

  @property
  def num_unique(self) -> int:
    """
    Return the number of different charges in `ChargeCollection`.
    """
    return self.unique_charges.shape[1]

  def copy(self):
    """
    Return a copy of `BaseCharge`.
    """
    obj = self.__new__(type(self))
    obj.__init__(
        charges=self.unique_charges.copy(),
        charge_labels=self.charge_labels.copy(),
        charge_types=self.charge_types)
    return obj

  @property
  def charges(self):
    """
    Return the actual charges of `BaseCharge` as np.ndarray.
    """
    return self.unique_charges[:, self.charge_labels]

  @property
  def dtype(self):
    return self.unique_charges.dtype

  @property
  def degeneracies(self):
    exp1 = self.charge_labels[:, None]
    exp2 = np.arange(self.unique_charges.shape[1], dtype=np.int16)[None, :]
    return np.sum(exp1 == exp2, axis=0)

  def __repr__(self):
    return str(
        type(self)) + '\n' + 'charges: \n' + self.charges.__repr__() + '\n'

  def __iter__(self):
    return self.Iterator(self.unique_charges, self.charge_labels)

  def __len__(self):
    return len(self.charge_labels)

  def __eq__(self,
             target_charges: Union[np.ndarray, "BaseCharge"]) -> np.ndarray:
    #FIXME (mganahl): calling np.unique can cause significant overhead in some cases
    #fix code in block_tensor.py to work on np.ndarray instead
    if isinstance(target_charges, type(self)):
      if len(target_charges) == 0:
        raise ValueError('input to __eq__ cannot be an empty charge')
      targets = np.unique(
          target_charges.unique_charges[:, target_charges.charge_labels],
          axis=1)
    else:
      if target_charges.ndim == 1:
        target_charges = target_charges[None, :]
      if target_charges.shape[1] == 0:
        raise ValueError('input to __eq__ cannot be an empty np.ndarray')
      targets = np.unique(target_charges, axis=1)
    #pylint: disable=no-member
    inds = np.nonzero(
        np.logical_and.reduce(
            self.unique_charges[:, :, None] == targets[:, None, :], axis=0))[0]

    return self.charge_labels[:, None] == inds[None, :]

  @property
  def identity_charges(self) -> "BaseCharge":
    """
    Returns the identity charge.
    Returns:
      BaseCharge: The identity charge.
    """
    unique_charges = np.asarray(
        [ct.identity_charge() for ct in self.charge_types],
        dtype=np.int16)[:, None]
    charge_labels = np.zeros(1, dtype=np.int16)
    obj = self.__new__(type(self))
    obj.__init__(unique_charges, charge_labels, self.charge_types)
    return obj

  def __add__(self, other: "BaseCharge") -> "BaseCharge":
    """
    Fuse `self` with `other`.
    Args:
      other: A `BaseCharge` object.
    Returns:
      BaseCharge: The result of fusing `self` with `other`.
    """

    # fuse the unique charges from each index, then compute new unique charges
    comb_charges = fuse_ndarray_charges(self.unique_charges,
                                        other.unique_charges, self.charge_types)
<<<<<<< HEAD
=======
    #pylint: disable=unsubscriptable-object
>>>>>>> 19ba63c7
    if (comb_charges.shape[1] == 0) or (len(self.charge_labels) == 0) or (len(
        other.charge_labels) == 0):
      obj = self.__new__(type(self))
      obj.__init__(
          np.empty((self.num_symmetries, 0), dtype=np.int16),
          np.empty(0, dtype=np.int16), self.charge_types)
      return obj
    unique_charges, charge_labels = np.unique(
        comb_charges, return_inverse=True, axis=1)
    charge_labels = charge_labels.reshape(self.unique_charges.shape[1],
                                          other.unique_charges.shape[1]).astype(
                                              np.int16)
    # find new labels using broadcasting
    left_labels = self.charge_labels[:, None] + np.zeros([1, len(other)],
                                                         dtype=np.int16)
    right_labels = other.charge_labels[None, :] + np.zeros([len(self), 1],
                                                           dtype=np.int16)
    charge_labels = charge_labels[np.ravel(left_labels), np.ravel(right_labels)]

    obj = self.__new__(type(self))
    obj.__init__(unique_charges, charge_labels, self.charge_types)

    return obj

  def dual(self, take_dual: Optional[bool] = False) -> "BaseCharge":
    """
    Return the charges of `BaseCharge`, possibly conjugated.
    Args:
      take_dual: If `True` return the dual charges. If `False` return 
        regular charges.
    Returns:
      BaseCharge
    """
    if take_dual:
      unique_dual_charges = np.stack([
          self.charge_types[n].dual_charges(self.unique_charges[n, :])
          for n in range(len(self.charge_types))
      ],
                                     axis=0)

      obj = self.__new__(type(self))
      obj.__init__(unique_dual_charges, self.charge_labels, self.charge_types)
      return obj
    return self

  def __matmul__(self, other):
    #some checks
    if len(self) != len(other):
      raise ValueError(
          '__matmul__ requires charges to have the same number of elements')
    charges = np.concatenate([self.charges, other.charges], axis=0)
    charge_types = self.charge_types + other.charge_types
    return BaseCharge(
        charges=charges, charge_labels=None, charge_types=charge_types)

  def __mul__(self, number: bool) -> "BaseCharge":
    if not isinstance(number, (bool, np.bool_)):
      raise ValueError(
          "can only multiply by `True` or `False`, found {}".format(number))
    return self.dual(number)

  def intersect(self, other, assume_unique=False, return_indices=False) -> Any:
    """
    Compute the intersection of `self` with `other`. See also np.intersect1d.
    Args:
      other: A BaseCharge object.
      assume_unique: If `True` assume that elements are unique.
      return_indices: If `True`, return index-labels.
    Returns:
      If `return_indices=True`:
        BaseCharge
        np.ndarray: The indices of the first occurrences of the common values in `self`.
        np.ndarray: The indices of the first occurrences of the common values in `other`.
      If `return_indices=False`:
        BaseCharge
    """
    if isinstance(other, type(self)):
      out = intersect(
          self.charges,
          other.charges,
          assume_unique=assume_unique,
          axis=1,
          return_indices=return_indices)

    else:
      if other.ndim == 1:
        other = other[None, :]
      out = intersect(
          self.charges,
          np.asarray(other),
          axis=1,
          assume_unique=assume_unique,
          return_indices=return_indices)
    obj = self.__new__(type(self))
    if return_indices:
      obj.__init__(
          charges=out[0],
          charge_labels=np.arange(len(out[0]), dtype=np.int16),
          charge_types=self.charge_types,
      )
      return obj, out[1], out[2]

    obj.__init__(
        charges=out,
        charge_labels=np.arange(len(out), dtype=np.int16),
        charge_types=self.charge_types,
    )

    return obj

  def unique(self,
             return_index=False,
             return_inverse=False,
             return_counts=False) -> Any:
    """
    Compute the unique charges in `BaseCharge`.
    See np.unique for a more detailed explanation. This function
    does the same but instead of a np.ndarray, it returns the unique
    elements in a `BaseCharge` object.
    Args:
      return_index: If `True`, also return the indices of `self.charges` (along the specified axis,
        if provided, or in the flattened array) that result in the unique array.
      return_inverse: If `True`, also return the indices of the unique array (for the specified
        axis, if provided) that can be used to reconstruct `self.charges`.
      return_counts: If `True`, also return the number of times each unique item appears
        in `self.charges`.
    Returns:
      BaseCharge: The sorted unique values.
      np.ndarray: The indices of the first occurrences of the unique values in the
        original array. Only provided if `return_index` is True.
      np.ndarray: The indices to reconstruct the original array from the
        unique array. Only provided if `return_inverse` is True.
      np.ndarray: The number of times each of the unique values comes up in the
        original array. Only provided if `return_counts` is True.      
    """
    obj = self.__new__(type(self))
    tmp = np.unique(
        self.charge_labels,
        return_index=return_index,
        return_inverse=return_inverse,
        return_counts=return_counts)
    if return_index or return_inverse or return_counts:
      if tmp[0].ndim == 0:
        index = np.asarray([tmp[0]])
        unique_charges = self.unique_charges[:, index]
      else:
        unique_charges = self.unique_charges[:, tmp[0]]
    else:
      if tmp.ndim == 0:
        tmp = np.asarray([tmp])
      unique_charges = self.unique_charges[:, tmp]
    obj.__init__(
        charges=unique_charges,
        charge_labels=np.arange(unique_charges.shape[1], dtype=np.int16),
        charge_types=self.charge_types)
    out = [obj]
    if return_index or return_inverse or return_counts:
      for n in range(1, len(tmp)):
        out.append(tmp[n])
    #for a single return value we don't want to return a list or tuple
    if len(out) == 1:
      return out[0]
    return tuple(out)

  def reduce(self,
             target_charges: np.ndarray,
             return_locations: bool = False,
             strides: Optional[int] = 1) -> Any:
    """
    Reduce the dimension of a 
    charge to keep only the charge values that intersect target_charges
    Args:
      target_charges: array of unique charges to keep.
      return_locations: If `True`, also return the locations of 
        target values within `BaseCharge`.
      strides: An optional stride value.
    Returns:
      BaseCharge: charge of reduced dimension.
      np.ndarray: If `return_locations = True`; the index locations 
        of target values.
    """
    if isinstance(target_charges, (np.integer, int)):
      target_charges = np.asarray([target_charges], dtype=np.int16)
    if target_charges.ndim == 1:
      target_charges = target_charges[None, :]
    target_charges = np.asarray(target_charges, dtype=np.int16)
    # find intersection of index charges and target charges
    reduced_charges, label_to_unique, _ = intersect(
        self.unique_charges, target_charges, axis=1, return_indices=True)
    num_unique = len(label_to_unique)

    # construct the map to the reduced charges
    map_to_reduced = np.full(self.dim, fill_value=-1, dtype=np.int16)
    map_to_reduced[label_to_unique] = np.arange(num_unique, dtype=np.int16)

    # construct the map to the reduced charges
    reduced_ind_labels = map_to_reduced[self.charge_labels]
    reduced_locs = reduced_ind_labels >= 0
    new_ind_labels = reduced_ind_labels[reduced_locs].astype(np.int16)
    obj = self.__new__(type(self))
    obj.__init__(reduced_charges, new_ind_labels, self.charge_types)

    if return_locations:
      return obj, strides * np.flatnonzero(reduced_locs).astype(np.uint32)
    return obj

  def __getitem__(self, n: Union[List[int], np.ndarray, int]) -> "BaseCharge":
    """
    Return the charge-element at position `n`, wrapped into a `BaseCharge`
    object.
    Args:
      n: An integer or `np.ndarray`.
    Returns:
      BaseCharge: The charges at `n`.
    """

    if isinstance(n, (np.integer, int)):
      n = np.asarray([n])
    n = np.asarray(n)
    obj = self.__new__(type(self))
    labels = self.charge_labels[n]
    unique_labels, new_labels = np.unique(labels, return_inverse=True)
    if unique_labels.ndim == 0:
      unique_labels = np.asarray(unique_labels)
    unique_charges = self.unique_charges[:, unique_labels]
    obj.__init__(unique_charges, new_labels, self.charge_types)
    return obj

  def isin(self, target_charges: Union[np.ndarray, "BaseCharge"]) -> np.ndarray:
    """
    See also np.isin. 
    Returns an np.ndarray of `dtype=bool`, with `True` at all linear positions
    where `self` is in `target_charges`, and `False` everywhere else.
    Args:
      target_charges: A `BaseCharge` object.
    Returns:
      np.ndarray: An array of boolean values.
    """
    if isinstance(target_charges, type(self)):
      if not np.all([
          a == b for a, b in zip(self.charge_types, target_charges.charge_types)
      ]):
        raise TypeError(
            "isin only callable for equal charge types, found {} and {}".format(
                self.charge_types, target_charges.charge_types))

      targets = target_charges.unique_charges
    else:
      if target_charges.ndim == 1:
        if target_charges.shape[0] == 0:
          raise ValueError("input to `isin` cannot be an empty np.ndarray")
        targets = np.unique(target_charges, axis=0)[None, :]
      elif target_charges.ndim == 2:
        if target_charges.shape[1] == 0:
          raise ValueError("input to `isin` cannot be an empty np.ndarray")

        targets = np.unique(target_charges, axis=1)
      else:
        raise ValueError("targets.ndim has to be 1 or 2, found {}".format(
            target_charges.ndim))
      if targets.shape[0] != self.num_symmetries:
        raise ValueError(
            "target_charges.shape[0]={} is different from self.num_symmetries = {}"
            .format(targets.shape[0], self.num_symmetries))

    tmp = self.unique_charges[:, :, None] == targets[:, None, :]
    #pylint: disable=no-member
    inds = np.nonzero(
        np.logical_or.reduce(np.logical_and.reduce(tmp, axis=0), axis=1))[0]

    return np.isin(self.charge_labels, inds)


class U1Charge(BaseCharge):

  def __init__(self,
               charges: np.ndarray,
               charge_labels: Optional[np.ndarray] = None,
               charge_types: Optional[List[Type["BaseCharge"]]] = None) -> None:
    super().__init__(charges, charge_labels, charge_types=[type(self)])

  @staticmethod
  def fuse(charge1, charge2) -> np.ndarray:
    return np.add.outer(charge1, charge2).ravel()

  @staticmethod
  def dual_charges(charges) -> np.ndarray:
    return charges * charges.dtype.type(-1)

  @staticmethod
  def identity_charge() -> np.ndarray:
    return np.int16(0)

  @classmethod
  def random(cls, minval: int, maxval: int, dimension: int) -> BaseCharge:
    charges = np.random.randint(minval, maxval + 1, dimension, dtype=np.int16)
    return cls(charges=charges)


def fuse_ndarray_charges(charges_A: np.ndarray, charges_B: np.ndarray,
                         charge_types: List[Type[BaseCharge]]) -> np.ndarray:
  """
  Fuse the quantum numbers of two indices under their kronecker addition.
  Args:
    charges_A (np.ndarray): n-by-D1 dimensional array integers encoding charges,
      with n the number of symmetries and D1 the index dimension.
    charges__B (np.ndarray): n-by-D2 dimensional array of charges.
    charge_types: A list of types of the charges.
  Returns:
    np.ndarray: n-by-(D1 * D2) dimensional array of the fused charges.
  """
  comb_charges = [0] * len(charge_types)
  for n, ct in enumerate(charge_types):
    comb_charges[n] = ct.fuse(charges_A[n, :], charges_B[n, :])

  return np.concatenate(
      comb_charges, axis=0).reshape(
          len(charge_types), charges_A.shape[1] * charges_B.shape[1])


def intersect(A: np.ndarray,
              B: np.ndarray,
              axis=0,
              assume_unique=False,
              return_indices=False) -> Any:
  """
  Extends numpy's intersect1d to find the row or column-wise intersection of
  two 2d arrays. Takes identical input to numpy intersect1d.
  Args:
    A, B (np.ndarray): arrays of matching widths and datatypes
  Returns:
    ndarray: sorted 1D array of common rows/cols between the input arrays
    ndarray: the indices of the first occurrences of the common values in A.
      Only provided if return_indices is True.
    ndarray: the indices of the first occurrences of the common values in B.
      Only provided if return_indices is True.
  """
  #see https://stackoverflow.com/questions/8317022/get-intersecting-rows-across-two-2d-numpy-arrays
  #pylint: disable=no-else-return
  if A.ndim != B.ndim:
    raise ValueError("array ndims must match to intersect")
  if A.ndim == 1:
    return np.intersect1d(
        A, B, assume_unique=assume_unique, return_indices=return_indices)

  elif A.ndim == 2:
    if axis == 0:
      ncols = A.shape[1]
      if A.shape[1] != B.shape[1]:
        raise ValueError("array widths must match to intersect")

      dtype = {
          'names': ['f{}'.format(i) for i in range(ncols)],
          'formats': ncols * [A.dtype]
      }
      if return_indices:
        C, A_locs, B_locs = np.intersect1d(
            A.view(dtype),
            B.view(dtype),
            assume_unique=assume_unique,
            return_indices=return_indices)
        return C.view(A.dtype).reshape(-1, ncols), A_locs, B_locs
      C = np.intersect1d(
          A.view(dtype), B.view(dtype), assume_unique=assume_unique)
      return C.view(A.dtype).reshape(-1, ncols)

    elif axis == 1:
      out = intersect(
          A.T.copy(),
          B.T.copy(),
          axis=0,
          assume_unique=assume_unique,
          return_indices=return_indices)
      if return_indices:
        return out[0].T, out[1], out[2]
      return out.T

    raise NotImplementedError(
        "intersection can only be performed on first or second axis")

  raise NotImplementedError("intersect is only implemented for 1d or 2d arrays")


def fuse_charges(charges: List[BaseCharge], flows: List[bool]) -> BaseCharge:
  """
  Fuse all `charges` into a new charge.
  Charges are fused from "right to left",
  in accordance with row-major order.

  Args:
    charges: A list of charges to be fused.
    flows: A list of flows, one for each element in `charges`.
  Returns:
    BaseCharge: The result of fusing `charges`.
  """
  if len(charges) != len(flows):
    raise ValueError(
        "`charges` and `flows` are of unequal lengths {} != {}".format(
            len(charges), len(flows)))
  fused_charges = charges[0] * flows[0]
  for n in range(1, len(charges)):
    fused_charges = fused_charges + charges[n] * flows[n]
  return fused_charges


def fuse_degeneracies(degen1: Union[List, np.ndarray],
                      degen2: Union[List, np.ndarray]) -> np.ndarray:
  """
  Fuse degeneracies `degen1` and `degen2` of two leg-charges
  by simple kronecker product. `degen1` and `degen2` typically belong to two
  consecutive legs of `BlockSparseTensor`.
  Given `degen1 = [1, 2, 3]` and `degen2 = [10, 100]`, this returns
  `[10, 100, 20, 200, 30, 300]`.
  When using row-major ordering of indices in `BlockSparseTensor`,
  the position of `degen1` should be "to the left" of the position of `degen2`.
  Args:
    degen1: Iterable of integers
    degen2: Iterable of integers
  Returns:
    np.ndarray: The result of fusing `dege1` with `degen2`.
  """
  return np.reshape(
      np.array(degen1)[:, None] * np.array(degen2)[None, :],
      len(degen1) * len(degen2))


def fuse_ndarrays(arrays: List[Union[List, np.ndarray]]) -> np.ndarray:
  """
  Fuse all `arrays` by simple kronecker addition.
  Arrays are fused from "right to left", 
  Args:
    arrays: A list of arrays to be fused.
  Returns:
    np.ndarray: The result of fusing `arrays`.
  """
  if len(arrays) == 1:
    return np.array(arrays[0])
  fused_arrays = np.asarray(arrays[0])
  for n in range(1, len(arrays)):
    fused_arrays = np.ravel(np.add.outer(fused_arrays, arrays[n]))
  return fused_arrays


def charge_equal(c1: BaseCharge, c2: BaseCharge) -> bool:
  """
  Compare two BaseCharges `c1` and `c2`.
  Return `True` if they are equal, else `False`.
  """
  if c1.dim != c2.dim:
    return False
  if not np.all(c1.unique_charges == c2.unique_charges):
    return False
  if not np.all(c1.charge_labels == c2.charge_labels):
    return False
  return True<|MERGE_RESOLUTION|>--- conflicted
+++ resolved
@@ -208,10 +208,7 @@
     # fuse the unique charges from each index, then compute new unique charges
     comb_charges = fuse_ndarray_charges(self.unique_charges,
                                         other.unique_charges, self.charge_types)
-<<<<<<< HEAD
-=======
     #pylint: disable=unsubscriptable-object
->>>>>>> 19ba63c7
     if (comb_charges.shape[1] == 0) or (len(self.charge_labels) == 0) or (len(
         other.charge_labels) == 0):
       obj = self.__new__(type(self))
