--- conflicted
+++ resolved
@@ -156,16 +156,9 @@
     #pylint: disable=no-member
     inds = np.nonzero(
         np.logical_and.reduce(
-<<<<<<< HEAD
-            np.expand_dims(self.unique_charges,
-                           2) == np.expand_dims(targets, 1),
-            axis=0))[0]
-    return np.expand_dims(self.charge_labels, 1) == np.expand_dims(inds, 0)
-=======
             self.unique_charges[:, :, None] == targets[:, None, :], axis=0))[0]
 
     return self.charge_labels[:, None] == inds[None, :]
->>>>>>> 9cac388d
 
   @property
   def identity_charges(self) -> "BaseCharge":
