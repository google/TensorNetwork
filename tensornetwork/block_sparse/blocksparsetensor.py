# Copyright 2019 The TensorNetwork Authors
#
# Licensed under the Apache License, Version 2.0 (the "License");
# you may not use this file except in compliance with the License.
# You may obtain a copy of the License at
#
#      http://www.apache.org/licenses/LICENSE-2.0
#
# Unless required by applicable law or agreed to in writing, software
# distributed under the License is distributed on an "AS IS" BASIS,
# WITHOUT WARRANTIES OR CONDITIONS OF ANY KIND, either express or implied.
# See the License for the specific language governing permissions and
# limitations under the License.

from __future__ import absolute_import
from __future__ import division
from __future__ import print_function
import numpy as np
from tensornetwork.block_sparse.index import Index
# pylint: disable=line-too-long
from tensornetwork.block_sparse.utils import _find_transposed_diagonal_sparse_blocks, _find_diagonal_sparse_blocks, flatten, get_flat_meta_data, compute_num_nonzero, _find_best_partition, reduce_charges
from tensornetwork.block_sparse.charge import fuse_charges, BaseCharge, intersect, charge_equal
import copy
# pylint: disable=line-too-long
from typing import List, Union, Any, Tuple, Type, Optional, Sequence
Tensor = Any


def _data_initializer(numpy_initializer, comp_num_elements, indices, dtype):
  charges, flows = get_flat_meta_data(indices)
  num_elements = comp_num_elements(charges, flows)
  tmp = np.append(0, np.cumsum([len(i.flat_charges) for i in indices]))
  order = [list(np.arange(tmp[n], tmp[n + 1])) for n in range(len(tmp) - 1)]
  data = numpy_initializer(num_elements).astype(dtype)
  if ((np.dtype(dtype) is np.dtype(np.complex128)) or
      (np.dtype(dtype) is np.dtype(np.complex64))):
    data += 1j * numpy_initializer(num_elements).astype(dtype)
  return data, charges, flows, order


class ChargeArray:
  """
  Base class for BlockSparseTensor.
  Stores a dense tensor together with its charge data.
  Attributes:
  * _charges: A list of `BaseCharge` objects, one for each leg of the tensor.
  * _flows: An np.ndarray of boolean dtype, storing the flow direction of each 
      leg.
  * data: A flat np.ndarray storing the actual tensor data.
  * _order: A list of list, storing information on how tensor legs are transposed.
  """

  #pylint: disable=unused-argument
  def __init__(self,
               data: np.ndarray,
               charges: List[BaseCharge],
               flows: Union[np.ndarray, List[bool]],
               order: Optional[List[List[int]]] = None,
               check_consistency: Optional[bool] = False) -> None:
    """
    Initialize a `ChargeArray` object. `len(data)` has to 
    be equal to `np.prod([c.dim for c in charges])`.
    
    Args: 
      data: An np.ndarray of the data. 
      charges: A list of `BaseCharge` objects.
      flows: The flows of the tensor indices, `False` for inflowing, `True`
        for outflowing.
      order: An optional order argument, determining the shape and order of the
        tensor.
      check_consistency: No effect. Needed for signature consistency with
        derived class constructors.
    """
    self._charges = charges
    self._flows = np.asarray(flows)

    self.data = np.asarray(data.flat)  #no copy

    if order is None:
      self._order = [[n] for n in range(len(self._charges))]
    else:
      flat_order = []
      for o in order:
        flat_order.extend(o)
      if not np.array_equal(np.sort(flat_order), np.arange(len(self._charges))):
        raise ValueError("flat_order = {} is not a permutation of {}".format(
            flat_order, np.arange(len(self._charges))))

      self._order = order

  @classmethod
  def random(cls,
             indices: Union[Tuple[Index], List[Index]],
             boundaries: Optional[Tuple[float, float]] = (0.0, 1.0),
             dtype: Optional[Type[np.number]] = None) -> "ChargeArray":
    """
    Initialize a random ChargeArray object with data from a random uniform distribution.
    Args:
      indices: List of `Index` objects.
      boundaries: Tuple of interval boundaries for the random uniform 
        distribution.
      dtype: An optional numpy dtype. The dtype of the ChargeArray
    Returns:
      ChargeArray
    """
    data, charges, flows, order = _data_initializer(
        lambda size: np.random.uniform(boundaries[0], boundaries[1], size),
        lambda charges, flows: np.prod([c.dim for c in charges]), indices,
        dtype)
    return cls(data=data, charges=charges, flows=flows, order=order)

  @property
  def ndim(self) -> int:
    """
    The number of tensor dimensions.
    """
    return len(self._order)

  @property
  def dtype(self) -> Type[np.number]:
    """
    The dtype of `ChargeArray`.
    """
    return self.data.dtype

  @property
  def shape(self) -> Tuple:
    """
    The dense shape of the tensor.
    Returns:
      Tuple: A tuple of `int`.
    """
    return tuple(
        [np.prod([self._charges[n].dim for n in s]) for s in self._order])

  @property
  def charges(self) -> List[List[BaseCharge]]:
    """
    A list of list of `BaseCharge`.
    The charges, in the current shape and index order as determined by `ChargeArray._order`.
    Returns:
      List of List of BaseCharge
    """
    return [[self._charges[n] for n in o] for o in self._order]

  @property
  def flows(self) -> List[List]:
    """
    A list of list of `bool`.
    The flows, in the current shape and index order as determined by `ChargeArray._order`.
    Returns:
      List of List of bool
    """

    return [[self._flows[n] for n in o] for o in self._order]

  @property
  def flat_charges(self) -> List[BaseCharge]:
    return list([self._charges[o] for o in self.flat_order])

  @property
  def flat_flows(self) -> List:
    return list([self._flows[o] for o in self.flat_order])

  @property
  def flat_order(self) -> np.ndarray:
    """
    The flattened `ChargeArray._oder`.
    """
    return flatten(self._order)

  @property
  def sparse_shape(self) -> Tuple:
    """
    The sparse shape of the tensor.
    Returns:
      Tuple: A tuple of `Index` objects.
    """

    indices = []
    for s in self._order:
      indices.append(
          Index([self._charges[n] for n in s], [self._flows[n] for n in s]))

    return tuple(indices)

  def todense(self) -> np.ndarray:
    """
    Map the sparse tensor to dense storage.
    
    """
    return np.reshape(self.data, self.shape)

  def reshape(
      self, shape: Union[np.ndarray, List[Index], Tuple[Index, ...], List[int],
                         Tuple[int, ...]]
  ) -> "ChargeArray":
    """
    Reshape `tensor` into `shape.
    `ChargeArray.reshape` works the same as the dense 
    version, with the notable exception that the tensor can only be 
    reshaped into a form compatible with its elementary shape. 
    The elementary shape is the shape determined by ChargeArray._charges.
    For example, while the following reshaping is possible for regular 
    dense numpy tensor,
    ```
    A = np.random.rand(6,6,6)
    np.reshape(A, (2,3,6,6))
    ```
    the same code for ChargeArray
    ```
    q1 = U1Charge(np.random.randint(0,10,6))
    q2 = U1Charge(np.random.randint(0,10,6))
    q3 = U1Charge(np.random.randint(0,10,6))
    i1 = Index(charges=q1,flow=False)
    i2 = Index(charges=q2,flow=True)
    i3 = Index(charges=q3,flow=False)
    A=ChargeArray.randn(indices=[i1,i2,i3])
    print(A.shape) #prints (6,6,6)
    A.reshape((2,3,6,6)) #raises ValueError
    ```
    raises a `ValueError` since (2,3,6,6)
    is incompatible with the elementary shape (6,6,6) of the tensor.
    
    Args:
      tensor: A symmetric tensor.
      shape: The new shape. Can either be a list of `Index` 
        or a list of `int`.
    Returns:
      ChargeArray: A new tensor reshaped into `shape`
    """
    new_shape = []
    for s in shape:
      if isinstance(s, Index):
        new_shape.append(s.dim)
      else:
        new_shape.append(s)

    if np.array_equal(new_shape, self.shape):
      result = self.__new__(type(self))
      result.__init__(
          data=self.data,
          charges=self._charges,
          flows=self._flows,
          order=self._order,
          check_consistency=False)
      return result

    # a few simple checks
    if np.prod(new_shape) != np.prod(self.shape):
      raise ValueError("A tensor with {} elements cannot be "
                       "reshaped into a tensor with {} elements".format(
                           np.prod(self.shape), np.prod(new_shape)))
    flat_dims = np.asarray(
        [self._charges[n].dim for o in self._order for n in o])

    if len(new_shape) > len(self._charges):
      raise ValueError("The shape {} is incompatible with the "
                       "elementary shape {} of the tensor.".format(
                           tuple(new_shape), tuple(flat_dims)))

    if np.any(new_shape == 0) or np.any(flat_dims == 0):
      raise ValueError("reshaping empty arrays is ambiguous, and is currently "
                       "not supported.")

    partitions = [0]
    for n, ns in enumerate(new_shape):
      tmp = np.nonzero(np.cumprod(flat_dims) == ns)[0]
      if len(tmp) == 0:
        raise ValueError(
            "The shape {} is incompatible with the "
            "elementary shape {} of the tensor.".format(
                tuple(new_shape),
                tuple([self._charges[n].dim for o in self._order for n in o])))

      partitions.append(tmp[0] + 1)
      flat_dims = flat_dims[partitions[-1]:]
    for d in flat_dims:
      if d != 1:
        raise ValueError(
            "The shape {} is incompatible with the "
            "elementary shape {} of the tensor.".format(
                tuple(new_shape),
                tuple([self._charges[n].dim for o in self._order for n in o])))
      partitions[-1] += 1

    partitions = np.cumsum(partitions)

    flat_order = self.flat_order
    new_order = []
    for n in range(1, len(partitions)):
      new_order.append(list(flat_order[partitions[n - 1]:partitions[n]]))
    result = self.__new__(type(self))
    result.__init__(
        data=self.data,
        charges=self._charges,
        flows=self._flows,
        order=new_order,
        check_consistency=False)
    return result

  def transpose_data(self) -> "ChargeArray":
    """
    Transpose the tensor data such that the linear order 
    of the elements in `ChargeArray.data` corresponds to the 
    current order of tensor indices. 
    Consider a tensor with current order given by `_order=[[1,2],[3],[0]]`,
    i.e. `data` was initialized according to order [0,1,2,3], and the tensor
    has since been reshaped and transposed. The linear order of `data` does not
    match the desired order [1,2,3,0] of the tensor. `transpose_data` fixes this
    by permuting `data` into this order, transposing `_charges` and `_flows`,
    and changing `_order` to `[[0,1],[2],[3]]`.
    """

    flat_charges = self._charges
    flat_shape = [c.dim for c in flat_charges]
    flat_order = self.flat_order
    tmp = np.append(0, np.cumsum([len(o) for o in self._order]))
    order = [list(np.arange(tmp[n], tmp[n + 1])) for n in range(len(tmp) - 1)]
    data = np.array(
        np.ascontiguousarray(
            np.transpose(np.reshape(self.data, flat_shape), flat_order)).flat)
    result = self.__new__(type(self))
    result.__init__(
        data,
        charges=[self._charges[o] for o in flat_order],
        flows=[self._flows[o] for o in flat_order],
        order=order,
        check_consistency=False)
    return result

  def transpose(self,
                order: Union[Tuple[int, ...], List[int],
                             np.ndarray] = np.asarray([1, 0]),
                shuffle: Optional[bool] = False) -> "ChargeArray":
    """
    Transpose the tensor into the new order `order`. If `shuffle=False`
    no data-reshuffling is done.
    Args:
      order: The new order of indices.
      shuffle: If `True`, reshuffle data.
    Returns:
      ChargeArray: The transposed tensor.
    """
    if len(order) != self.ndim:
      raise ValueError(
          "`len(order)={}` is different form `self.ndim={}`".format(
              len(order), self.ndim))

    order = [self._order[o] for o in order]
    tensor = self.__new__(type(self))
    tensor.__init__(
        data=self.data,
        charges=self._charges,
        flows=self._flows,
        order=order,
        check_consistency=False)
    if shuffle:
      return tensor.transpose_data()
    return tensor

  def conj(self) -> "ChargeArray":
    """
    Complex conjugate operation.
    Returns:
      ChargeArray: The conjugated tensor
    """
    return ChargeArray(
        data=np.conj(self.data),
        charges=self._charges,
        flows=np.logical_not(self._flows),
        order=self._order,
        check_consistency=False)

  @property
  def T(self) -> "ChargeArray":
    return self.transpose()

  def __sub__(self, other: "BlockSparseTensor") -> "ChargeArray":
    raise NotImplementedError("__sub__ not implemented for ChargeArray")

  def __add__(self, other: "ChargeArray") -> "ChargeArray":
    raise NotImplementedError("__add__ not implemented for ChargeArray")

  def __mul__(self, number: np.number) -> "ChargeArray":
    raise NotImplementedError("__mul__ not implemented for ChargeArray")

  def __rmul__(self, number: np.number) -> "ChargeArray":
    raise NotImplementedError("__rmul__ not implemented for ChargeArray")

  def __truediv__(self, number: np.number) -> "ChargeArray":
    raise NotImplementedError("__truediv__ not implemented for ChargeArray")


class BlockSparseTensor(ChargeArray):
  """
  A block-sparse tensor class. This class stores non-zero
  elements of a symmetric tensor using an element wise
  encoding.
  The tensor data is stored in a flat np.ndarray `data`.
  Attributes:
    * _data: An np.ndarray containing the data of the tensor.
    * _charges: A list of `BaseCharge` objects, one for each 
        elementary leg of the tensor.
    * _flows: A list of bool, denoting the flow direction of
        each elementary leg.
    * _order: A list of list of int: Used to implement `reshape` and 
        `transpose` operations. Both operations act entirely
        on meta-data of the tensor. `_order` determines which elemetary 
        legs of the tensor are combined, and where they go. 
        E.g. a tensor of rank 4 is initialized with 
        `_order=[[0],[1],[2],[3]]`. Fusing legs 1 and 2
        results in `_order=[[0],[1,2],[3]]`, transposing with 
        `(1,2,0)` results in `_order=[[1,2],[3],[0]]`.
        No data is shuffled during these operations.
  """

  def __init__(self,
               data: np.ndarray,
               charges: List[BaseCharge],
               flows: Union[np.ndarray, List[bool]],
               order: Optional[List[Union[List, np.ndarray]]] = None,
               check_consistency: Optional[bool] = False) -> None:
    """
    Args: 
      data: An np.ndarray containing the actual data. 
      charges: A list of `BaseCharge` objects.
      flows: The flows of the tensor indices, `False` for inflowing, `True`
        for outflowing.
      order: An optional order argument, determining the shape and order of the
        tensor.
      check_consistency: If `True`, check if `len(data)` is consistent with 
        number of non-zero elements given by the charges. This usually causes
        significant overhead, so use only for debugging.
    """
    super().__init__(data=data, charges=charges, flows=flows, order=order)

    if check_consistency and (len(self._charges) > 0):
      num_non_zero_elements = compute_num_nonzero(self._charges, self._flows)
      if num_non_zero_elements != len(data.flat):
        raise ValueError("number of tensor elements {} defined "
                         "by `charges` is different from"
                         " len(data)={}".format(num_non_zero_elements,
                                                len(data.flat)))

  def copy(self) -> "BlockSparseTensor":
    """
    Return a copy of the tensor.
    """
    return BlockSparseTensor(self.data.copy(),
                             [c.copy() for c in self._charges],
                             self._flows.copy(), copy.deepcopy(self._order),
                             False)

  @classmethod
  def fromdense(cls, indices: List[Index],
                array: np.ndarray) -> "BlockSparseTensor":
    """
    Initialize a BlockSparseTensor from a dense array.
    Args:
      indices: A list of `Index` objects.
      array: A numpy array.
    Returns:
      BlockSparseTensors: A Tensor initialized from the elements
        of `array` at the positions where `indices` fuse to 
        the identity charge.
    """
    shape = [i.dim for i in indices]
    if not np.array_equal(shape, array.shape):
      raise ValueError(
          f"Cannot initialize an BlockSparseTensor of shape {shape}"
          f" from an array of shape {array.shape}")
    tmp = np.append(0, np.cumsum([len(i.flat_charges) for i in indices]))
    order = [list(np.arange(tmp[n], tmp[n + 1])) for n in range(len(tmp) - 1)]

    charges = []
    flows = []
    for i in indices:
      charges.extend(i.flat_charges)
      flows.extend(i.flat_flows)

    _, locs = reduce_charges(
        charges=charges,
        flows=flows,
        target_charges=charges[0].identity_charges.unique_charges,
        return_locations=True)

    ar = np.ravel(array)
    data = ar[locs]
    return cls(
        data=data,
        charges=charges,
        flows=flows,
        order=order,
        check_consistency=False)

  def todense(self) -> np.ndarray:
    """
    Map the sparse tensor to dense storage.
    
    """
    if len(self.shape) == 0:
      return self.data
    out = np.asarray(np.zeros(self.shape, dtype=self.dtype).flat)
    out[np.nonzero(
        fuse_charges(self._charges, self._flows) ==
        self._charges[0].identity_charges)[0]] = self.data
    result = np.reshape(out, [c.dim for c in self._charges])
    flat_order = flatten(self._order)
    return result.transpose(flat_order).reshape(self.shape)

  @classmethod
  def randn(cls,
            indices: Union[Tuple[Index], List[Index]],
            dtype: Optional[Type[np.number]] = None) -> "BlockSparseTensor":
    """
    Initialize a random symmetric tensor from a random normal distribution
    with mean 0 and variance 1.
    Args:
      indices: List of `Index` objects, one for each leg. 
      dtype: An optional numpy dtype. The dtype of the tensor
    Returns:
      BlockSparseTensor
    """
    data, charges, flows, order = _data_initializer(np.random.randn,
                                                    compute_num_nonzero,
                                                    indices, dtype)
    return cls(
        data=data,
        charges=charges,
        flows=flows,
        order=order,
        check_consistency=False)

  @classmethod
  def random(cls,
             indices: Union[Tuple[Index], List[Index]],
             boundaries: Optional[Tuple[float, float]] = (0.0, 1.0),
             dtype: Optional[Type[np.number]] = None) -> "BlockSparseTensor":
    """
    Initialize a random symmetric tensor from random uniform distribution.
    Args:
      indices: List of `Index` objects, one for each leg. 
      boundaries: Tuple of interval boundaries for the random uniform 
        distribution.
      dtype: An optional numpy dtype. The dtype of the tensor
    Returns:
      BlockSparseTensor
    """
    data, charges, flows, order = _data_initializer(
        lambda size: np.random.uniform(boundaries[0], boundaries[1], size),
        compute_num_nonzero, indices, dtype)
    return cls(
        data=data,
        charges=charges,
        flows=flows,
        order=order,
        check_consistency=False)

  @classmethod
  def ones(cls,
           indices: Union[Tuple[Index], List[Index]],
           dtype: Optional[Type[np.number]] = None) -> "BlockSparseTensor":
    """
    Initialize a symmetric tensor with ones.
    Args:
      indices: List of `Index` objects, one for each leg. 
      dtype: An optional numpy dtype. The dtype of the tensor
    Returns:
      BlockSparseTensor
    """
    charges, flows = get_flat_meta_data(indices)
    num_non_zero_elements = compute_num_nonzero(charges, flows)
    tmp = np.append(0, np.cumsum([len(i.flat_charges) for i in indices]))
    order = [list(np.arange(tmp[n], tmp[n + 1])) for n in range(len(tmp) - 1)]

    return cls(
        data=np.ones((num_non_zero_elements,), dtype=dtype),
        charges=charges,
        flows=flows,
        order=order,
        check_consistency=False)

  @classmethod
  def zeros(cls,
            indices: Union[Tuple[Index], List[Index]],
            dtype: Optional[Type[np.number]] = None) -> "BlockSparseTensor":
    """
    Initialize a symmetric tensor with zeros.
    Args:
      indices: List of `Index` objects, one for each leg. 
      dtype: An optional numpy dtype. The dtype of the tensor
    Returns:
      BlockSparseTensor
    """
    charges, flows = get_flat_meta_data(indices)
    num_non_zero_elements = compute_num_nonzero(charges, flows)
    tmp = np.append(0, np.cumsum([len(i.flat_charges) for i in indices]))
    order = [list(np.arange(tmp[n], tmp[n + 1])) for n in range(len(tmp) - 1)]

    return cls(
        data=np.zeros((num_non_zero_elements,), dtype=dtype),
        charges=charges,
        flows=flows,
        order=order,
        check_consistency=False)

  def _sub_add_protection(self, other):
    if not isinstance(other, type(self)):
      raise TypeError(
          "Can only add or subtract BlockSparseTensor from BlockSparseTensor. "
          "Found type {}".format(type(other)))

    if self.shape != other.shape:
      raise ValueError(
          "cannot add or subtract tensors with shapes {} and {}".format(
              self.shape, other.shape))
    if len(self._charges) != len(other._charges):
      raise ValueError(
          "cannot add or subtract tensors with different charge lengths {} and {}"
          .format(len(self._charges), len(other._charges)))
    if not np.all([
        self.sparse_shape[n] == other.sparse_shape[n]
        for n in range(len(self.sparse_shape))
    ]):
      raise ValueError(
          "cannot add or subtract tensors non-matching sparse shapes")

  def _align_storage_layout(self, other):
    """
    Align storage layouts of self and other.
    """
    self_is_ordered = np.array_equal(self.flat_order,
                                     np.arange(len(self.flat_order)))
    other_is_ordered = np.array_equal(other.flat_order,
                                      np.arange(len(other.flat_order)))
<<<<<<< HEAD
=======
    both_unordered = (not self_is_ordered) and (not other_is_ordered)
>>>>>>> 1c91638c
    if self_is_ordered and (not other_is_ordered):
      #bring other into the same storage layout as other
      perm = np.empty(len(other.flat_order), dtype=np.int32)
      perm[self.flat_order] = other.flat_order
      other.transpose_data(perm, inplace=True)
<<<<<<< HEAD
    elif (not self_is_ordered) and other_is_ordered:
      #bring self into the same storage layout as other
      perm = np.empty(len(self.flat_order), dtype=np.int32)
      perm[other.flat_order] = self.flat_order
      self.transpose_data(perm, inplace=True)
    else:
=======
    elif ((not self_is_ordered) and other_is_ordered) or both_unordered:
>>>>>>> 1c91638c
      #bring self into the same storage layout as other
      perm = np.empty(len(self.flat_order), dtype=np.int32)
      perm[other.flat_order] = self.flat_order
      self.transpose_data(perm, inplace=True)

  def __sub__(self, other: "BlockSparseTensor") -> "BlockSparseTensor":
    self._sub_add_protection(other)  #perform checks
    self._align_storage_layout(other)  #align storage layout of self and other
    return BlockSparseTensor(
        data=self.data - other.data,
        charges=self._charges,
        flows=self._flows,
        order=self._order,
        check_consistency=False)

  def __add__(self, other: "BlockSparseTensor") -> "BlockSparseTensor":
    self._sub_add_protection(other)  #perform checks
    self._align_storage_layout(other)  #align storage layout of self and other
    #now addition is save
    return BlockSparseTensor(
        data=self.data + other.data,
        charges=self._charges,
        flows=self._flows,
        order=self._order,
        check_consistency=False)

  def __mul__(self, number: np.number) -> "BlockSparseTensor":
    if not np.isscalar(number):
      raise TypeError(
          "Can only multiply BlockSparseTensor by a number. Found type {}"
          .format(type(number)))
    return BlockSparseTensor(
        data=self.data * number,
        charges=self._charges,
        flows=self._flows,
        order=self._order,
        check_consistency=False)

  def __rmul__(self, number: np.number) -> "BlockSparseTensor":
    if not np.isscalar(number):
      raise TypeError(
          "Can only right-multiply BlockSparseTensor by a number. Found type {}"
          .format(type(number)))
    return BlockSparseTensor(
        data=self.data * number,
        charges=self._charges,
        flows=self._flows,
        order=self._order,
        check_consistency=False)

  def __truediv__(self, number: np.number) -> "BlockSparseTensor":
    if not np.isscalar(number):
      raise TypeError(
          "Can only divide BlockSparseTensor by a number. Found type {}".format(
              type(number)))

    return BlockSparseTensor(
        data=self.data / number,
        charges=self._charges,
        flows=self._flows,
        order=self._order,
        check_consistency=False)

  # pylint: disable=arguments-differ
  def transpose_data(self,
                     permutation: Optional[Union[Tuple, List,
                                                 np.ndarray]] = None,
                     inplace: Optional[bool] = False) -> Any:
    """
    Transpose the tensor data in place such that the linear order 
    of the elements in `BlockSparseTensor.data` corresponds to the 
    current order of tensor indices. 
    Consider a tensor with current order given by `_order=[[1,2],[3],[0]]`,
    i.e. `data` was initialized according to order [0,1,2,3], and the tensor
    has since been reshaped and transposed. The linear oder of `data` does not
    match the desired order [1,2,3,0] of the tensor. `transpose_data` fixes this
    by permuting `data` into this order, transposing `_charges` and `_flows`,
    and changing `_order` to `[[0,1],[2],[3]]`.
    Args:
      permutation: An optional alternative order to be used to transposed the 
        tensor. If `None` defaults to `BlockSparseTensor.permutation`.
    """
    flat_charges = self._charges
    flat_flows = self._flows
    if permutation is None:
      permutation = self.flat_order

    if np.array_equal(permutation, np.arange(len(permutation))):
      return self
    tr_partition = _find_best_partition(
        [flat_charges[n].dim for n in permutation])

    tr_sparse_blocks, tr_charges, _ = _find_transposed_diagonal_sparse_blocks(
        flat_charges, flat_flows, tr_partition, permutation)

    sparse_blocks, charges, _ = _find_diagonal_sparse_blocks(
        [flat_charges[n] for n in permutation],
        [flat_flows[n] for n in permutation], tr_partition)
    data = np.empty(len(self.data), dtype=self.dtype)
    for n, sparse_block in enumerate(sparse_blocks):
      ind = np.nonzero(tr_charges == charges[n])[0][0]
      perm = tr_sparse_blocks[ind]
      data[sparse_block] = self.data[perm]

    _, inds = np.unique(permutation, return_index=True)
    new_flat_order = inds[self.flat_order]
    tmp = np.append(0, np.cumsum([len(o) for o in self._order]))
    order = [
        list(new_flat_order[tmp[n]:tmp[n + 1]]) for n in range(len(tmp) - 1)
    ]
    charges = [self._charges[o] for o in permutation]
    flows = [self._flows[o] for o in permutation]
    if not inplace:
      return BlockSparseTensor(
          data,
          charges=charges,
          flows=flows,
          order=order,
          check_consistency=False)
    self.data = data
    self._order = order
    self._charges = charges
    self._flows = flows
    return self

  def __matmul__(self, other):

    if (self.ndim != 2) or (other.ndim != 2):
      raise ValueError("__matmul__ only implemented for matrices."
                       " Found ndims =  {} and {}".format(
                           self.ndim, other.ndim))
    return tensordot(self, other, ([1], [0]))

  def conj(self) -> "BlockSparseTensor":
    """
    Complex conjugate operation.
    Returns:
      ChargeArray: The conjugated tensor
    """
    return BlockSparseTensor(
        data=np.conj(self.data),
        charges=self._charges,
        flows=list(np.logical_not(self._flows)),
        order=self._order,
        check_consistency=False)

  @property
  def T(self) -> "BlockSparseTensor":
    return self.transpose()


def outerproduct(tensor1: BlockSparseTensor,
                 tensor2: BlockSparseTensor) -> BlockSparseTensor:
  """
  Compute the outer product of two `BlockSparseTensor`.
  The first `tensor1.ndim` indices of the resulting tensor are the 
  indices of `tensor1`, the last `tensor2.ndim` indices are those
  of `tensor2`.
  Args:
    tensor1: A tensor.
    tensor2: A tensor.
  Returns:
    BlockSparseTensor: The result of taking the outer product.
  """

  final_charges = tensor1._charges + tensor2._charges
  final_flows = list(tensor1._flows) + list(tensor2._flows)
  order2 = [list(np.asarray(s) + len(tensor1._charges)) for s in tensor2._order]

  data = np.zeros(
      compute_num_nonzero(final_charges, final_flows), dtype=tensor1.dtype)
  if ((len(tensor1.data) > 0) and (len(tensor2.data) > 0)) and (len(data) > 0):
    # find the location of the zero block in the output
    final_block_maps, final_block_charges, _ = _find_diagonal_sparse_blocks(
        final_charges, final_flows, len(tensor1._charges))
    index = np.nonzero(
        final_block_charges == final_block_charges.identity_charges)[0][0]
    data[final_block_maps[index].ravel()] = np.outer(tensor1.data,
                                                     tensor2.data).ravel()

  return BlockSparseTensor(
      data,
      charges=final_charges,
      flows=final_flows,
      order=tensor1._order + order2,
      check_consistency=False)


def tensordot(
    tensor1: BlockSparseTensor,
    tensor2: BlockSparseTensor,
    axes: Optional[Union[Sequence[Sequence[int]],
                         int]] = 2) -> BlockSparseTensor:
  """
  Contract two `BlockSparseTensor`s along `axes`.
  Args:
    tensor1: First tensor.
    tensor2: Second tensor.
    axes: The axes to contract.
  Returns:
      BlockSparseTensor: The result of the tensor contraction.
  """
  #process scalar input for `axes`
  if isinstance(axes, (np.integer, int)):
    axes = [
        np.arange(tensor1.ndim - axes, tensor1.ndim, dtype=np.int16),
        np.arange(0, axes, dtype=np.int16)
    ]
  elif isinstance(axes[0], (np.integer, int)):
    if len(axes) > 1:
      raise ValueError("invalid input `axes = {}` to tensordot".format(axes))
    axes = [np.array(axes, dtype=np.int16), np.array(axes, dtype=np.int16)]
  axes1 = axes[0]
  axes2 = axes[1]

  if len(axes1) != len(axes2):
    raise ValueError(
        "`axes1 = {}` and `axes2 = {}` have to be of same length. ".format(
            axes1, axes2))

  if len(axes1) > len(tensor1.shape):
    raise ValueError(
        "`axes1 = {}` is incompatible with `tensor1.shape = {}. ".format(
            axes1, tensor1.shape))

  if len(axes2) > len(tensor2.shape):
    raise ValueError(
        "`axes2 = {}` is incompatible with `tensor2.shape = {}. ".format(
            axes2, tensor2.shape))

  if not np.all(np.unique(axes1) == np.sort(axes1)):
    raise ValueError(
        "Some values in axes[0] = {} appear more than once!".format(axes1))
  if not np.all(np.unique(axes2) == np.sort(axes2)):
    raise ValueError(
        "Some values in axes[1] = {} appear more than once!".format(axes2))

  #special case outer product
  if len(axes1) == 0:
    return outerproduct(tensor1, tensor2)

  #more checks
  if max(axes1) >= len(tensor1.shape):
    raise ValueError(
        "rank of `tensor1` is smaller than `max(axes1) = {}.`".format(
            max(axes1)))

  if max(axes2) >= len(tensor2.shape):
    raise ValueError(
        "rank of `tensor2` is smaller than `max(axes2) = {}`".format(
            max(axes1)))

  contr_flows_1 = []
  contr_flows_2 = []
  contr_charges_1 = []
  contr_charges_2 = []
  for a in axes1:
    contr_flows_1.extend(tensor1._flows[tensor1._order[a]])
    contr_charges_1.extend([tensor1._charges[n] for n in tensor1._order[a]])
  for a in axes2:
    contr_flows_2.extend(tensor2._flows[tensor2._order[a]])
    contr_charges_2.extend([tensor2._charges[n] for n in tensor2._order[a]])

  if len(contr_charges_2) != len(contr_charges_1):
    raise ValueError(
        "`axes1 = {}` and `axes2 = {}` have incompatible elementary"
        " shapes {} and {}".format(axes1, axes2,
                                   [e.dim for e in contr_charges_1],
                                   [e.dim for e in contr_charges_2]))
  if not np.all(
      np.asarray(contr_flows_1) == np.logical_not(np.asarray(contr_flows_2))):

    raise ValueError(
        "`axes1 = {}` and `axes2 = {}` have incompatible elementary"
        " flows {} and {}".format(axes1, axes2, contr_flows_1, contr_flows_2))
  charge_check = [
      charge_equal(c1, c2) for c1, c2 in zip(contr_charges_1, contr_charges_2)
  ]
  if not np.all(charge_check):
    inds = np.nonzero(np.logical_not(charge_check))[0]
    raise ValueError(
        "`axes = {}` of tensor1 and `axes = {}` of tensor2 have incompatible charges"
        " {} and {}".format(
            np.array(axes1)[inds],
            np.array(axes2)[inds], [contr_charges_1[i] for i in inds],
            [contr_charges_2[i] for i in inds]))

  #checks finished

  #special case inner product
  if (len(axes1) == tensor1.ndim) and (len(axes2) == tensor2.ndim):
    t1 = tensor1.transpose(axes1).transpose_data()
    t2 = tensor2.transpose(axes2).transpose_data()
    data = np.dot(t1.data, t2.data)
    charge = tensor1._charges[0]
    final_charge = charge.__new__(type(charge))

    final_charge.__init__(
        np.empty((charge.num_symmetries, 0), dtype=np.int16),
        charge_labels=np.empty(0, dtype=np.int16),
        charge_types=charge.charge_types)
    return BlockSparseTensor(
        data=data,
        charges=[final_charge],
        flows=[False],
        order=[[0]],
        check_consistency=False)

  #in all other cases we perform a regular tensordot
  free_axes1 = sorted(set(np.arange(tensor1.ndim)) - set(axes1))
  free_axes2 = sorted(set(np.arange(tensor2.ndim)) - set(axes2))

  new_order1 = [tensor1._order[n] for n in free_axes1
               ] + [tensor1._order[n] for n in axes1]
  new_order2 = [tensor2._order[n] for n in axes2
               ] + [tensor2._order[n] for n in free_axes2]

  flat_order_1 = flatten(new_order1)
  flat_order_2 = flatten(new_order2)

  flat_charges_1, flat_flows_1 = tensor1._charges, tensor1._flows
  flat_charges_2, flat_flows_2 = tensor2._charges, tensor2._flows

  left_charges = []
  right_charges = []
  left_flows = []
  right_flows = []
  left_order = []
  right_order = []

  s = 0
  for n in free_axes1:
    left_charges.extend([tensor1._charges[o] for o in tensor1._order[n]])
    left_order.append(list(np.arange(s, s + len(tensor1._order[n]))))
    s += len(tensor1._order[n])
    left_flows.extend([tensor1._flows[o] for o in tensor1._order[n]])

  s = 0
  for n in free_axes2:
    right_charges.extend([tensor2._charges[o] for o in tensor2._order[n]])
    right_order.append(
        list(len(left_charges) + np.arange(s, s + len(tensor2._order[n]))))
    s += len(tensor2._order[n])
    right_flows.extend([tensor2._flows[o] for o in tensor2._order[n]])

  tr_sparse_blocks_1, charges1, shapes_1 = _find_transposed_diagonal_sparse_blocks(
      flat_charges_1, flat_flows_1, len(left_charges), flat_order_1)

  tr_sparse_blocks_2, charges2, shapes_2 = _find_transposed_diagonal_sparse_blocks(
      flat_charges_2, flat_flows_2, len(contr_charges_2), flat_order_2)

  common_charges, label_to_common_1, label_to_common_2 = intersect(
      charges1.unique_charges,
      charges2.unique_charges,
      axis=1,
      return_indices=True)

  #Note: `cs` may contain charges that are not present in `common_charges`
  charges = left_charges + right_charges
  flows = left_flows + right_flows

  sparse_blocks, cs, _ = _find_diagonal_sparse_blocks(charges, flows,
                                                      len(left_charges))
  num_nonzero_elements = np.int64(np.sum([len(v) for v in sparse_blocks]))

  #Note that empty is not a viable choice here.
  data = np.zeros(
      num_nonzero_elements, dtype=np.result_type(tensor1.dtype, tensor2.dtype))

  label_to_common_final = intersect(
      cs.unique_charges, common_charges, axis=1, return_indices=True)[1]

  for n in range(common_charges.shape[1]):
    n1 = label_to_common_1[n]
    n2 = label_to_common_2[n]
    nf = label_to_common_final[n]
    data[sparse_blocks[nf].ravel()] = np.ravel(
        np.matmul(tensor1.data[tr_sparse_blocks_1[n1].reshape(shapes_1[:, n1])],
                  tensor2.data[tr_sparse_blocks_2[n2].reshape(shapes_2[:,
                                                                       n2])]))

  res = BlockSparseTensor(
      data=data,
      charges=charges,
      flows=flows,
      order=left_order + right_order,
      check_consistency=False)
  return res<|MERGE_RESOLUTION|>--- conflicted
+++ resolved
@@ -634,25 +634,13 @@
                                      np.arange(len(self.flat_order)))
     other_is_ordered = np.array_equal(other.flat_order,
                                       np.arange(len(other.flat_order)))
-<<<<<<< HEAD
-=======
     both_unordered = (not self_is_ordered) and (not other_is_ordered)
->>>>>>> 1c91638c
     if self_is_ordered and (not other_is_ordered):
       #bring other into the same storage layout as other
       perm = np.empty(len(other.flat_order), dtype=np.int32)
       perm[self.flat_order] = other.flat_order
       other.transpose_data(perm, inplace=True)
-<<<<<<< HEAD
-    elif (not self_is_ordered) and other_is_ordered:
-      #bring self into the same storage layout as other
-      perm = np.empty(len(self.flat_order), dtype=np.int32)
-      perm[other.flat_order] = self.flat_order
-      self.transpose_data(perm, inplace=True)
-    else:
-=======
     elif ((not self_is_ordered) and other_is_ordered) or both_unordered:
->>>>>>> 1c91638c
       #bring self into the same storage layout as other
       perm = np.empty(len(self.flat_order), dtype=np.int32)
       perm[other.flat_order] = self.flat_order
