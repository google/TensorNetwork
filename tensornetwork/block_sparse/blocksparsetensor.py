--- conflicted
+++ resolved
@@ -1018,10 +1018,7 @@
         list(len(left_charges) + np.arange(s, s + len(tensor2._order[n]))))
     s += len(tensor2._order[n])
     right_flows.extend([tensor2._flows[o] for o in tensor2._order[n]])
-<<<<<<< HEAD
-=======
-
->>>>>>> ae721b92
+
   tr_sparse_blocks_1, charges1, shapes_1 = _find_transposed_diagonal_sparse_blocks(#pylint: disable=line-too-long
       flat_charges_1, flat_flows_1, len(left_charges), flat_order_1)
 
