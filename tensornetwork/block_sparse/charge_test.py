import numpy as np
from tensornetwork.block_sparse.charge import (collapse, expand, BaseCharge,
                                               U1Charge, Z2Charge, ZNCharge,
                                               intersect, fuse_ndarrays,
                                               fuse_degeneracies,
                                               fuse_charges)
import pytest

# pylint: disable=unbalanced-tuple-unpacking
def test_charge_collapse_expand_1():
  np.random.seed(10)
  a1 = np.random.randint(-10, 10, 100000).astype(np.int8)
  b1 = np.random.randint(-10, 10, 100000).astype(np.int8)
  a1b1 = collapse([a1, b1], [[a1.dtype], [b1.dtype]])
<<<<<<< HEAD
  [a1f, b1f] = expand(a1b1, [[a1.dtype], [b1.dtype]])
=======
  [a1f, b1f] = expand(a1b1, [[a1.dtype], [b1.dtype]]) 
>>>>>>> d3fbe0e8
  np.testing.assert_allclose(a1f, a1)
  np.testing.assert_allclose(b1f, b1)

  a1 = np.random.randint(-10, 10, 100000).astype(np.int16)
  b1 = np.random.randint(-10, 10, 100000).astype(np.int8)
  a1b1 = collapse([a1, b1], [[a1.dtype], [b1.dtype]])
  assert a1b1.dtype == np.int32
  a1f, b1f = expand(a1b1, [[a1.dtype], [b1.dtype]])
  np.testing.assert_allclose(a1f, a1)
  np.testing.assert_allclose(b1f, b1)

  a1 = np.random.randint(-10, 10, 100000).astype(np.int8)
  b1 = np.random.randint(-10, 10, 100000).astype(np.int16)
  a1b1 = collapse([a1, b1], [[a1.dtype], [b1.dtype]])
  assert a1b1.dtype == np.int32
  a1f, b1f = expand(a1b1, [[a1.dtype], [b1.dtype]])
  np.testing.assert_allclose(a1f, a1)
  np.testing.assert_allclose(b1f, b1)

  a1 = np.random.randint(-10, 10, 100000).astype(np.int8)
  b1 = np.random.randint(-10, 10, 100000).astype(np.int8)
  c1 = np.random.randint(-10, 10, 100000).astype(np.int8)
  a1b1c1 = collapse([a1, b1, c1], [[a1.dtype], [b1.dtype], [c1.dtype]])
  assert a1b1c1.dtype == np.int32
  a1f, b1f, c1f = expand(a1b1c1, [[a1.dtype], [b1.dtype], [c1.dtype]])
  np.testing.assert_allclose(a1f, a1)
  np.testing.assert_allclose(b1f, b1)
  np.testing.assert_allclose(c1f, c1)

  a1 = np.random.randint(-10, 10, 100000).astype(np.int16)
  b1 = np.random.randint(-10, 10, 100000).astype(np.int8)
  c1 = np.random.randint(-10, 10, 100000).astype(np.int8)
  a1b1c1 = collapse([a1, b1, c1], [[a1.dtype], [b1.dtype], [c1.dtype]])
  assert a1b1c1.dtype == np.int32
  a1f, b1f, c1f = expand(a1b1c1, [[a1.dtype], [b1.dtype], [c1.dtype]])
  np.testing.assert_allclose(a1f, a1)
  np.testing.assert_allclose(b1f, b1)
  np.testing.assert_allclose(c1f, c1)

  a1 = np.random.randint(-10, 10, 100000).astype(np.int8)
  b1 = np.random.randint(-10, 10, 100000).astype(np.int16)
  c1 = np.random.randint(-10, 10, 100000).astype(np.int8)
  a1b1c1 = collapse([a1, b1, c1], [[a1.dtype], [b1.dtype], [c1.dtype]])
  assert a1b1c1.dtype == np.int32
  a1f, b1f, c1f = expand(a1b1c1, [[a1.dtype], [b1.dtype], [c1.dtype]])
  np.testing.assert_allclose(a1f, a1)
  np.testing.assert_allclose(b1f, b1)
  np.testing.assert_allclose(c1f, c1)

  a1 = np.random.randint(-10, 10, 100000).astype(np.int8)
  b1 = np.random.randint(-10, 10, 100000).astype(np.int8)
  c1 = np.random.randint(-10, 10, 100000).astype(np.int16)
  a1b1c1 = collapse([a1, b1, c1], [[a1.dtype], [b1.dtype], [c1.dtype]])
  assert a1b1c1.dtype == np.int32
  a1f, b1f, c1f = expand(a1b1c1, [[a1.dtype], [b1.dtype], [c1.dtype]])
  np.testing.assert_allclose(a1f, a1)
  np.testing.assert_allclose(b1f, b1)
  np.testing.assert_allclose(c1f, c1)


def test_charge_collapse_expand_2():
  np.random.seed(10)
  a = np.random.randint(-10, 10, 10000).astype(np.int8)
  b = np.random.randint(-10, 10, 10000).astype(np.int16)
  c = np.random.randint(-10, 10, 10000).astype(np.int8)

  r1 = np.left_shift(a.astype(np.int32), 24) + np.left_shift(
      b.astype(np.int32), 8) + c.astype(np.int32)
  r2 = np.left_shift(a.astype(np.int32), 24) + (
      np.left_shift(b.astype(np.int32), 8) + c.astype(np.int32))
  np.testing.assert_allclose(r1, r2)

  cf = np.bitwise_and(r1, 2**8 - 1).astype(np.int8)
  np.testing.assert_allclose(cf, c)
  r1 = np.right_shift(r1 - cf.astype(np.int32), 8)
  bf = np.bitwise_and(r1, 2**16 - 1).astype(np.int16)
  np.testing.assert_allclose(bf, b)
  af = np.right_shift(r1 - bf.astype(np.int32), 16).astype(np.int8)
  np.testing.assert_allclose(af, a)

  bc = collapse([b, c], [[b.dtype], [c.dtype]])
  abc = collapse([a, bc], [[a.dtype], [b.dtype, c.dtype]])
  abc2 = collapse([a, b, c], [[a.dtype], [b.dtype], [c.dtype]])
  np.testing.assert_allclose(abc, r2)
  np.testing.assert_allclose(abc2, r2)


def test_charge_collapse_expand_3():
  np.random.seed(10)
  a1 = np.random.randint(-10, 10, 10000).astype(np.int8)
  b1 = np.random.randint(-10, 10, 10000).astype(np.int8)
  a2 = np.random.randint(-10, 10, 10000).astype(np.int8)
  b2 = np.random.randint(-10, 10, 10000).astype(np.int8)

  a1b1 = collapse([a1, b1], [[a1.dtype], [b1.dtype]])
  a2b2 = collapse([a2, b2], [[a2.dtype], [b2.dtype]])

  a1b1a2b2 = collapse([a1b1, a2b2],
                      [[a1.dtype, b1.dtype], [a2.dtype, b2.dtype]])
  a1b1_, a2b2_ = expand(a1b1a2b2, [[a1.dtype, b1.dtype], [a2.dtype, b2.dtype]])
  a1f, b1f = expand(a1b1_, [[a1.dtype], [b1.dtype]])
  a2f, b2f = expand(a2b2_, [[a2.dtype], [b2.dtype]])

  np.testing.assert_allclose(a1f, a1)
  np.testing.assert_allclose(a2f, a2)
  np.testing.assert_allclose(b1f, b1)
  np.testing.assert_allclose(b2f, b2)


def test_charge_collapse_expand_4():
  np.random.seed(10)
  a1 = np.random.randint(-10, 10, 10000).astype(np.int8)
  b1 = np.random.randint(-10, 10, 10000).astype(np.int16)
  a2 = np.random.randint(-10, 10, 10000).astype(np.int8)

  a1b1 = collapse([a1, b1], [[a1.dtype], [b1.dtype]])
  a1b1a2 = collapse([a1b1, a2], [[a1.dtype, b1.dtype], [a2.dtype]])
  a1b1_, a2f = expand(a1b1a2, [[a1.dtype, b1.dtype], [a2.dtype]])
  a1f, b1f = expand(a1b1_, [[a1.dtype], [b1.dtype]])

  np.testing.assert_allclose(a1f, a1)
  np.testing.assert_allclose(a2f, a2)
  np.testing.assert_allclose(b1f, b1)


def test_charge_collapse_expand_5():
  np.random.seed(10)
  a = np.random.randint(-10, 10, 10000).astype(np.int8)
  b = np.random.randint(-10, 10, 10000).astype(np.int16)
  c = np.random.randint(-10, 10, 10000).astype(np.int8)

  bc = collapse([b, c], [[b.dtype], [c.dtype]])
  abc = collapse([a, bc], [[a.dtype], [b.dtype, c.dtype]])
  abc2 = collapse([a, b, c], [[a.dtype], [b.dtype], [c.dtype]])
  r1 = np.left_shift(a.astype(np.int32), 24) + np.left_shift(
      b.astype(np.int32), 8) + c.astype(np.int32)
  np.testing.assert_allclose(abc, r1)
  np.testing.assert_allclose(abc2, abc)

  af, bf, cf = expand(abc, [[a.dtype], [b.dtype], [c.dtype]])
  np.testing.assert_allclose(af, a)
  np.testing.assert_allclose(bf, b)
  np.testing.assert_allclose(cf, c)
  af, bcf = expand(abc, [[a.dtype], [b.dtype, c.dtype]])
  bf, cf = expand(bcf, [[b.dtype], [c.dtype]])
  np.testing.assert_allclose(af, a)
  np.testing.assert_allclose(bf, b)
  np.testing.assert_allclose(cf, c)


def test_charge_collapse_expand_6():
  np.random.seed(10)
  a1 = np.random.randint(-10, 10, 1000000).astype(np.int8)
  b1 = np.random.randint(-10, 10, 1000000).astype(np.int16)
  a1b1 = collapse([a1, b1], [[a1.dtype], [b1.dtype]])
  a2 = np.random.randint(-10, 10, 1000000).astype(np.int8)
  b2 = np.random.randint(-10, 10, 1000000).astype(np.int16)
  a2b2 = collapse([a2, b2], [[a2.dtype], [b2.dtype]])
  a1b1a2b2 = collapse([a1b1, a2b2],
                      [[a1.dtype, b1.dtype], [a2.dtype, b2.dtype]])
  a1b1_, a2b2_ = expand(a1b1a2b2, [[a1.dtype, b1.dtype], [a2.dtype, b2.dtype]])
  a1f, b1f = expand(a1b1_, [[a1.dtype], [b1.dtype]])
  a2f, b2f = expand(a2b2_, [[a2.dtype], [b2.dtype]])

  np.testing.assert_allclose(a1f, a1)
  np.testing.assert_allclose(a2f, a2)
  np.testing.assert_allclose(b1f, b1)
  np.testing.assert_allclose(b2f, b2)


def test_charge_collapse_expand_7():
  np.random.seed(10)
  a1 = np.random.randint(-10, 10, 100000).astype(np.int8)
  b1 = np.random.randint(-10, 10, 100000).astype(np.int16)
  a2 = np.random.randint(-10, 10, 100000).astype(np.int8)
  b2 = np.random.randint(-10, 10, 100000).astype(np.int16)

  a1b1 = collapse([a1, b1], [[a1.dtype], [b1.dtype]])
  a2b2 = collapse([a2, b2], [[a2.dtype], [b2.dtype]])
  res = a1b1 + a2b2
  resa, resb = expand(res, [[a1.dtype], [b1.dtype]])
  np.testing.assert_allclose(resa, a1 + a2)
  np.testing.assert_allclose(resb, b1 + b2)


def test_charge_collapse_expand_8():
  np.random.seed(10)
  a1 = np.random.randint(-10, 10, 100000).astype(np.int8)
  b1 = np.random.randint(-10, 10, 100000).astype(np.int16)
  c1 = np.random.randint(-10, 10, 100000).astype(np.int8)
  a2 = np.random.randint(-10, 10, 100000).astype(np.int8)
  b2 = np.random.randint(-10, 10, 100000).astype(np.int16)
  c2 = np.random.randint(-10, 10, 100000).astype(np.int8)

  a1b1c1 = collapse([a1, b1, c1], [[a1.dtype], [b1.dtype], [c1.dtype]])
  a2b2c2 = collapse([a2, b2, c2], [[a2.dtype], [b2.dtype], [c2.dtype]])
  res = a1b1c1 + a2b2c2
  resa, _ = expand(res, [[a1.dtype], [b1.dtype, c1.dtype]])
  resb, resc = expand(res, [[b1.dtype], [c1.dtype]])
  np.testing.assert_allclose(resa, a1 + a2)
  np.testing.assert_allclose(resb, b1 + b2)
  np.testing.assert_allclose(resc, c1 + c2)
  resa2, resb2, resc2 = expand(res, [[a1.dtype], [b1.dtype], [c1.dtype]])
  np.testing.assert_allclose(resa2, a1 + a2)
  np.testing.assert_allclose(resb2, b1 + b2)
  np.testing.assert_allclose(resc2, c1 + c2)


def test_BaseCharge_charges():
  D = 100
  B = 6
  np.random.seed(10)
  charges = [
      np.random.randint(-B // 2, B // 2 + 1, D).astype(np.int16)
      for _ in range(2)
  ]
  q1 = BaseCharge(charges)
  q1.expand_charge_types()
  np.testing.assert_allclose(
      np.stack(q1.charges, axis=0), np.stack(charges, axis=0))


def test_BaseCharge_generic():
  D = 300
  B = 5
  np.random.seed(10)
  charges = [
      np.random.randint(-B // 2, B // 2 + 1, D).astype(np.int16)
      for _ in range(2)
  ]
  Q = BaseCharge(charges)
  assert Q.dim == 300
  assert Q.num_symmetries == 2


def test_BaseCharge_len():
  D = 300
  B = 5
  np.random.seed(10)
  q = [
      np.random.randint(-B // 2, B // 2 + 1, D).astype(np.int16)
      for _ in range(2)
  ]
  Q = BaseCharge(charges=q)
  assert len(Q) == 300


def test_BaseCharge_copy():
  D = 300
  B = 5
  np.random.seed(10)
  q = [
      np.random.randint(-B // 2, B // 2 + 1, D).astype(np.int16)
      for _ in range(2)
  ]
  Q = BaseCharge(charges=q)
  Qcopy = Q.copy()
  for n, c in enumerate(Q.charges):
    assert c is not Qcopy.charges[n]
  np.testing.assert_allclose(np.stack(Q.charges), Qcopy.charges)


def test_BaseCharge_unique():
  D = 3000
  B = 5
  np.random.seed(10)
  q = [
      np.random.randint(-B // 2, B // 2 + 1, D).astype(np.int16)
      for _ in range(2)
  ]
  Q = BaseCharge(charges=q, charge_types=[[U1Charge], [U1Charge]])
  expected = np.unique(
      np.stack(q, axis=1),
      return_index=True,
      return_inverse=True,
      return_counts=True,
      axis=0)
  actual = Q.unique(return_index=True, return_inverse=True, return_counts=True)
  actual[0].expand_charge_types()
  np.testing.assert_allclose(np.stack(actual[0].charges, axis=1), expected[0])
  assert np.all(actual[1] == expected[1])
  assert np.all(actual[2] == expected[2])
  assert np.all(actual[3] == expected[3])


def test_intersect_1():
  a = np.array([[0, 1, 2], [2, 3, 4]])
  b = np.array([[0, -2, 6], [2, 3, 4]])
  out = intersect(a, b, axis=1)
  np.testing.assert_allclose(np.array([[0], [2]]), out)


def test_intersect_2():
  a = np.array([[0, 1, 2], [2, 3, 4]])
  b = np.array([[0, -2, 6, 2], [2, 3, 4, 4]])
  out, la, lb = intersect(a, b, axis=1, return_indices=True)
  np.testing.assert_allclose(np.array([[0, 2], [2, 4]]), out)
  np.testing.assert_allclose(la, [0, 2])
  np.testing.assert_allclose(lb, [0, 3])


def test_intersect_3():
  a = np.array([0, 1, 2, 3, 4])
  b = np.array([0, -1, 4])
  out = intersect(a, b)
  np.testing.assert_allclose([0, 4], out)


def test_intersect_4():
  a = np.array([0, 1, 2, 3, 4])
  b = np.array([0, -1, 4])
  out, la, lb = intersect(a, b, return_indices=True)
  np.testing.assert_allclose([0, 4], out)
  np.testing.assert_allclose(la, [0, 4])
  np.testing.assert_allclose(lb, [0, 2])


def test_intersect_raises():
  np.random.seed(10)
  a = np.random.randint(0, 10, (4, 5))
  b = np.random.randint(0, 10, (4, 6))
  with pytest.raises(ValueError):
    intersect(a, b, axis=0)
  c = np.random.randint(0, 10, (3, 7))
  with pytest.raises(ValueError):
    intersect(a, c, axis=1)
  with pytest.raises(NotImplementedError):
    intersect(a, c, axis=2)
  d = np.random.randint(0, 10, (3, 7, 3))
  e = np.random.randint(0, 10, (3, 7, 3))
  with pytest.raises(NotImplementedError):
    intersect(d, e, axis=1)


def test_fuse_ndarrays():
  d1 = np.asarray([0, 1])
  d2 = np.asarray([2, 3, 4])
  fused = fuse_ndarrays([d1, d2])
  np.testing.assert_allclose(fused, [2, 3, 4, 3, 4, 5])


def test_fuse_degeneracies():
  d1 = np.asarray([0, 1])
  d2 = np.asarray([2, 3, 4])
  fused_degeneracies = fuse_degeneracies(d1, d2)
  np.testing.assert_allclose(fused_degeneracies, np.kron(d1, d2))


@pytest.mark.parametrize('chargetype, B0, B1', [(U1Charge, -5, 5),
                                                (Z2Charge, 0, 1),
                                                (ZNCharge(3), 0, 2),
                                                (ZNCharge(6), 0, 5)])
def test_Charge_charges(chargetype, B0, B1):
  D = 100
  np.random.seed(10)
  charges = np.random.randint(B0, B1 + 1, D).astype(np.int16)
  q1 = chargetype(charges)
  np.testing.assert_allclose(q1.charges[0], charges)


@pytest.mark.parametrize('chargetype, B0, B1,sign', [(U1Charge, -5, 5, -1),
                                                     (Z2Charge, 0, 1, 1)])
def test_Charge_dual(chargetype, B0, B1, sign):
  D = 100
  np.random.seed(10)
  charges = np.random.randint(B0, B1 + 1, D).astype(np.int16)

  q1 = chargetype(charges)
  assert np.all(q1.dual(True).charges[0] == sign * charges)


@pytest.mark.parametrize('n', list(range(2, 12)))
def test_Charge_dual_zncharges(n):
  chargetype = ZNCharge(n)
  D = 100
  np.random.seed(10)
  charges = np.random.randint(0, n, D).astype(np.int16)
  q1 = chargetype(charges)
  assert np.all(q1.dual(True).charges[0] == (n - charges) % n)


def test_Z2Charge_raises():
  np.random.seed(10)
  charges = np.array([-1, 0, 1, 2])
  with pytest.raises(ValueError):
    Z2Charge(charges)


def get_charges(B0, B1, D, num_legs):
  return [
      np.random.randint(B0, B1 + 1, D).astype(np.int16) for _ in range(num_legs)
  ]


def fuse_many_charges(num_legs, num_charge_types, seed, D, B, use_flows=False):
  np.random.seed(seed)
  if use_flows:
    flows = np.random.choice([True, False], num_legs, replace=True)
  else:
    flows = np.asarray([False] * num_legs)
  np_flows = np.ones(num_legs, dtype=np.int16)
  np_flows[flows] = -1
  charges = [
      get_charges(-B // 2, B // 2, D, num_charge_types) for _ in range(num_legs)
  ]
  fused = [
      fuse_ndarrays([charges[n][m] * np_flows[n]
                     for n in range(num_legs)])
      for m in range(num_charge_types)
  ]
  final_charges = [U1Charge(charges[n][0]) for n in range(num_legs)]
  for n in range(num_legs):
    for m in range(1, num_charge_types):
      final_charges[n] = final_charges[n] @ U1Charge(charges[n][m])
  np_target_charges = np.random.randint(-B, B, num_charge_types, dtype=np.int16)
  target_charges = [
      U1Charge(np.array([np_target_charges[n]]))
      for n in range(num_charge_types)
  ]
  target = target_charges[0]
  for m in range(1, num_charge_types):
    target = target @ target_charges[m]
  final = final_charges[0] * flows[0]
  for n in range(1, num_legs):
    final = final + final_charges[n] * flows[n]

  nz_1 = np.nonzero(final == target)[0]
  masks = [fused[m] == np_target_charges[m] for m in range(num_charge_types)]

  #pylint: disable=no-member
  nz_2 = np.nonzero(np.logical_and.reduce(masks))[0]
  return nz_1, nz_2


@pytest.mark.parametrize('use_flows', [True, False])
@pytest.mark.parametrize('num_legs, num_charge_types, D, B', [(2, 1, 1000, 6),
                                                              (2, 2, 1000, 6),
                                                              (3, 1, 100, 6),
                                                              (3, 2, 100, 6),
                                                              (3, 3, 100, 6)])
def test_U1Charge_fusion(num_legs, num_charge_types, D, B, use_flows):
  nz_1, nz_2 = fuse_many_charges(
      num_legs=num_legs,
      num_charge_types=num_charge_types,
      seed=20,
      D=D,
      B=B,
      use_flows=use_flows)
  assert len(nz_1) > 0
  assert len(nz_2) > 0
  assert np.all(nz_1 == nz_2)


def test_BaseCharge_intersect():
  q1 = [
      np.array([0, 1, 2, 0, 6], dtype=np.int16),
      np.array([2, 3, 4, -1, 4], dtype=np.int16)
  ]
  q2 = [
      np.array([0, -2, 6], dtype=np.int16),
      np.array([2, 3, 4], dtype=np.int16)
  ]
  Q1 = BaseCharge(charges=q1)
  Q2 = BaseCharge(charges=q2)
  res = Q1.intersect(Q2)
  res.expand_charge_types()
  np.testing.assert_allclose(
      np.stack(res.charges, axis=0), np.asarray([[0, 6], [2, 4]]))


def test_BaseCharge_intersect_return_indices():
  q1 = [
      np.array([0, 1, 2, 0, 6], dtype=np.int16),
      np.array([2, 3, 4, -1, 4], dtype=np.int16)
  ]
  q2 = [
      np.array([-2, 0, 6], dtype=np.int16),
      np.array([3, 2, 4], dtype=np.int16)
  ]

  Q1 = BaseCharge(charges=q1)
  Q2 = BaseCharge(charges=q2)
  res, i1, i2 = Q1.intersect(Q2, return_indices=True)
  #res, i1, i2 = intersect(q1, q2, axis=1, return_indices=True)
  res.expand_charge_types()
  np.testing.assert_allclose(
      np.stack(res.charges, axis=0), np.asarray([[0, 6], [2, 4]]))
  np.testing.assert_allclose(i1, [0, 4])
  np.testing.assert_allclose(i2, [1, 2])


@pytest.mark.parametrize('chargetype, B0, B1, dtype',
                         [(U1Charge, -5, 5, np.int16),
                          (Z2Charge, 0, 1, np.int8),
                          (ZNCharge(3), 0, 2, np.int8)])
def test_Charge_matmul(chargetype, B0, B1, dtype):
  D = 1000
  np.random.seed(10)
  C1 = np.random.randint(B0, B1 + 1, D).astype(dtype)
  C2 = np.random.randint(B0, B1 + 1, D).astype(dtype)
  C3 = np.random.randint(B0, B1 + 1, D).astype(dtype)

  q1 = chargetype(C1)
  q2 = chargetype(C2)
  q3 = chargetype(C3)

  Q = q1 @ q2 @ q3
  Q_ = BaseCharge([C1, C2, C3], charge_types=[[chargetype] for _ in range(3)])
  np.testing.assert_allclose(np.stack(Q.charges), np.stack(Q_.charges))


def test_BaseCharge_matmul_raises():
  B = 5
  np.random.seed(10)
  C1 = np.random.randint(-B // 2, B // 2 + 1, 10).astype(np.int16)
  C2 = np.random.randint(-B // 2, B // 2 + 1, 11).astype(np.int16)

  q1 = U1Charge(C1)
  q2 = U1Charge(C2)
  with pytest.raises(ValueError):
    q1 @ q2


@pytest.mark.parametrize('chargetype, B0, B1, identity',
                         [(U1Charge, -5, 5, 0), (Z2Charge, 0, 1, 0),
                          (ZNCharge(5), 0, 4, 0), (ZNCharge(7), 0, 6, 0)])
def test_Charge_identity(chargetype, B0, B1, identity):
  D = 100
  np.random.seed(10)
  C1 = np.random.randint(B0, B1 + 1, D).astype(np.int16)
  C2 = np.random.randint(B0, B1 + 1, D).astype(np.int16)
  C3 = np.random.randint(B0, B1 + 1, D).astype(np.int16)

  q1 = chargetype(C1)
  q2 = chargetype(C2)
  q3 = chargetype(C3)

  Q = q1 @ q2 @ q3
  eye = Q.identity_charges(dim=2)
  np.testing.assert_allclose(eye.charges[0], identity)
  assert eye.num_symmetries == 3
  assert len(eye) == 2


@pytest.mark.parametrize("n", list(range(2, 20)))
def test_zncharge_dual_invariant(n):
  D = 100
  np.random.seed(10)
  charges = np.random.randint(0, n, D).astype(np.int16)
  a = ZNCharge(n)(charges)
  b = a.dual(True)
  np.testing.assert_allclose((b.charges[0] + a.charges[0]) % n, np.zeros((D)))


@pytest.mark.parametrize('chargetype, B0, B1, sign', [(U1Charge, -5, 5, -1),
                                                      (Z2Charge, 0, 1, 1)])
def test_Charge_mul(chargetype, B0, B1, sign):
  D = 100
  np.random.seed(10)
  C1 = np.random.randint(B0, B1 + 1, D).astype(np.int16)
  C2 = np.random.randint(B0, B1 + 1, D).astype(np.int16)
  q1 = chargetype(C1)
  q2 = chargetype(C2)
  q = q1 @ q2
  res = q * True
  res.expand_charge_types()
  np.testing.assert_allclose(
      np.stack(res.charges, axis=0), sign * np.stack([C1, C2], axis=0))


@pytest.mark.parametrize('n', list(range(2, 12)))
def test_Charge_mul_zncharge(n):
  chargetype = ZNCharge(n)
  D = 100
  np.random.seed(10)
  C1 = np.random.randint(0, n, D).astype(np.int16)
  C2 = np.random.randint(0, n, D).astype(np.int16)
  q1 = chargetype(C1)
  q2 = chargetype(C2)
  q = q1 @ q2
  res = q * True
  res.expand_charge_types()
  np.testing.assert_allclose(
      np.stack(res.charges), (n - np.stack([C1, C2])) % n)


def test_fuse_charges():
  num_charges = 5
  B = 6
  D = 10
  np_charges = [
      np.random.randint(-B // 2, B // 2 + 1, D).astype(np.int16)
      for _ in range(num_charges)
  ]
  charges = [U1Charge(c) for c in np_charges]
  flows = [True, False, True, False, True]
  np_flows = np.ones(5, dtype=np.int16)
  np_flows[flows] = -1
  fused = fuse_charges(charges, flows)
  np_fused = fuse_ndarrays([c * f for c, f in zip(np_charges, np_flows)])
  np.testing.assert_allclose(fused.charges[0], np_fused)


def test_fuse_charges_raises():
  num_charges = 5
  B = 6
  D = 10
  np_charges = [
      np.random.randint(-B // 2, B // 2 + 1, D).astype(np.int16)
      for _ in range(num_charges)
  ]
  charges = [U1Charge(c) for c in np_charges]
  flows = [True, False, True, False]
  with pytest.raises(ValueError):
    fuse_charges(charges, flows)


def test_reduce():
  q = [
      np.array([0, 1, 2, 0, 6, 1, -9, 0, -7], dtype=np.int16),
      np.array([2, 3, 4, -1, 4, 3, 1, 2, 0], dtype=np.int16)
  ]
  Q = BaseCharge(charges=q)
  targets = [
      np.array([0, 1, 6, -12], dtype=np.int16),
      np.array([2, 3, 4, 16], dtype=np.int16)
  ]
  target_charge = BaseCharge(charges=targets)

  expected = np.array([[0, 1, 6, 1, 0], [2, 3, 4, 3, 2]])
  res, locs = Q.reduce(
      target_charge, return_locations=True, return_type='charges')
  res.expand_charge_types()
  np.testing.assert_allclose(np.stack(res.charges, axis=0), expected)
  np.testing.assert_allclose(locs, [0, 1, 4, 5, 7])


def test_getitem():
  q1 = np.array([0, 1, 2, 0, 6, 1, -9, 0, -7], dtype=np.int16)
  q2 = np.array([2, 3, 4, -1, 4, 3, 1, 2, 0], dtype=np.int16)
  Q1 = U1Charge(charges=q1)
  Q2 = U1Charge(charges=q2)
  Q = Q1 @ Q2
  t1 = Q[5]
  t1.expand_charge_types()
  np.testing.assert_allclose(t1.charges, [[1], [3]])
  assert np.all([t1.charge_types[n][0] is U1Charge for n in range(2)])
  t2 = Q[[2, 5, 7]]
  t2.expand_charge_types()
  assert np.all([t2.charge_types[n][0] == U1Charge for n in range(2)])
  np.testing.assert_allclose(t2.charges, [[2, 1, 0], [4, 3, 2]])
  t3 = Q[[5, 2, 7]]
  t3.expand_charge_types()
  assert np.all([t3.charge_types[n][0] == U1Charge for n in range(2)])
  np.testing.assert_allclose(t3.charges, [[1, 2, 0], [3, 4, 2]])


def test_isin():
  np.random.seed(10)
  c1 = U1Charge(np.random.randint(-5, 5, 1000, dtype=np.int16))
  c2 = U1Charge(np.random.randint(-5, 5, 1000, dtype=np.int16))

  c = c1 @ c2
  c3 = U1Charge(np.array([-1, 0, 1], dtype=np.int16)) @ U1Charge(
      np.array([-1, 0, 1], dtype=np.int16))
  expected = np.array([[-1, 0, 1], [-1, 0, 1]])

  n = c.isin(c3)
  for m in np.nonzero(n)[0]:
    charges = c[m]
    charges.expand_charge_types()
    cs = np.stack(charges.charges, axis=0)
    #pylint: disable=unsubscriptable-object
    assert np.any([
        np.array_equal(cs[:, 0], expected[:, k])
        for k in range(expected.shape[1])
    ])
  for m in np.nonzero(np.logical_not(n))[0]:
    charges = c[m]
    charges.expand_charge_types()
    cs = np.stack(charges.charges, axis=0)
    #pylint: disable=unsubscriptable-object
    assert not np.any([
        np.array_equal(cs[:, 0], expected[:, k])
        for k in range(expected.shape[1])
    ])


def test_eq_1():
  np.random.seed(10)
  c1 = U1Charge(np.array([-2, -1, 0, 1, -1, 3, 4, 5], dtype=np.int16))
  c2 = U1Charge(np.array([-1, 0, 1, 2, 0, 4, 5, 6], dtype=np.int16))
  c = c1 @ c2
  c3 = U1Charge(np.array([-1], dtype=np.int16)) @ U1Charge(
      np.array([0], dtype=np.int16))
  exp = np.array([[-1], [0]])
  inds = np.nonzero(c == c3)[0]
  np.testing.assert_allclose(inds, [1, 4])
  for i in inds:
    tmp = c[i]
    tmp.expand_charge_types()
    np.array_equal(np.stack(tmp.charges), exp)


def test_eq_2():
  np.random.seed(10)
  c1 = U1Charge(np.array([-2, -1, 0, 1, -1, 3, 4, 5, 1], dtype=np.int16))
  c2 = U1Charge(np.array([-1, 0, 1, 2, 0, 4, 5, 6, 2], dtype=np.int16))
  c = c1 @ c2
  c3 = U1Charge(np.array([-1, 1], dtype=np.int16)) @ U1Charge(
      np.array([0, 2], dtype=np.int16))
  exp = np.array([[-1, 1], [0, 2]])
  inds = np.nonzero(c == c3)

  np.testing.assert_allclose(inds[0][inds[1] == 0], [1, 4])
  np.testing.assert_allclose(inds[0][inds[1] == 1], [3, 8])
  for i, j in zip(inds[0], inds[1]):
    tmp = c[i]
    tmp.expand_charge_types()
    np.array_equal(np.stack(tmp.charges), exp[:, j])


def test_empty():
  num_charges = 4
  charges = BaseCharge([
      np.random.randint(-5, 6, 0).astype(np.int16) for _ in range(num_charges)
  ])
  assert len(charges) == 0


def test_init_raises():
  charge_types = [[U1Charge, Z2Charge], [U1Charge]]
  with pytest.raises(ValueError):
    BaseCharge(
        [np.random.randint(-5, 6, 10).astype(np.int16) for _ in range(2)],
        charge_types=charge_types)


def test_zncharge_raises():
  with pytest.raises(ValueError, match="n must be >= 2, found 0"):
    ZNCharge(0)
  with pytest.raises(ValueError, match="Z7 charges must be in"):
    ZNCharge(7)([0, 4, 9])<|MERGE_RESOLUTION|>--- conflicted
+++ resolved
@@ -12,11 +12,7 @@
   a1 = np.random.randint(-10, 10, 100000).astype(np.int8)
   b1 = np.random.randint(-10, 10, 100000).astype(np.int8)
   a1b1 = collapse([a1, b1], [[a1.dtype], [b1.dtype]])
-<<<<<<< HEAD
   [a1f, b1f] = expand(a1b1, [[a1.dtype], [b1.dtype]])
-=======
-  [a1f, b1f] = expand(a1b1, [[a1.dtype], [b1.dtype]]) 
->>>>>>> d3fbe0e8
   np.testing.assert_allclose(a1f, a1)
   np.testing.assert_allclose(b1f, b1)
 
@@ -527,7 +523,7 @@
   Q_ = BaseCharge([C1, C2, C3], charge_types=[[chargetype] for _ in range(3)])
   np.testing.assert_allclose(np.stack(Q.charges), np.stack(Q_.charges))
 
-
+  
 def test_BaseCharge_matmul_raises():
   B = 5
   np.random.seed(10)
