import numpy as np
import pytest
# pylint: disable=line-too-long
from tensornetwork.block_sparse.charge import BaseCharge, intersect, fuse_ndarrays, U1Charge, fuse_degeneracies


def test_BaseCharge_charges():
  D = 100
  B = 6
  np.random.seed(10)
  charges = np.random.randint(-B // 2, B // 2 + 1, (2, D)).astype(np.int16)

  q1 = BaseCharge(charges)
  np.testing.assert_allclose(q1.charges, charges)


def test_BaseCharge_generic():
  D = 300
  B = 5
  np.random.seed(10)
  q = np.random.randint(-B // 2, B // 2 + 1, (2, D)).astype(np.int16)
  unique = np.unique(q, axis=1)
  Q = BaseCharge(charges=q)
  assert Q.dim == 300
  assert Q.num_symmetries == 2
  assert Q.num_unique == unique.shape[1]


def test_BaseCharge_len():
  D = 300
  B = 5
  np.random.seed(10)
  q = np.random.randint(-B // 2, B // 2 + 1, (2, D)).astype(np.int16)
  Q = BaseCharge(charges=q)
  assert len(Q) == 300


def test_BaseCharge_copy():
  D = 300
  B = 5
  np.random.seed(10)
  q = np.random.randint(-B // 2, B // 2 + 1, (2, D)).astype(np.int16)
  Q = BaseCharge(charges=q)
  Qcopy = Q.copy()
  assert Q.charge_labels is not Qcopy.charge_labels
  assert Q.unique_charges is not Qcopy.unique_charges
  np.testing.assert_allclose(Q.charge_labels, Qcopy.charge_labels)
  np.testing.assert_allclose(Q.unique_charges, Qcopy.unique_charges)


def test_intersect_1():
  a = np.array([[0, 1, 2], [2, 3, 4]])
  b = np.array([[0, -2, 6], [2, 3, 4]])
  out = intersect(a, b, axis=1)
  np.testing.assert_allclose(np.array([[0], [2]]), out)


def test_intersect_2():
  a = np.array([[0, 1, 2], [2, 3, 4]])
  b = np.array([[0, -2, 6, 2], [2, 3, 4, 4]])
  out, la, lb = intersect(a, b, axis=1, return_indices=True)
  np.testing.assert_allclose(np.array([[0, 2], [2, 4]]), out)
  np.testing.assert_allclose(la, [0, 2])
  np.testing.assert_allclose(lb, [0, 3])


def test_intersect_3():
  a = np.array([0, 1, 2, 3, 4])
  b = np.array([0, -1, 4])
  out = intersect(a, b)
  np.testing.assert_allclose([0, 4], out)


def test_intersect_4():
  a = np.array([0, 1, 2, 3, 4])
  b = np.array([0, -1, 4])
  out, la, lb = intersect(a, b, return_indices=True)
  np.testing.assert_allclose([0, 4], out)
  np.testing.assert_allclose(la, [0, 4])
  np.testing.assert_allclose(lb, [0, 2])


def test_fuse_degeneracies():
  d1 = np.asarray([0, 1])
  d2 = np.asarray([2, 3, 4])
  fused_degeneracies = fuse_degeneracies(d1, d2)
  np.testing.assert_allclose(fused_degeneracies, np.kron(d1, d2))


def test_U1Charge_charges():
  D = 100
  B = 6
  np.random.seed(10)
  charges = np.random.randint(-B // 2, B // 2 + 1, D).astype(np.int16)

  q1 = U1Charge(charges)
  assert np.all(q1.charges == charges)


def test_U1Charge_dual():
  D = 100
  B = 6
  np.random.seed(10)
  charges = np.random.randint(-B // 2, B // 2 + 1, D).astype(np.int16)

  q1 = U1Charge(charges)
  assert np.all(q1.dual(True).charges == -charges)


<<<<<<< HEAD
def test_U1Charge_fusion():

  def run_test():
    D = 2000
    B = 6
    O1 = np.random.randint(-B // 2, B // 2 + 1, D).astype(np.int16)
    O2 = np.random.randint(-B // 2, B // 2 + 1, D).astype(np.int16)
    P1 = np.random.randint(0, B + 1, D).astype(np.int16)
    P2 = np.random.randint(-B // 2, B // 2 + 1, D).astype(np.int16)
    Q1 = np.random.randint(1, B + 1, D).astype(np.int16)
    Q2 = np.random.randint(1, B + 1, D).astype(np.int16)

    charges_1 = [O1, O2]
    charges_2 = [P1, P2]
    charges_3 = [Q1, Q2]

    fused_1 = fuse_ndarrays(charges_1)
    fused_2 = fuse_ndarrays(charges_2)
    fused_3 = fuse_ndarrays(charges_3)
    q1 = U1Charge(O1) @ U1Charge(P1) @ U1Charge(Q1)
    q2 = U1Charge(O2) @ U1Charge(P2) @ U1Charge(Q2)

    target = BaseCharge(
        charges=np.random.randint(-B, B, (3, 1), dtype=np.int16),
        charge_labels=None,
        charge_types=[U1Charge, U1Charge, U1Charge])
    q12 = q1 + q2

    nz_1 = np.nonzero(q12 == target)[0]
    i1 = fused_1 == target.charges[0, 0]
    i2 = fused_2 == target.charges[1, 0]
    i3 = fused_3 == target.charges[2, 0]
    #pylint: disable=no-member
    nz_2 = np.nonzero(np.logical_and.reduce([i1, i2, i3]))[0]
    return nz_1, nz_2

  nz_1, nz_2 = run_test()
  while len(nz_1) == 0:
    nz_1, nz_2 = run_test()
    break
  assert np.all(nz_1 == nz_2)


def test_U1Charge_multiple_fusion():

  def run_test():
    D = 300
    B = 4
    O1 = np.random.randint(-B // 2, B // 2 + 1, D).astype(np.int16)
    O2 = np.random.randint(-B // 2, B // 2 + 1, D).astype(np.int16)
    O3 = np.random.randint(-B // 2, B // 2 + 1, D).astype(np.int16)
    P1 = np.random.randint(0, B + 1, D).astype(np.int16)
    P2 = np.random.randint(-B // 2, B // 2 + 1, D).astype(np.int16)
    P3 = np.random.randint(-B // 2, B // 2 + 1, D).astype(np.int16)
    Q1 = np.random.randint(1, B + 1, D).astype(np.int16)
    Q2 = np.random.randint(0, B + 1, D).astype(np.int16)
    Q3 = np.random.randint(-B // 2, B // 2 + 1, D).astype(np.int16)

    charges_1 = [O1, O2, O3]
    charges_2 = [P1, P2, P3]
    charges_3 = [Q1, Q2, Q3]

    fused_1 = fuse_ndarrays(charges_1)
    fused_2 = fuse_ndarrays(charges_2)
    fused_3 = fuse_ndarrays(charges_3)
    q1 = U1Charge(O1) @ U1Charge(P1) @ U1Charge(Q1)
    q2 = U1Charge(O2) @ U1Charge(P2) @ U1Charge(Q2)
    q3 = U1Charge(O3) @ U1Charge(P3) @ U1Charge(Q3)

    target = BaseCharge(
        charges=np.random.randint(-B, B, (3, 1), dtype=np.int16),
        charge_labels=None,
        charge_types=[U1Charge, U1Charge, U1Charge])

    q123 = q1 + q2 + q3

    nz_1 = np.nonzero(q123 == target)[0]
    i1 = fused_1 == target.charges[0, 0]
    i2 = fused_2 == target.charges[1, 0]
    i3 = fused_3 == target.charges[2, 0]
    #pylint: disable=no-member
    nz_2 = np.nonzero(np.logical_and.reduce([i1, i2, i3]))[0]
    return nz_1, nz_2

  nz_1, nz_2 = run_test()
  while len(nz_1) == 0:
    nz_1, nz_2 = run_test()
  assert np.all(nz_1 == nz_2)


def test_U1Charge_multiple_fusion_with_flow():

  def run_test():
    D = 300
    B = 4
    O1 = np.random.randint(-B // 2, B // 2 + 1, D).astype(np.int8)
    O2 = np.random.randint(-B // 2, B // 2 + 1, D).astype(np.int8)
    O3 = np.random.randint(-B // 2, B // 2 + 1, D).astype(np.int8)
    P1 = np.random.randint(0, B + 1, D).astype(np.int16)
    P2 = np.random.randint(-B // 2, B // 2 + 1, D).astype(np.int16)
    P3 = np.random.randint(-B // 2, B // 2 + 1, D).astype(np.int16)
    Q1 = np.random.randint(1, B + 1, D).astype(np.int8)
    Q2 = np.random.randint(0, B + 1, D).astype(np.int8)
    Q3 = np.random.randint(-B // 2, B // 2 + 1, D).astype(np.int8)

    charges_1 = [O1, -O2, O3]
    charges_2 = [P1, -P2, P3]
    charges_3 = [Q1, -Q2, Q3]

    fused_1 = fuse_ndarrays(charges_1)
    fused_2 = fuse_ndarrays(charges_2)
    fused_3 = fuse_ndarrays(charges_3)
    q1 = U1Charge(O1) @ U1Charge(P1) @ U1Charge(Q1)
    q2 = U1Charge(O2) @ U1Charge(P2) @ U1Charge(Q2)
    q3 = U1Charge(O3) @ U1Charge(P3) @ U1Charge(Q3)

    target = BaseCharge(
        charges=np.random.randint(-B, B, (3, 1), dtype=np.int16),
        charge_labels=None,
        charge_types=[U1Charge, U1Charge, U1Charge])
    q123 = q1 + q2 * True + q3
    nz_1 = np.nonzero(q123 == target)[0]
    i1 = fused_1 == target.charges[0, 0]
    i2 = fused_2 == target.charges[1, 0]
    i3 = fused_3 == target.charges[2, 0]
    #pylint: disable=no-member
    nz_2 = np.nonzero(np.logical_and.reduce([i1, i2, i3]))[0]
    return nz_1, nz_2

  nz_1, nz_2 = run_test()
  while len(nz_1) == 0:
    nz_1, nz_2 = run_test()
  assert np.all(nz_1 == nz_2)


def test_U1Charge_fusion_with_flow():

  def run_test():
    D = 2000
    B = 6
    O1 = np.random.randint(-B // 2, B // 2 + 1, D).astype(np.int8)
    O2 = np.random.randint(-B // 2, B // 2 + 1, D).astype(np.int8)
    P1 = np.random.randint(0, B + 1, D).astype(np.int16)
    P2 = np.random.randint(-B // 2, B // 2 + 1, D).astype(np.int16)
    Q1 = np.random.randint(1, B + 1, D).astype(np.int8)
    Q2 = np.random.randint(1, B + 1, D).astype(np.int8)

    charges_1 = [O1, -O2]
    charges_2 = [P1, -P2]
    charges_3 = [Q1, -Q2]

    fused_1 = fuse_ndarrays(charges_1)
    fused_2 = fuse_ndarrays(charges_2)
    fused_3 = fuse_ndarrays(charges_3)

    q1 = U1Charge(O1) @ U1Charge(P1) @ U1Charge(Q1)
    q2 = U1Charge(O2) @ U1Charge(P2) @ U1Charge(Q2)

    target = BaseCharge(
        charges=np.random.randint(-B, B, (3, 1), dtype=np.int16),
        charge_labels=None,
        charge_types=[U1Charge, U1Charge, U1Charge])
    q12 = q1 + q2 * True

    nz_1 = np.nonzero(q12 == target)[0]
    i1 = fused_1 == target.charges[0, 0]
    i2 = fused_2 == target.charges[1, 0]
    i3 = fused_3 == target.charges[2, 0]
    #pylint: disable=no-member
    nz_2 = np.nonzero(np.logical_and.reduce([i1, i2, i3]))[0]
    return nz_1, nz_2

  nz_1, nz_2 = run_test()
  while len(nz_1) == 0:
    nz_1, nz_2 = run_test()
  assert np.all(nz_1 == nz_2)


def test_BaseCharge_intersect():
  q1 = np.array([[0, 1, 2, 0, 6], [2, 3, 4, -1, 4]])
  q2 = np.array([[0, -2, 6], [2, 3, 4]])
  Q1 = BaseCharge(charges=q1)
  Q2 = BaseCharge(charges=q2)
  res = Q1.intersect(Q2)
  np.testing.assert_allclose(res.charges, np.asarray([[0, 6], [2, 4]]))


def test_BaseCharge_intersect_return_indices():
  q1 = np.array([[0, 1, 2, 0, 6], [2, 3, 4, -1, 4]])
  q2 = np.array([[-2, 0, 6], [3, 2, 4]])
  Q1 = BaseCharge(charges=q1)
  Q2 = BaseCharge(charges=q2)
  res, i1, i2 = Q1.intersect(Q2, return_indices=True)
  #res, i1, i2 = intersect(q1, q2, axis=1, return_indices=True)
  np.testing.assert_allclose(res.charges, np.asarray([[0, 6], [2, 4]]))
  np.testing.assert_allclose(i1, [0, 4])
  np.testing.assert_allclose(i2, [1, 2])


def test_U1Charge_matmul():
  D = 1000
  B = 5
  C1 = np.random.randint(-B // 2, B // 2 + 1, D).astype(np.int16)
  C2 = np.random.randint(-B // 2, B // 2 + 1, D).astype(np.int16)
  C3 = np.random.randint(-B // 2, B // 2 + 1, D).astype(np.int16)

  q1 = U1Charge(C1)
  q2 = U1Charge(C2)
  q3 = U1Charge(C3)

  Q = q1 @ q2 @ q3
  Q_ = BaseCharge(
      np.stack([C1, C2, C3], axis=0),
      charge_labels=None,
      charge_types=[U1Charge, U1Charge, U1Charge])
  assert np.all(Q.charges == Q_.charges)
=======
def get_charges(B0, B1, D, num_charges):
  return [
      np.random.randint(B0, B1 + 1, D).astype(np.int16)
      for _ in range(num_charges)
  ]


def fuse_charges(num_charges, num_charge_types, seed, D, B, use_flows=False):
  np.random.seed(seed)
  if use_flows:
    flows = np.random.choice([True, False], num_charges, replace=True)
  else:
    flows = np.asarray([False] * num_charges)
  np_flows = np.ones(num_charges, dtype=np.int16)
  np_flows[flows] = -1
  charges = [
      get_charges(-B // 2, B // 2, D, num_charge_types)
      for _ in range(num_charges)
  ]
  fused = [
      fuse_ndarrays([charges[n][m] * np_flows[n]
                     for n in range(num_charges)])
      for m in range(num_charge_types)
  ]
  final_charges = [U1Charge(charges[n][0]) for n in range(num_charges)]
  for n in range(num_charges):
    for m in range(1, num_charge_types):
      final_charges[n] = final_charges[n] @ U1Charge(charges[n][m])
  np_target_charges = np.random.randint(-B, B, num_charge_types, dtype=np.int16)
  target_charges = [
      U1Charge(np.array([np_target_charges[n]]))
      for n in range(num_charge_types)
  ]
  target = target_charges[0]
  for m in range(1, num_charge_types):
    target = target @ target_charges[m]
  final = final_charges[0] * flows[0]
  for n in range(1, num_charges):
    final = final + final_charges[n] * flows[n]

  nz_1 = np.nonzero(final == target)[0]
  masks = [fused[m] == target.charges[m, 0] for m in range(num_charge_types)]

  #pylint: disable=no-member
  nz_2 = np.nonzero(np.logical_and.reduce(masks))[0]
  return nz_1, nz_2


@pytest.mark.parametrize('use_flows', [True, False])
@pytest.mark.parametrize('num_charges, num_charge_types, D, B',
                         [(2, 1, 1000, 6), (2, 2, 1000, 6), (3, 1, 100, 6),
                          (3, 2, 100, 6), (3, 3, 100, 6)])
def test_U1Charge_fusion(num_charges, num_charge_types, D, B, use_flows):
  nz_1, nz_2 = fuse_charges(
      num_charges=num_charges,
      num_charge_types=num_charge_types,
      seed=20,
      D=D,
      B=B,
      use_flows=use_flows)
  assert len(nz_1) > 0
  assert len(nz_2) > 0
  assert np.all(nz_1 == nz_2)
>>>>>>> e7b527c6
<|MERGE_RESOLUTION|>--- conflicted
+++ resolved
@@ -107,224 +107,6 @@
   assert np.all(q1.dual(True).charges == -charges)
 
 
-<<<<<<< HEAD
-def test_U1Charge_fusion():
-
-  def run_test():
-    D = 2000
-    B = 6
-    O1 = np.random.randint(-B // 2, B // 2 + 1, D).astype(np.int16)
-    O2 = np.random.randint(-B // 2, B // 2 + 1, D).astype(np.int16)
-    P1 = np.random.randint(0, B + 1, D).astype(np.int16)
-    P2 = np.random.randint(-B // 2, B // 2 + 1, D).astype(np.int16)
-    Q1 = np.random.randint(1, B + 1, D).astype(np.int16)
-    Q2 = np.random.randint(1, B + 1, D).astype(np.int16)
-
-    charges_1 = [O1, O2]
-    charges_2 = [P1, P2]
-    charges_3 = [Q1, Q2]
-
-    fused_1 = fuse_ndarrays(charges_1)
-    fused_2 = fuse_ndarrays(charges_2)
-    fused_3 = fuse_ndarrays(charges_3)
-    q1 = U1Charge(O1) @ U1Charge(P1) @ U1Charge(Q1)
-    q2 = U1Charge(O2) @ U1Charge(P2) @ U1Charge(Q2)
-
-    target = BaseCharge(
-        charges=np.random.randint(-B, B, (3, 1), dtype=np.int16),
-        charge_labels=None,
-        charge_types=[U1Charge, U1Charge, U1Charge])
-    q12 = q1 + q2
-
-    nz_1 = np.nonzero(q12 == target)[0]
-    i1 = fused_1 == target.charges[0, 0]
-    i2 = fused_2 == target.charges[1, 0]
-    i3 = fused_3 == target.charges[2, 0]
-    #pylint: disable=no-member
-    nz_2 = np.nonzero(np.logical_and.reduce([i1, i2, i3]))[0]
-    return nz_1, nz_2
-
-  nz_1, nz_2 = run_test()
-  while len(nz_1) == 0:
-    nz_1, nz_2 = run_test()
-    break
-  assert np.all(nz_1 == nz_2)
-
-
-def test_U1Charge_multiple_fusion():
-
-  def run_test():
-    D = 300
-    B = 4
-    O1 = np.random.randint(-B // 2, B // 2 + 1, D).astype(np.int16)
-    O2 = np.random.randint(-B // 2, B // 2 + 1, D).astype(np.int16)
-    O3 = np.random.randint(-B // 2, B // 2 + 1, D).astype(np.int16)
-    P1 = np.random.randint(0, B + 1, D).astype(np.int16)
-    P2 = np.random.randint(-B // 2, B // 2 + 1, D).astype(np.int16)
-    P3 = np.random.randint(-B // 2, B // 2 + 1, D).astype(np.int16)
-    Q1 = np.random.randint(1, B + 1, D).astype(np.int16)
-    Q2 = np.random.randint(0, B + 1, D).astype(np.int16)
-    Q3 = np.random.randint(-B // 2, B // 2 + 1, D).astype(np.int16)
-
-    charges_1 = [O1, O2, O3]
-    charges_2 = [P1, P2, P3]
-    charges_3 = [Q1, Q2, Q3]
-
-    fused_1 = fuse_ndarrays(charges_1)
-    fused_2 = fuse_ndarrays(charges_2)
-    fused_3 = fuse_ndarrays(charges_3)
-    q1 = U1Charge(O1) @ U1Charge(P1) @ U1Charge(Q1)
-    q2 = U1Charge(O2) @ U1Charge(P2) @ U1Charge(Q2)
-    q3 = U1Charge(O3) @ U1Charge(P3) @ U1Charge(Q3)
-
-    target = BaseCharge(
-        charges=np.random.randint(-B, B, (3, 1), dtype=np.int16),
-        charge_labels=None,
-        charge_types=[U1Charge, U1Charge, U1Charge])
-
-    q123 = q1 + q2 + q3
-
-    nz_1 = np.nonzero(q123 == target)[0]
-    i1 = fused_1 == target.charges[0, 0]
-    i2 = fused_2 == target.charges[1, 0]
-    i3 = fused_3 == target.charges[2, 0]
-    #pylint: disable=no-member
-    nz_2 = np.nonzero(np.logical_and.reduce([i1, i2, i3]))[0]
-    return nz_1, nz_2
-
-  nz_1, nz_2 = run_test()
-  while len(nz_1) == 0:
-    nz_1, nz_2 = run_test()
-  assert np.all(nz_1 == nz_2)
-
-
-def test_U1Charge_multiple_fusion_with_flow():
-
-  def run_test():
-    D = 300
-    B = 4
-    O1 = np.random.randint(-B // 2, B // 2 + 1, D).astype(np.int8)
-    O2 = np.random.randint(-B // 2, B // 2 + 1, D).astype(np.int8)
-    O3 = np.random.randint(-B // 2, B // 2 + 1, D).astype(np.int8)
-    P1 = np.random.randint(0, B + 1, D).astype(np.int16)
-    P2 = np.random.randint(-B // 2, B // 2 + 1, D).astype(np.int16)
-    P3 = np.random.randint(-B // 2, B // 2 + 1, D).astype(np.int16)
-    Q1 = np.random.randint(1, B + 1, D).astype(np.int8)
-    Q2 = np.random.randint(0, B + 1, D).astype(np.int8)
-    Q3 = np.random.randint(-B // 2, B // 2 + 1, D).astype(np.int8)
-
-    charges_1 = [O1, -O2, O3]
-    charges_2 = [P1, -P2, P3]
-    charges_3 = [Q1, -Q2, Q3]
-
-    fused_1 = fuse_ndarrays(charges_1)
-    fused_2 = fuse_ndarrays(charges_2)
-    fused_3 = fuse_ndarrays(charges_3)
-    q1 = U1Charge(O1) @ U1Charge(P1) @ U1Charge(Q1)
-    q2 = U1Charge(O2) @ U1Charge(P2) @ U1Charge(Q2)
-    q3 = U1Charge(O3) @ U1Charge(P3) @ U1Charge(Q3)
-
-    target = BaseCharge(
-        charges=np.random.randint(-B, B, (3, 1), dtype=np.int16),
-        charge_labels=None,
-        charge_types=[U1Charge, U1Charge, U1Charge])
-    q123 = q1 + q2 * True + q3
-    nz_1 = np.nonzero(q123 == target)[0]
-    i1 = fused_1 == target.charges[0, 0]
-    i2 = fused_2 == target.charges[1, 0]
-    i3 = fused_3 == target.charges[2, 0]
-    #pylint: disable=no-member
-    nz_2 = np.nonzero(np.logical_and.reduce([i1, i2, i3]))[0]
-    return nz_1, nz_2
-
-  nz_1, nz_2 = run_test()
-  while len(nz_1) == 0:
-    nz_1, nz_2 = run_test()
-  assert np.all(nz_1 == nz_2)
-
-
-def test_U1Charge_fusion_with_flow():
-
-  def run_test():
-    D = 2000
-    B = 6
-    O1 = np.random.randint(-B // 2, B // 2 + 1, D).astype(np.int8)
-    O2 = np.random.randint(-B // 2, B // 2 + 1, D).astype(np.int8)
-    P1 = np.random.randint(0, B + 1, D).astype(np.int16)
-    P2 = np.random.randint(-B // 2, B // 2 + 1, D).astype(np.int16)
-    Q1 = np.random.randint(1, B + 1, D).astype(np.int8)
-    Q2 = np.random.randint(1, B + 1, D).astype(np.int8)
-
-    charges_1 = [O1, -O2]
-    charges_2 = [P1, -P2]
-    charges_3 = [Q1, -Q2]
-
-    fused_1 = fuse_ndarrays(charges_1)
-    fused_2 = fuse_ndarrays(charges_2)
-    fused_3 = fuse_ndarrays(charges_3)
-
-    q1 = U1Charge(O1) @ U1Charge(P1) @ U1Charge(Q1)
-    q2 = U1Charge(O2) @ U1Charge(P2) @ U1Charge(Q2)
-
-    target = BaseCharge(
-        charges=np.random.randint(-B, B, (3, 1), dtype=np.int16),
-        charge_labels=None,
-        charge_types=[U1Charge, U1Charge, U1Charge])
-    q12 = q1 + q2 * True
-
-    nz_1 = np.nonzero(q12 == target)[0]
-    i1 = fused_1 == target.charges[0, 0]
-    i2 = fused_2 == target.charges[1, 0]
-    i3 = fused_3 == target.charges[2, 0]
-    #pylint: disable=no-member
-    nz_2 = np.nonzero(np.logical_and.reduce([i1, i2, i3]))[0]
-    return nz_1, nz_2
-
-  nz_1, nz_2 = run_test()
-  while len(nz_1) == 0:
-    nz_1, nz_2 = run_test()
-  assert np.all(nz_1 == nz_2)
-
-
-def test_BaseCharge_intersect():
-  q1 = np.array([[0, 1, 2, 0, 6], [2, 3, 4, -1, 4]])
-  q2 = np.array([[0, -2, 6], [2, 3, 4]])
-  Q1 = BaseCharge(charges=q1)
-  Q2 = BaseCharge(charges=q2)
-  res = Q1.intersect(Q2)
-  np.testing.assert_allclose(res.charges, np.asarray([[0, 6], [2, 4]]))
-
-
-def test_BaseCharge_intersect_return_indices():
-  q1 = np.array([[0, 1, 2, 0, 6], [2, 3, 4, -1, 4]])
-  q2 = np.array([[-2, 0, 6], [3, 2, 4]])
-  Q1 = BaseCharge(charges=q1)
-  Q2 = BaseCharge(charges=q2)
-  res, i1, i2 = Q1.intersect(Q2, return_indices=True)
-  #res, i1, i2 = intersect(q1, q2, axis=1, return_indices=True)
-  np.testing.assert_allclose(res.charges, np.asarray([[0, 6], [2, 4]]))
-  np.testing.assert_allclose(i1, [0, 4])
-  np.testing.assert_allclose(i2, [1, 2])
-
-
-def test_U1Charge_matmul():
-  D = 1000
-  B = 5
-  C1 = np.random.randint(-B // 2, B // 2 + 1, D).astype(np.int16)
-  C2 = np.random.randint(-B // 2, B // 2 + 1, D).astype(np.int16)
-  C3 = np.random.randint(-B // 2, B // 2 + 1, D).astype(np.int16)
-
-  q1 = U1Charge(C1)
-  q2 = U1Charge(C2)
-  q3 = U1Charge(C3)
-
-  Q = q1 @ q2 @ q3
-  Q_ = BaseCharge(
-      np.stack([C1, C2, C3], axis=0),
-      charge_labels=None,
-      charge_types=[U1Charge, U1Charge, U1Charge])
-  assert np.all(Q.charges == Q_.charges)
-=======
 def get_charges(B0, B1, D, num_charges):
   return [
       np.random.randint(B0, B1 + 1, D).astype(np.int16)
@@ -388,4 +170,43 @@
   assert len(nz_1) > 0
   assert len(nz_2) > 0
   assert np.all(nz_1 == nz_2)
->>>>>>> e7b527c6
+
+
+def test_BaseCharge_intersect():
+  q1 = np.array([[0, 1, 2, 0, 6], [2, 3, 4, -1, 4]])
+  q2 = np.array([[0, -2, 6], [2, 3, 4]])
+  Q1 = BaseCharge(charges=q1)
+  Q2 = BaseCharge(charges=q2)
+  res = Q1.intersect(Q2)
+  np.testing.assert_allclose(res.charges, np.asarray([[0, 6], [2, 4]]))
+
+
+def test_BaseCharge_intersect_return_indices():
+  q1 = np.array([[0, 1, 2, 0, 6], [2, 3, 4, -1, 4]])
+  q2 = np.array([[-2, 0, 6], [3, 2, 4]])
+  Q1 = BaseCharge(charges=q1)
+  Q2 = BaseCharge(charges=q2)
+  res, i1, i2 = Q1.intersect(Q2, return_indices=True)
+  #res, i1, i2 = intersect(q1, q2, axis=1, return_indices=True)
+  np.testing.assert_allclose(res.charges, np.asarray([[0, 6], [2, 4]]))
+  np.testing.assert_allclose(i1, [0, 4])
+  np.testing.assert_allclose(i2, [1, 2])
+
+
+def test_U1Charge_matmul():
+  D = 1000
+  B = 5
+  C1 = np.random.randint(-B // 2, B // 2 + 1, D).astype(np.int16)
+  C2 = np.random.randint(-B // 2, B // 2 + 1, D).astype(np.int16)
+  C3 = np.random.randint(-B // 2, B // 2 + 1, D).astype(np.int16)
+
+  q1 = U1Charge(C1)
+  q2 = U1Charge(C2)
+  q3 = U1Charge(C3)
+
+  Q = q1 @ q2 @ q3
+  Q_ = BaseCharge(
+      np.stack([C1, C2, C3], axis=0),
+      charge_labels=None,
+      charge_types=[U1Charge, U1Charge, U1Charge])
+  assert np.all(Q.charges == Q_.charges)