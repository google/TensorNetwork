--- conflicted
+++ resolved
@@ -2,11 +2,7 @@
 import pytest
 from tensornetwork.block_sparse.charge import (BaseCharge, U1Charge,
                                                fuse_charges, Z2Charge, ZNCharge)
-<<<<<<< HEAD
-from tensornetwork.block_sparse.utils import (intersect, fuse_ndarrays,
-=======
 from tensornetwork.block_sparse.utils import (unique, intersect, fuse_ndarrays,
->>>>>>> ee97ac58
                                               fuse_degeneracies)
 
 
