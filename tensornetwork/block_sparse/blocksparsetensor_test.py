--- conflicted
+++ resolved
@@ -5,10 +5,6 @@
                                                fuse_ndarray_charges, BaseCharge,
                                                Z2Charge)
 from tensornetwork.block_sparse.utils import fuse_ndarrays
-<<<<<<< HEAD
-=======
-
->>>>>>> ee97ac58
 from tensornetwork.block_sparse.index import Index
 from tensornetwork.block_sparse.blocksparsetensor import (ChargeArray,
                                                           BlockSparseTensor)
@@ -879,7 +875,6 @@
   T2 = -T
   np.testing.assert_allclose(T.data, -T2.data)
 
-<<<<<<< HEAD
 def test_ChargeArray_arithmetic_raises():
   np.random.seed(10)
   dtype = np.float64
@@ -918,7 +913,7 @@
     repr(T.dtype.name) + "\n   flat flows: " + \
     repr(list(flows)) + "\n   order: " + repr(T._order)
   assert actual == expected
-=======
+
 @pytest.mark.parametrize('chargetype', ["U1", "Z2", "mixed"])
 @pytest.mark.parametrize('num_charges', [1, 2, 3, 4])
 def test_size(chargetype, num_charges):
@@ -930,6 +925,4 @@
       for n in range(4)
   ]
   arr = BlockSparseTensor.random(indices)
-  assert arr.size == np.prod(Ds)
-  
->>>>>>> ee97ac58
+  assert arr.size == np.prod(Ds)