--- conflicted
+++ resolved
@@ -1440,9 +1440,6 @@
   return tensor.reshape(shape)
 
 
-<<<<<<< HEAD
-def conj(tensor: ChargeArray) -> Union[ChargeArray, BlockSparseTensor]:
-=======
 def conj(tensor: ChargeArray) -> ChargeArray:
   """
   Return the complex conjugate of `tensor` in a new 
@@ -1452,7 +1449,6 @@
   Returns:
     ChargeArray
   """
->>>>>>> 8c1782c7
   return tensor.conj()
 
 
