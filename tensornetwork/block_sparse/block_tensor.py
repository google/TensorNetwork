--- conflicted
+++ resolved
@@ -1209,11 +1209,7 @@
   def T(self) -> "BlockSparseTensor":
     return self.transpose()
 
-<<<<<<< HEAD
-  #pylint: disable=arguments-differ
-=======
   # pylint: disable=arguments-differ
->>>>>>> 762c3dc7
   def transpose_data(self,
                      flat_order: Optional[Union[List, np.ndarray]] = None,
                      inplace: Optional[bool] = False) -> Any:
