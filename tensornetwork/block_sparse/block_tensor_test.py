--- conflicted
+++ resolved
@@ -1075,7 +1075,32 @@
   np.testing.assert_allclose(dense_result, result.todense())
 
 
-<<<<<<< HEAD
+def test_matmul_raises():
+  dtype = np.float64
+  num_charges = 1
+  np.random.seed(10)
+  Ds1 = [100, 200, 20]
+  is1 = [
+      Index(
+          BaseCharge(
+              np.random.randint(-5, 5, (num_charges, Ds1[n]), dtype=np.int16),
+              charge_types=[U1Charge] * num_charges), False) for n in range(3)
+  ]
+  is2 = [
+      is1[1].copy().flip_flow(),
+      Index(
+          BaseCharge(
+              np.random.randint(-5, 5, (num_charges, 150), dtype=np.int16),
+              charge_types=[U1Charge] * num_charges), False)
+  ]
+  tensor1 = BlockSparseTensor.random(is1, dtype=dtype)
+  tensor2 = BlockSparseTensor.random(is2, dtype=dtype)
+  with pytest.raises(ValueError):
+    tensor1 @ tensor2
+  with pytest.raises(ValueError):
+    tensor2 @ tensor1
+
+
 @pytest.mark.parametrize("dtype", np_dtypes)
 @pytest.mark.parametrize("R, R1, R2", [(2, 1, 1), (3, 2, 1), (3, 1, 2)])
 @pytest.mark.parametrize('num_charges', [1, 2, 3])
@@ -1153,30 +1178,4 @@
   B = A + A.T.conj()
   E, V = eigh(B)
   B_ = V @ diag(E) @ V.conj().T
-  np.testing.assert_allclose(B.data, B_.data)
-=======
-def test_matmul_raises():
-  dtype = np.float64
-  num_charges = 1
-  np.random.seed(10)
-  Ds1 = [100, 200, 20]
-  is1 = [
-      Index(
-          BaseCharge(
-              np.random.randint(-5, 5, (num_charges, Ds1[n]), dtype=np.int16),
-              charge_types=[U1Charge] * num_charges), False) for n in range(3)
-  ]
-  is2 = [
-      is1[1].copy().flip_flow(),
-      Index(
-          BaseCharge(
-              np.random.randint(-5, 5, (num_charges, 150), dtype=np.int16),
-              charge_types=[U1Charge] * num_charges), False)
-  ]
-  tensor1 = BlockSparseTensor.random(is1, dtype=dtype)
-  tensor2 = BlockSparseTensor.random(is2, dtype=dtype)
-  with pytest.raises(ValueError):
-    tensor1 @ tensor2
-  with pytest.raises(ValueError):
-    tensor2 @ tensor1
->>>>>>> 1428ff0b
+  np.testing.assert_allclose(B.data, B_.data)