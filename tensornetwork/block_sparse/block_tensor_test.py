import numpy as np
import pytest
# pylint: disable=line-too-long
from tensornetwork.block_sparse.charge import U1Charge, fuse_charges, charge_equal, fuse_ndarrays, fuse_ndarray_charges, BaseCharge
from tensornetwork.block_sparse.index import Index
# pylint: disable=line-too-long
from tensornetwork.block_sparse.block_tensor import flatten, get_flat_meta_data, fuse_stride_arrays, compute_sparse_lookup, _find_best_partition, compute_fused_charge_degeneracies, compute_unique_fused_charges, compute_num_nonzero, reduce_charges, _find_diagonal_sparse_blocks

np_dtypes = [np.float64, np.complex128]
np_tensordot_dtypes = [np.float64, np.complex128]


def test_flatten():
  listoflist = [[1, 2], [3, 4], [5]]
  flat = flatten(listoflist)
  np.testing.assert_allclose(flat, [1, 2, 3, 4, 5])


def test_flat_meta_data():
  i1 = Index([U1Charge.random(-2, 2, 20),
              U1Charge.random(-2, 2, 20)],
             flow=[True, False])

  i2 = Index([U1Charge.random(-2, 2, 20),
              U1Charge.random(-2, 2, 20)],
             flow=[False, True])
  expected_charges = [
      i1._charges[0], i1._charges[1], i2._charges[0], i2._charges[1]
  ]
  expected_flows = [True, False, False, True]
  charges, flows = get_flat_meta_data([i1, i2])
  np.testing.assert_allclose(flows, expected_flows)
  for n, c in enumerate(charges):
    assert charge_equal(c, expected_charges[n])


def test_fuse_stride_arrays():
  dims = np.asarray([2, 3, 4, 5])
  strides = np.asarray([120, 60, 20, 5, 1])
  actual = fuse_stride_arrays(dims, strides)
  expected = fuse_ndarrays([
      np.arange(0, strides[n] * dims[n], strides[n], dtype=np.uint32)
      for n in range(len(dims))
  ])
  np.testing.assert_allclose(actual, expected)


def test_compute_sparse_lookup():
  q1 = np.array([-2, 0, -5, 7])
  q2 = np.array([-3, 1, -2, 6, 2, -2])
  expected_unique = np.array(
      [-11, -8, -7, -6, -4, -3, -2, -1, 0, 1, 2, 3, 5, 6, 9, 10])

  expected_labels_to_unique = np.array([7, 8, 9])
  expected_lookup = np.array([9, 8, 8, 7, 9])

  charges = [U1Charge(q1), U1Charge(q2)]
  targets = U1Charge(np.array([-1, 0, 1]))
  flows = [False, True]
  lookup, unique, labels = compute_sparse_lookup(charges, flows, targets)
  np.testing.assert_allclose(lookup, expected_lookup)
  np.testing.assert_allclose(expected_unique, np.squeeze(unique.charges))
  np.testing.assert_allclose(labels, expected_labels_to_unique)


def test_find_best_partition():
  d = [5, 4, 5, 2, 6, 8]
  p = _find_best_partition(d)
  assert p == 3


def test_compute_fused_charge_degeneracies():
  np.random.seed(10)
  qs = [np.random.randint(-3, 3, 100) for _ in range(3)]
  charges = [U1Charge(q) for q in qs]
  flows = [False, True, False]
  np_flows = [1, -1, 1]
  unique, degens = compute_fused_charge_degeneracies(charges, flows)
  fused = fuse_ndarrays([qs[n] * np_flows[n] for n in range(3)])
  exp_unique, exp_degens = np.unique(fused, return_counts=True)
  np.testing.assert_allclose(np.squeeze(unique.charges), exp_unique)
  np.testing.assert_allclose(degens, exp_degens)


def test_compute_unique_fused_charges():
  np.random.seed(10)
  qs = [np.random.randint(-3, 3, 100) for _ in range(3)]
  charges = [U1Charge(q) for q in qs]
  flows = [False, True, False]
  np_flows = [1, -1, 1]
  unique = compute_unique_fused_charges(charges, flows)
  fused = fuse_ndarrays([qs[n] * np_flows[n] for n in range(3)])
  exp_unique = np.unique(fused)
  np.testing.assert_allclose(np.squeeze(unique.charges), exp_unique)


def test_compute_num_nonzero():
  np.random.seed(10)
  qs = [np.random.randint(-3, 3, 100) for _ in range(3)]
  charges = [U1Charge(q) for q in qs]
  flows = [False, True, False]
  np_flows = [1, -1, 1]
  fused = fuse_ndarrays([qs[n] * np_flows[n] for n in range(3)])
  nz1 = compute_num_nonzero(charges, flows)
  nz2 = len(np.nonzero(fused == 0)[0])
  assert nz1 == nz2


def test_reduce_charges():
  left_charges = np.asarray([-2, 0, 1, 0, 0]).astype(np.int16)
  right_charges = np.asarray([-1, 0, 2, 1]).astype(np.int16)
  target_charge = np.zeros((1, 1), dtype=np.int16)
  fused_charges = fuse_ndarrays([left_charges, right_charges])
  dense_positions = reduce_charges(
      [U1Charge(left_charges), U1Charge(right_charges)], [False, False],
      target_charge,
      return_locations=True)

  np.testing.assert_allclose(dense_positions[0].charges, 0)

  np.testing.assert_allclose(
      dense_positions[1],
      np.nonzero(fused_charges == target_charge[0, 0])[0])


def test_reduce_charges_non_trivial():
  np.random.seed(10)
  left_charges = np.random.randint(-5, 5, 200, dtype=np.int16)
  right_charges = np.random.randint(-5, 5, 200, dtype=np.int16)

  target_charge = np.array([[-2, 0, 3]]).astype(np.int16)
  fused_charges = fuse_ndarrays([left_charges, right_charges])
  dense_positions = reduce_charges(
      [U1Charge(left_charges), U1Charge(right_charges)], [False, False],
      target_charge,
      return_locations=True)
  assert np.all(
      np.isin(
          np.squeeze(dense_positions[0].charges), np.squeeze(target_charge)))
  mask = np.isin(fused_charges, np.squeeze(target_charge))
  np.testing.assert_allclose(dense_positions[1], np.nonzero(mask)[0])


def test_reduce_charges_non_trivial_2():
  np.random.seed(10)
  left_charges1 = np.random.randint(-5, 5, 200, dtype=np.int16)
  left_charges2 = np.random.randint(-5, 5, 200, dtype=np.int16)
  right_charges1 = np.random.randint(-5, 5, 200, dtype=np.int16)
  right_charges2 = np.random.randint(-5, 5, 200, dtype=np.int16)

  target_charge = np.array([[-2, 0, 3], [-1, 1, 0]]).astype(np.int16)
  fused_charges1 = fuse_ndarrays([left_charges1, right_charges1])
  fused_charges2 = fuse_ndarrays([left_charges2, right_charges2])

  dense_positions = reduce_charges([
      U1Charge(left_charges1) @ U1Charge(left_charges2),
      U1Charge(right_charges1) @ U1Charge(right_charges2)
  ], [False, False],
                                   target_charge,
                                   return_locations=True)
  masks = []
  assert np.all(dense_positions[0].isin(target_charge))
  #pylint: disable=unsubscriptable-object
  for n in range(target_charge.shape[1]):
    mask1 = np.isin(fused_charges1, np.squeeze(target_charge[0, n]))
    mask2 = np.isin(fused_charges2, np.squeeze(target_charge[1, n]))
    masks.append(np.logical_and(mask1, mask2))
  #pylint: disable=no-member
  np.testing.assert_allclose(
      np.nonzero(np.logical_or.reduce(masks))[0], dense_positions[1])


@pytest.mark.parametrize('num_legs', [2, 3, 4])
<<<<<<< HEAD
def test_find_diagonal_sparse_blocks(num_legs):
  np.random.seed(10)
  np_charges = [
      np.random.randint(-5, 5, 30, dtype=np.int16) for _ in range(num_legs)
  ]
  fused = fuse_ndarrays(np_charges)
  left_charges = fuse_ndarrays(np_charges[:num_legs // 2])
  right_charges = fuse_ndarrays(np_charges[num_legs // 2:])
  nz = np.nonzero(fused == 0)[0]
  linear_locs = np.arange(len(nz))
  left_inds, _ = np.divmod(nz, len(right_charges))
  left = left_charges[left_inds]
  unique_left = np.unique(left)
  blocks = []
  for ul in unique_left:
    blocks.append(linear_locs[np.nonzero(left == ul)])
  charges = [U1Charge(left_charges), U1Charge(right_charges)]
  bs, cs, ss = _find_diagonal_sparse_blocks(charges, [False, False], 1)
  np.testing.assert_allclose(np.squeeze(cs.charges), unique_left)
  for b1, b2 in zip(blocks, bs):
    assert np.all(b1 == b2)
  assert np.sum(np.prod(ss, axis=0)) == np.sum([len(b) for b in bs])
  np.testing.assert_allclose(unique_left, np.squeeze(cs.charges))


@pytest.mark.parametrize('num_legs', [2, 3, 4])
def test_find_transposed_diagonal_sparse_blocks(num_legs):
  np.random.seed(10)
  np_charges = [
      np.random.randint(-5, 5, 30, dtype=np.int16) for _ in range(num_legs)
  ]
  fused = fuse_ndarrays(np_charges)
  left_charges = fuse_ndarrays(np_charges[:num_legs // 2])
  right_charges = fuse_ndarrays(np_charges[num_legs // 2:])
  nz = np.nonzero(fused == 0)[0]
=======
@pytest.mark.parametrize('num_charges', [1, 2, 3])
def test_find_diagonal_sparse_blocks(num_legs, num_charges):
  np.random.seed(10)
  np_charges = [
      np.random.randint(-5, 5, (num_charges, 60), dtype=np.int16)
      for _ in range(num_legs)
  ]
  fused = np.stack([
      fuse_ndarrays([np_charges[n][c, :]
                     for n in range(num_legs)])
      for c in range(num_charges)
  ],
                   axis=0)

  left_charges = np.stack([
      fuse_ndarrays([np_charges[n][c, :]
                     for n in range(num_legs // 2)])
      for c in range(num_charges)
  ],
                          axis=0)
  right_charges = np.stack([
      fuse_ndarrays(
          [np_charges[n][c, :]
           for n in range(num_legs // 2, num_legs)])
      for c in range(num_charges)
  ],
                           axis=0)
  #pylint: disable=no-member
  nz = np.nonzero(
      np.logical_and.reduce(fused.T == np.zeros((1, num_charges)), axis=1))[0]
>>>>>>> d9d685d0
  linear_locs = np.arange(len(nz))
  left_inds, _ = np.divmod(nz, right_charges.shape[1])
  left = left_charges[:, left_inds]
  unique_left = np.unique(left, axis=1)
  blocks = []
  for n in range(unique_left.shape[1]):
    ul = unique_left[:, n][None, :]
    #pylint: disable=no-member
    blocks.append(linear_locs[np.nonzero(
        np.logical_and.reduce(left.T == ul, axis=1))[0]])

  charges = [
      BaseCharge(left_charges, charge_types=[U1Charge] * num_charges),
      BaseCharge(right_charges, charge_types=[U1Charge] * num_charges)
  ]
  bs, cs, ss = _find_diagonal_sparse_blocks(charges, [False, False], 1)
  np.testing.assert_allclose(cs.charges, unique_left)
  for b1, b2 in zip(blocks, bs):
    assert np.all(b1 == b2)

  assert np.sum(np.prod(ss, axis=0)) == np.sum([len(b) for b in bs])
  np.testing.assert_allclose(unique_left, cs.charges)<|MERGE_RESOLUTION|>--- conflicted
+++ resolved
@@ -171,43 +171,6 @@
 
 
 @pytest.mark.parametrize('num_legs', [2, 3, 4])
-<<<<<<< HEAD
-def test_find_diagonal_sparse_blocks(num_legs):
-  np.random.seed(10)
-  np_charges = [
-      np.random.randint(-5, 5, 30, dtype=np.int16) for _ in range(num_legs)
-  ]
-  fused = fuse_ndarrays(np_charges)
-  left_charges = fuse_ndarrays(np_charges[:num_legs // 2])
-  right_charges = fuse_ndarrays(np_charges[num_legs // 2:])
-  nz = np.nonzero(fused == 0)[0]
-  linear_locs = np.arange(len(nz))
-  left_inds, _ = np.divmod(nz, len(right_charges))
-  left = left_charges[left_inds]
-  unique_left = np.unique(left)
-  blocks = []
-  for ul in unique_left:
-    blocks.append(linear_locs[np.nonzero(left == ul)])
-  charges = [U1Charge(left_charges), U1Charge(right_charges)]
-  bs, cs, ss = _find_diagonal_sparse_blocks(charges, [False, False], 1)
-  np.testing.assert_allclose(np.squeeze(cs.charges), unique_left)
-  for b1, b2 in zip(blocks, bs):
-    assert np.all(b1 == b2)
-  assert np.sum(np.prod(ss, axis=0)) == np.sum([len(b) for b in bs])
-  np.testing.assert_allclose(unique_left, np.squeeze(cs.charges))
-
-
-@pytest.mark.parametrize('num_legs', [2, 3, 4])
-def test_find_transposed_diagonal_sparse_blocks(num_legs):
-  np.random.seed(10)
-  np_charges = [
-      np.random.randint(-5, 5, 30, dtype=np.int16) for _ in range(num_legs)
-  ]
-  fused = fuse_ndarrays(np_charges)
-  left_charges = fuse_ndarrays(np_charges[:num_legs // 2])
-  right_charges = fuse_ndarrays(np_charges[num_legs // 2:])
-  nz = np.nonzero(fused == 0)[0]
-=======
 @pytest.mark.parametrize('num_charges', [1, 2, 3])
 def test_find_diagonal_sparse_blocks(num_legs, num_charges):
   np.random.seed(10)
@@ -238,26 +201,40 @@
   #pylint: disable=no-member
   nz = np.nonzero(
       np.logical_and.reduce(fused.T == np.zeros((1, num_charges)), axis=1))[0]
->>>>>>> d9d685d0
-  linear_locs = np.arange(len(nz))
-  left_inds, _ = np.divmod(nz, right_charges.shape[1])
-  left = left_charges[:, left_inds]
-  unique_left = np.unique(left, axis=1)
-  blocks = []
-  for n in range(unique_left.shape[1]):
-    ul = unique_left[:, n][None, :]
-    #pylint: disable=no-member
-    blocks.append(linear_locs[np.nonzero(
-        np.logical_and.reduce(left.T == ul, axis=1))[0]])
-
-  charges = [
-      BaseCharge(left_charges, charge_types=[U1Charge] * num_charges),
-      BaseCharge(right_charges, charge_types=[U1Charge] * num_charges)
+
+
+@pytest.mark.parametrize('num_legs', [2, 3, 4])
+@pytest.mark.parametrize('num_charges', [1, 2, 3])
+def test_find_transposed_diagonal_sparse_blocks(num_legs):
+  np.random.seed(10)
+  order = np.arange(num_legs)
+  while np.all(order == np.arange(num_legs)):
+    np.random.shuffle(order)
+
+  np_charges = [
+      np.random.randint(-5, 5, (num_charges, 60), dtype=np.int16)
+      for _ in range(num_legs)
   ]
-  bs, cs, ss = _find_diagonal_sparse_blocks(charges, [False, False], 1)
-  np.testing.assert_allclose(cs.charges, unique_left)
-  for b1, b2 in zip(blocks, bs):
-    assert np.all(b1 == b2)
-
-  assert np.sum(np.prod(ss, axis=0)) == np.sum([len(b) for b in bs])
-  np.testing.assert_allclose(unique_left, cs.charges)+  fused = np.stack([
+      fuse_ndarrays([np_charges[order[n]][c, :]
+                     for n in range(num_legs)])
+      for c in range(num_charges)
+  ],
+                   axis=0)
+
+  left_charges = np.stack([
+      fuse_ndarrays([np_charges[order[n]][c, :]
+                     for n in range(num_legs // 2)])
+      for c in range(num_charges)
+  ],
+                          axis=0)
+  right_charges = np.stack([
+      fuse_ndarrays(
+          [np_charges[order[n]][c, :]
+           for n in range(num_legs // 2, num_legs)])
+      for c in range(num_charges)
+  ],
+                           axis=0)
+  #pylint: disable=no-member
+  nz = np.nonzero(
+      np.logical_and.reduce(fused.T == np.zeros((1, num_charges)), axis=1))[0]