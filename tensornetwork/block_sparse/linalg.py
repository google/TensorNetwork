# Copyright 2019 The TensorNetwork Authors
#
# Licensed under the Apache License, Version 2.0 (the "License");
# you may not use this file except in compliance with the License.
# You may obtain a copy of the License at
#
#      http://www.apache.org/licenses/LICENSE-2.0
#
# Unless required by applicable law or agreed to in writing, software
# distributed under the License is distributed on an "AS IS" BASIS,
# WITHOUT WARRANTIES OR CONDITIONS OF ANY KIND, either express or implied.
# See the License for the specific language governing permissions and
# limitations under the License.

import numpy as np
from tensornetwork.block_sparse.index import Index
from tensornetwork.block_sparse.blocksparsetensor import tensordot
<<<<<<< HEAD
=======
from tensornetwork.block_sparse.utils import intersect, flatten, get_real_dtype
>>>>>>> ee97ac58
from tensornetwork.block_sparse.blocksparsetensor import (BlockSparseTensor,
                                                          ChargeArray)
from tensornetwork.block_sparse.blocksparse_utils import (
    _find_transposed_diagonal_sparse_blocks, _find_diagonal_sparse_blocks,
    compute_num_nonzero, compute_sparse_lookup)
<<<<<<< HEAD
from tensornetwork.block_sparse.utils import (flatten, get_real_dtype,
                                              intersect)

=======
>>>>>>> ee97ac58
from typing import List, Union, Any, Tuple, Type, Optional, Text, Sequence


def norm(tensor: BlockSparseTensor) -> float:
  """
  The norm of the tensor.
  """
  return np.linalg.norm(tensor.data)


def diag(tensor: ChargeArray) -> Any:
  """
  Return a diagonal `BlockSparseTensor` from a `ChargeArray`, or 
  return the diagonal of a `BlockSparseTensor` as a `ChargeArray`.
  For input of type `BlockSparseTensor`:
    The full diagonal is obtained from finding the diagonal blocks of the 
    `BlockSparseTensor`, taking the diagonal elements of those and packing
    the result into a ChargeArray. Note that the computed diagonal elements 
    are usually different from the  diagonal elements obtained from 
    converting the `BlockSparseTensor` to dense storage and taking the diagonal.
    Note that the flow of the resulting 1d `ChargeArray` object is `False`.
  Args:
    tensor: A `ChargeArray`.
  Returns:
    ChargeArray: A 1d `CharggeArray` containing the diagonal of `tensor`, 
      or a diagonal matrix of type `BlockSparseTensor` containing `tensor` 
      on its diagonal.

  """
  if tensor.ndim > 2:
    raise ValueError("`diag` currently only implemented for matrices, "
                     "found `ndim={}".format(tensor.ndim))
  if not isinstance(tensor, BlockSparseTensor):
    if tensor.ndim > 1:
      raise ValueError(
          "`diag` currently only implemented for `ChargeArray` with ndim=1, "
          "found `ndim={}`".format(tensor.ndim))
    flat_charges = tensor._charges + tensor._charges
    flat_flows = list(tensor._flows) + list(np.logical_not(tensor._flows))
    flat_order = list(tensor.flat_order) + list(
        np.asarray(tensor.flat_order) + len(tensor._charges))
    tr_partition = len(tensor._order[0])
    blocks, charges, shapes = _find_transposed_diagonal_sparse_blocks(
        flat_charges, flat_flows, tr_partition, flat_order)
    data = np.zeros(
        np.int64(np.sum(np.prod(shapes, axis=0))), dtype=tensor.dtype)
    lookup, unique, labels = compute_sparse_lookup(tensor._charges,
                                                   tensor._flows, charges)
    for n, block in enumerate(blocks):
      label = labels[np.nonzero(unique == charges[n])[0][0]]
      data[block] = np.ravel(
          np.diag(tensor.data[np.nonzero(lookup == label)[0]]))

    order = [
        tensor._order[0],
        list(np.asarray(tensor._order[0]) + len(tensor._charges))
    ]
    new_charges = [tensor._charges[0].copy(), tensor._charges[0].copy()]
    return BlockSparseTensor(
        data,
        charges=new_charges,
        flows=list(tensor._flows) + list(np.logical_not(tensor._flows)),
        order=order,
        check_consistency=False)

  flat_charges = tensor._charges
  flat_flows = tensor._flows
  flat_order = tensor.flat_order
  tr_partition = len(tensor._order[0])
  sparse_blocks, charges, block_shapes = _find_transposed_diagonal_sparse_blocks(  #pylint: disable=line-too-long
      flat_charges, flat_flows, tr_partition, flat_order)

  shapes = np.min(block_shapes, axis=0)
  if len(sparse_blocks) > 0:
    data = np.concatenate([
        np.diag(np.reshape(tensor.data[sparse_blocks[n]], block_shapes[:, n]))
        for n in range(len(sparse_blocks))
    ])
    charge_labels = np.concatenate([
        np.full(shapes[n], fill_value=n, dtype=np.int16)
        for n in range(len(sparse_blocks))
    ])

  else:
    data = np.empty(0, dtype=tensor.dtype)
    charge_labels = np.empty(0, dtype=np.int16)
  newcharges = [charges[charge_labels]]
  flows = [False]
  return ChargeArray(data, newcharges, flows)


def reshape(tensor: ChargeArray, shape: Sequence[Union[Index,
                                                       int]]) -> ChargeArray:
  """
  Reshape `tensor` into `shape.
  `ChargeArray.reshape` works the same as the dense 
  version, with the notable exception that the tensor can only be 
  reshaped into a form compatible with its elementary shape. 
  The elementary shape is the shape determined by ChargeArray._charges.
  For example, while the following reshaping is possible for regular 
  dense numpy tensor,
  ```
  A = np.random.rand(6,6,6)
  np.reshape(A, (2,3,6,6))
  ```
  the same code for ChargeArray
  ```
  q1 = U1Charge(np.random.randint(0,10,6))
  q2 = U1Charge(np.random.randint(0,10,6))
  q3 = U1Charge(np.random.randint(0,10,6))
  i1 = Index(charges=q1,flow=False)
  i2 = Index(charges=q2,flow=True)
  i3 = Index(charges=q3,flow=False)
  A = ChargeArray.randn(indices=[i1,i2,i3])
  print(A.shape) #prints (6,6,6)
  A.reshape((2,3,6,6)) #raises ValueError
  ```
  raises a `ValueError` since (2,3,6,6)
  is incompatible with the elementary shape (6,6,6) of the tensor.
  
  Args:
    tensor: A symmetric tensor.
    shape: The new shape. Can either be a list of `Index` 
      or a list of `int`.
  Returns:
    ChargeArray: A new tensor reshaped into `shape`
  """

  return tensor.reshape(shape)


def conj(tensor: ChargeArray) -> ChargeArray:
  """
  Return the complex conjugate of `tensor` in a new 
  `ChargeArray`.
  Args:
    tensor: A `ChargeArray` object.
  Returns:
    ChargeArray
  """
  return tensor.conj()


def transpose(tensor: ChargeArray,
              order: Sequence[int] = np.asarray([1, 0]),
              shuffle: Optional[bool] = False) -> ChargeArray:
  """
  Transpose the tensor into the new order `order`. If `shuffle=False`
  no data-reshuffling is done.
  Args:
    order: The new order of indices.
    shuffle: If `True`, reshuffle data.
  Returns:
    ChargeArray: The transposed tensor.
  """
  return tensor.transpose(order, shuffle)


def svd(matrix: BlockSparseTensor,
        full_matrices: Optional[bool] = True,
        compute_uv: Optional[bool] = True,
        hermitian: Optional[bool] = False) -> Any:
  """
  Compute the singular value decomposition of `matrix`.
  The matrix if factorized into `u * s * vh`, with 
  `u` and `vh` the left and right singular vectors of `matrix`,
  and `s` its singular values.
  Args:
    matrix: A matrix (i.e. an order-2 tensor) of type  `BlockSparseTensor`
    full_matrices: If `True`, expand `u` and `v` to square matrices
      If `False` return the "economic" svd, i.e. `u.shape[1]=s.shape[0]`
      and `v.shape[0]=s.shape[1]`
    compute_uv: If `True`, return `u` and `v`.
    hermitian: If `True`, assume hermiticity of `matrix`.
  Returns:
    If `compute_uv` is `True`: Three BlockSparseTensors `U,S,V`.
    If `compute_uv` is `False`: A BlockSparseTensors `S` containing the 
      singular values.
  """

  if matrix.ndim != 2:
    raise NotImplementedError("svd currently supports only tensors of order 2.")

  flat_charges = matrix._charges
  flat_flows = matrix._flows
  flat_order = matrix.flat_order
  tr_partition = len(matrix._order[0])
  blocks, charges, shapes = _find_transposed_diagonal_sparse_blocks(
      flat_charges, flat_flows, tr_partition, flat_order)

  u_blocks = []
  singvals = []
  v_blocks = []
  for n, block in enumerate(blocks):
    out = np.linalg.svd(
        np.reshape(matrix.data[block], shapes[:, n]), full_matrices, compute_uv,
        hermitian)
    if compute_uv:
      u_blocks.append(out[0])
      singvals.append(out[1])
      v_blocks.append(out[2])

    else:
      singvals.append(out)

  tmp_labels = [
      np.full(len(singvals[n]), fill_value=n, dtype=np.int16)
      for n in range(len(singvals))
  ]
  if len(tmp_labels) > 0:
    left_singval_charge_labels = np.concatenate(tmp_labels)
  else:

    left_singval_charge_labels = np.empty(0, dtype=np.int16)
  left_singval_charge = charges[left_singval_charge_labels]
  if len(singvals) > 0:
    all_singvals = np.concatenate(singvals)
  else:
    all_singvals = np.empty(0, dtype=get_real_dtype(matrix.dtype))
  S = ChargeArray(all_singvals, [left_singval_charge], [False])

  if compute_uv:
    #define the new charges on the two central bonds
    tmp_left_labels = [
        np.full(u_blocks[n].shape[1], fill_value=n, dtype=np.int16)
        for n in range(len(u_blocks))
    ]
    if len(tmp_left_labels) > 0:
      left_charge_labels = np.concatenate(tmp_left_labels)
    else:
      left_charge_labels = np.empty(0, dtype=np.int16)

    tmp_right_labels = [
        np.full(v_blocks[n].shape[0], fill_value=n, dtype=np.int16)
        for n in range(len(v_blocks))
    ]
    if len(tmp_right_labels) > 0:
      right_charge_labels = np.concatenate(tmp_right_labels)
    else:
      right_charge_labels = np.empty(0, dtype=np.int16)
    new_left_charge = charges[left_charge_labels]
    new_right_charge = charges[right_charge_labels]

    charges_u = [new_left_charge
                ] + [matrix._charges[o] for o in matrix._order[0]]
    order_u = [[0]] + [list(np.arange(1, len(matrix._order[0]) + 1))]
    flows_u = [True] + [matrix._flows[o] for o in matrix._order[0]]
    charges_v = [new_right_charge
                ] + [matrix._charges[o] for o in matrix._order[1]]
    flows_v = [False] + [matrix._flows[o] for o in matrix._order[1]]
    order_v = [[0]] + [list(np.arange(1, len(matrix._order[1]) + 1))]
    # We fill in data into the transposed U
    # note that transposing is essentially free
    if len(u_blocks) > 0:
      all_u_blocks = np.concatenate([np.ravel(u.T) for u in u_blocks])
      all_v_blocks = np.concatenate([np.ravel(v) for v in v_blocks])
    else:
      all_u_blocks = np.empty(0, dtype=matrix.dtype)
      all_v_blocks = np.empty(0, dtype=matrix.dtype)

    return BlockSparseTensor(
        all_u_blocks,
        charges=charges_u,
        flows=flows_u,
        order=order_u,
        check_consistency=False).transpose((1, 0)), S, BlockSparseTensor(
            all_v_blocks,
            charges=charges_v,
            flows=flows_v,
            order=order_v,
            check_consistency=False)

  return S


def qr(matrix: BlockSparseTensor, mode: Optional[Text] = 'reduced') -> Any:
  """
  Compute the qr decomposition of an `M` by `N` matrix `matrix`.
  The matrix is factorized into `q*r`, with 
  `q` an orthogonal matrix and `r` an upper triangular matrix.
  Args:
    matrix: A matrix (i.e. a rank-2 tensor) of type  `BlockSparseTensor`
    mode : Can take values {'reduced', 'complete', 'r', 'raw'}.
    If K = min(M, N), then

    * 'reduced'  : returns q, r with dimensions (M, K), (K, N) (default)
    * 'complete' : returns q, r with dimensions (M, M), (M, N)
    * 'r'        : returns r only with dimensions (K, N)

  Returns:
    (BlockSparseTensor,BlockSparseTensor): If mode = `reduced` or `complete`
    BlockSparseTensor: If mode = `r`.
  """
  if mode == 'raw':
    raise NotImplementedError('mode `raw` currenntly not supported')
  if matrix.ndim != 2:
    raise NotImplementedError("qr currently supports only rank-2 tensors.")

  flat_charges = matrix._charges
  flat_flows = matrix._flows
  flat_order = matrix.flat_order
  tr_partition = len(matrix._order[0])
  blocks, charges, shapes = _find_transposed_diagonal_sparse_blocks(
      flat_charges, flat_flows, tr_partition, flat_order)

  q_blocks = []
  r_blocks = []
  for n, block in enumerate(blocks):
    out = np.linalg.qr(np.reshape(matrix.data[block], shapes[:, n]), mode)
    if mode in ('reduced', 'complete'):
      q_blocks.append(out[0])
      r_blocks.append(out[1])
    elif mode == 'r':
      r_blocks.append(out)
    else:
      raise ValueError('unknown value {} for input `mode`'.format(mode))

  tmp_r_charge_labels = [
      np.full(r_blocks[n].shape[0], fill_value=n, dtype=np.int16)
      for n in range(len(r_blocks))
  ]
  if len(tmp_r_charge_labels) > 0:
    left_r_charge_labels = np.concatenate(tmp_r_charge_labels)
  else:
    left_r_charge_labels = np.empty(0, dtype=np.int16)

  left_r_charge = charges[left_r_charge_labels]
  charges_r = [left_r_charge] + [matrix._charges[o] for o in matrix._order[1]]
  flows_r = [False] + [matrix._flows[o] for o in matrix._order[1]]
  order_r = [[0]] + [list(np.arange(1, len(matrix._order[1]) + 1))]
  if len(r_blocks) > 0:
    all_r_blocks = np.concatenate([np.ravel(r) for r in r_blocks])
  else:
    all_r_blocks = np.empty(0, dtype=matrix.dtype)
  R = BlockSparseTensor(
      all_r_blocks,
      charges=charges_r,
      flows=flows_r,
      order=order_r,
      check_consistency=False)

  if mode in ('reduced', 'complete'):
    tmp_right_q_charge_labels = [
        np.full(q_blocks[n].shape[1], fill_value=n, dtype=np.int16)
        for n in range(len(q_blocks))
    ]
    if len(tmp_right_q_charge_labels) > 0:
      right_q_charge_labels = np.concatenate(tmp_right_q_charge_labels)
    else:
      right_q_charge_labels = np.empty(0, dtype=np.int16)

    right_q_charge = charges[right_q_charge_labels]
    charges_q = [
        right_q_charge,
    ] + [matrix._charges[o] for o in matrix._order[0]]
    order_q = [[0]] + [list(np.arange(1, len(matrix._order[0]) + 1))]
    flows_q = [True] + [matrix._flows[o] for o in matrix._order[0]]
    if len(q_blocks) > 0:
      all_q_blocks = np.concatenate([np.ravel(q.T) for q in q_blocks])
    else:
      all_q_blocks = np.empty(0, dtype=matrix.dtype)
    return BlockSparseTensor(
        all_q_blocks,
        charges=charges_q,
        flows=flows_q,
        order=order_q,
        check_consistency=False).transpose((1, 0)), R

  return R


def eigh(matrix: BlockSparseTensor,
         UPLO: Optional[Text] = 'L') -> Tuple[ChargeArray, BlockSparseTensor]:
  """
  Compute the eigen decomposition of a hermitian `M` by `M` matrix `matrix`.
  Args:
    matrix: A matrix (i.e. a rank-2 tensor) of type  `BlockSparseTensor`

  Returns:
    (ChargeArray,BlockSparseTensor): The eigenvalues and eigenvectors

  """
  if matrix.ndim != 2:
    raise NotImplementedError("eigh currently supports only rank-2 tensors.")

  flat_charges = matrix._charges
  flat_flows = matrix._flows
  flat_order = matrix.flat_order
  tr_partition = len(matrix._order[0])
  blocks, charges, shapes = _find_transposed_diagonal_sparse_blocks(
      flat_charges, flat_flows, tr_partition, flat_order)

  eigvals = []
  v_blocks = []
  for n, block in enumerate(blocks):
    e, v = np.linalg.eigh(np.reshape(matrix.data[block], shapes[:, n]), UPLO)
    eigvals.append(e)
    v_blocks.append(v)

  tmp_labels = [
      np.full(len(eigvals[n]), fill_value=n, dtype=np.int16)
      for n in range(len(eigvals))
  ]
  if len(tmp_labels) > 0:
    eigvalscharge_labels = np.concatenate(tmp_labels)
  else:
    eigvalscharge_labels = np.empty(0, dtype=np.int16)
  eigvalscharge = charges[eigvalscharge_labels]
  if len(eigvals) > 0:
    all_eigvals = np.concatenate(eigvals)
  else:
    all_eigvals = np.empty(0, dtype=get_real_dtype(matrix.dtype))
  E = ChargeArray(all_eigvals, [eigvalscharge], [False])
  charges_v = [eigvalscharge] + [matrix._charges[o] for o in matrix._order[0]]
  order_v = [[0]] + [list(np.arange(1, len(matrix._order[0]) + 1))]
  flows_v = [True] + [matrix._flows[o] for o in matrix._order[0]]
  if len(v_blocks) > 0:
    all_v_blocks = np.concatenate([np.ravel(v.T) for v in v_blocks])
  else:
    all_v_blocks = np.empty(0, dtype=matrix.dtype)
  V = BlockSparseTensor(
      all_v_blocks,
      charges=charges_v,
      flows=flows_v,
      order=order_v,
      check_consistency=False).transpose()

  return E, V  #pytype: disable=bad-return-type


def eig(matrix: BlockSparseTensor) -> Tuple[ChargeArray, BlockSparseTensor]:
  """
  Compute the eigen decomposition of an `M` by `M` matrix `matrix`.
  Args:
    matrix: A matrix (i.e. a rank-2 tensor) of type  `BlockSparseTensor`

  Returns:
    (ChargeArray,BlockSparseTensor): The eigenvalues and eigenvectors

  """
  if matrix.ndim != 2:
    raise NotImplementedError("eig currently supports only rank-2 tensors.")

  flat_charges = matrix._charges
  flat_flows = matrix._flows
  flat_order = matrix.flat_order
  tr_partition = len(matrix._order[0])
  blocks, charges, shapes = _find_transposed_diagonal_sparse_blocks(
      flat_charges, flat_flows, tr_partition, flat_order)

  eigvals = []
  v_blocks = []
  for n, block in enumerate(blocks):
    e, v = np.linalg.eig(np.reshape(matrix.data[block], shapes[:, n]))
    eigvals.append(e)
    v_blocks.append(v)
  tmp_labels = [
      np.full(len(eigvals[n]), fill_value=n, dtype=np.int16)
      for n in range(len(eigvals))
  ]
  if len(tmp_labels) > 0:
    eigvalscharge_labels = np.concatenate(tmp_labels)
  else:
    eigvalscharge_labels = np.empty(0, dtype=np.int16)

  eigvalscharge = charges[eigvalscharge_labels]

  if len(eigvals) > 0:
    all_eigvals = np.concatenate(eigvals)
  else:
    all_eigvals = np.empty(0, dtype=get_real_dtype(matrix.dtype))

  E = ChargeArray(all_eigvals, [eigvalscharge], [False])
  charges_v = [eigvalscharge] + [matrix._charges[o] for o in matrix._order[0]]
  order_v = [[0]] + [list(np.arange(1, len(matrix._order[0]) + 1))]
  flows_v = [True] + [matrix._flows[o] for o in matrix._order[0]]
  if len(v_blocks) > 0:
    all_v_blocks = np.concatenate([np.ravel(v.T) for v in v_blocks])
  else:
    all_v_blocks = np.empty(0, dtype=matrix.dtype)

  V = BlockSparseTensor(
      all_v_blocks,
      charges=charges_v,
      flows=flows_v,
      order=order_v,
      check_consistency=False).transpose()

  return E, V  #pytype: disable=bad-return-type


def inv(matrix: BlockSparseTensor) -> BlockSparseTensor:
  """
  Compute the matrix inverse of `matrix`.
  Returns:
    BlockSparseTensor: The inverse of `matrix`.
  """
  if matrix.ndim != 2:
    raise ValueError("`inv` can only be taken for matrices, "
                     "found tensor.ndim={}".format(matrix.ndim))
  flat_charges = matrix._charges
  flat_flows = matrix._flows
  flat_order = matrix.flat_order
  tr_partition = len(matrix._order[0])
  blocks, _, shapes = _find_transposed_diagonal_sparse_blocks(
      flat_charges, flat_flows, tr_partition, flat_order)

  data = np.empty(np.sum(np.prod(shapes, axis=0)), dtype=matrix.dtype)
  for n, block in enumerate(blocks):
    data[block] = np.ravel(
        np.linalg.inv(np.reshape(matrix.data[block], shapes[:, n])).T)
  #pylint: disable=line-too-long
  return BlockSparseTensor(
      data=data,
      charges=matrix._charges,
      flows=np.logical_not(matrix._flows),
      order=matrix._order,
      check_consistency=False).transpose((1, 0))  #pytype: disable=bad-return-type


def sqrt(
    tensor: Union[BlockSparseTensor, ChargeArray]
) -> Union[ChargeArray, BlockSparseTensor]:
  obj = tensor.__new__(type(tensor))
  obj.__init__(
      np.sqrt(tensor.data),
      charges=tensor._charges,
      flows=tensor._flows,
      order=tensor._order,
      check_consistency=False)
  return obj


def eye(column_index: Index,
        row_index: Optional[Index] = None,
        dtype: Optional[Type[np.number]] = None) -> BlockSparseTensor:
  """
  Return an identity matrix.
  Args:
    column_index: The column index of the matrix.
    row_index: The row index of the matrix.
    dtype: The dtype of the matrix.
  Returns:
    BlockSparseTensor
  """
  if row_index is None:
    row_index = column_index.copy().flip_flow()
  if dtype is None:
    dtype = np.float64

  blocks, _, shapes = _find_diagonal_sparse_blocks(
      column_index.flat_charges + row_index.flat_charges,
      column_index.flat_flows + row_index.flat_flows,
      len(column_index.flat_charges))
  data = np.empty(np.int64(np.sum(np.prod(shapes, axis=0))), dtype=dtype)
  for n, block in enumerate(blocks):
    data[block] = np.ravel(np.eye(shapes[0, n], shapes[1, n], dtype=dtype))
  order = [list(np.arange(0, len(column_index.flat_charges)))] + [
      list(
          np.arange(
              len(column_index.flat_charges),
              len(column_index.flat_charges) + len(row_index.flat_charges)))
  ]
  return BlockSparseTensor(
      data=data,
      charges=column_index.flat_charges + row_index.flat_charges,
      flows=column_index.flat_flows + row_index.flat_flows,
      order=order,
      check_consistency=False)


def trace(tensor: BlockSparseTensor,
          axes: Optional[Sequence[int]] = None) -> BlockSparseTensor:
  """
  Compute the trace of a matrix or tensor. If input has `ndim>2`, take
  the trace over the last two dimensions.
  Args:
    tensor: A `BlockSparseTensor`.
    axes: The axes over which the trace should be computed.
      Defaults to the last two indices of the tensor.
  Returns:
    BlockSparseTensor: The result of taking the trace.
  """
  if tensor.ndim > 1:
    if axes is None:
      axes = (tensor.ndim - 2, tensor.ndim - 1)
    if len(axes) != 2:
      raise ValueError(f"`len(axes)` has to be 2, found `axes = {axes}`")
    if not np.array_equal(tensor.flows[axes[0]],
                          np.logical_not(tensor.flows[axes[1]])):
      raise ValueError(
          f"trace indices for axes {axes} have non-matching flows.")

    sparse_shape = tensor.sparse_shape
    if sparse_shape[axes[0]].copy().flip_flow() != sparse_shape[axes[1]]:
      raise ValueError(f"trace indices for axes {axes} are not matching")

    #flatten the shape of `tensor`
    out = tensor.reshape(
        flatten([[tensor._charges[n].dim for n in o] for o in tensor._order]))
    _, _, labels0 = np.intersect1d(
        tensor._order[axes[0]], flatten(out._order), return_indices=True)
    _, _, labels1 = np.intersect1d(
        tensor._order[axes[1]], flatten(out._order), return_indices=True)

    a0 = list(labels0[np.argsort(tensor._order[axes[0]])])
    a1 = list(labels1[np.argsort(tensor._order[axes[1]])])

    while len(a0) > 0:
      i = a0.pop(0)
      j = a1.pop(0)
      identity = eye(
          Index([out._charges[out._order[i][0]]],
                [not out._flows[out._order[i][0]]]))
      #pylint: disable=line-too-long
      out = tensordot(out, identity, ([i, j], [0, 1]))  # pytype: disable=wrong-arg-types
      a0ar = np.asarray(a0)

      mask_min = a0ar > np.min([i, j])
      mask_max = a0ar > np.max([i, j])
      a0ar[np.logical_and(mask_min, mask_max)] -= 2
      a0ar[np.logical_xor(mask_min, mask_max)] -= 1

      a1ar = np.asarray(a1)
      mask_min = a1ar > np.min([i, j])
      mask_max = a1ar > np.max([i, j])
      a1ar[np.logical_and(mask_min, mask_max)] -= 2
      a1ar[np.logical_xor(mask_min, mask_max)] -= 1
      a0 = list(a0ar)
      a1 = list(a1ar)
    if out.ndim == 0:
      return out.item()
    return out  # pytype: disable=bad-return-type
  raise ValueError("trace can only be taken for tensors with ndim > 1")


def pinv(matrix: BlockSparseTensor,
         rcond: Optional[float] = 1E-15,
         hermitian: Optional[bool] = False) -> BlockSparseTensor:
  """
  Compute the Moore-Penrose pseudo inverse of `matrix`.
  Args:
    rcond: Pseudo inverse cutoff.
  Returns:
    BlockSparseTensor: The pseudo inverse of `matrix`.
  """
  if matrix.ndim != 2:
    raise ValueError("`pinv` can only be taken for matrices, "
                     "found tensor.ndim={}".format(matrix.ndim))

  flat_charges = matrix._charges
  flat_flows = matrix._flows
  flat_order = matrix.flat_order
  tr_partition = len(matrix._order[0])
  blocks, _, shapes = _find_transposed_diagonal_sparse_blocks(
      flat_charges, flat_flows, tr_partition, flat_order)

  data = np.empty(np.sum(np.prod(shapes, axis=0)), dtype=matrix.dtype)
  for n, block in enumerate(blocks):
    data[block] = np.ravel(
        np.linalg.pinv(
            np.reshape(matrix.data[block], shapes[:, n]),
            rcond=rcond,
            hermitian=hermitian).T)
  #pylint: disable=line-too-long
  return BlockSparseTensor(
      data=data,
      charges=matrix._charges,
      flows=np.logical_not(matrix._flows),
      order=matrix._order,
      check_consistency=False).transpose((1, 0))  #pytype: disable=bad-return-type


def ones(indices: Sequence[Index],
         dtype: Optional[Type[np.number]] = None) -> BlockSparseTensor:
  """
  Initialize a symmetric tensor with ones.
  Args:
    indices: List of `Index` objecst, one for each leg.
    dtype: An optional numpy dtype. The dtype of the tensor
  Returns:
    BlockSparseTensor
  """

  return BlockSparseTensor.ones(indices, dtype)


def zeros(indices: Sequence[Index],
          dtype: Optional[Type[np.number]] = None) -> BlockSparseTensor:
  """
  Initialize a symmetric tensor with zeros.
  Args:
    indices: List of `Index` objecst, one for each leg.
    dtype: An optional numpy dtype. The dtype of the tensor
  Returns:
    BlockSparseTensor
  """

  return BlockSparseTensor.zeros(indices, dtype)


def randn(indices: Sequence[Index],
          dtype: Optional[Type[np.number]] = None) -> BlockSparseTensor:
  """
  Initialize a random symmetric tensor from random normal distribution.
  Args:
    indices: List of `Index` objecst, one for each leg.
    dtype: An optional numpy dtype. The dtype of the tensor
  Returns:
    BlockSparseTensor
  """

  return BlockSparseTensor.randn(indices, dtype)


def random(indices: Sequence[Index],
           boundaries: Optional[Tuple[float, float]] = (0.0, 1.0),
           dtype: Optional[Type[np.number]] = None) -> BlockSparseTensor:
  """
  Initialize a random symmetric tensor from random uniform distribution.
  Args:
    indices: List of `Index` objecst, one for each leg.
    boundaries: Tuple of interval boundaries for the random uniform
      distribution.
    dtype: An optional numpy dtype. The dtype of the tensor
  Returns:
    BlockSparseTensor
  """
  return BlockSparseTensor.random(indices, boundaries, dtype)<|MERGE_RESOLUTION|>--- conflicted
+++ resolved
@@ -15,21 +15,12 @@
 import numpy as np
 from tensornetwork.block_sparse.index import Index
 from tensornetwork.block_sparse.blocksparsetensor import tensordot
-<<<<<<< HEAD
-=======
 from tensornetwork.block_sparse.utils import intersect, flatten, get_real_dtype
->>>>>>> ee97ac58
 from tensornetwork.block_sparse.blocksparsetensor import (BlockSparseTensor,
                                                           ChargeArray)
 from tensornetwork.block_sparse.blocksparse_utils import (
     _find_transposed_diagonal_sparse_blocks, _find_diagonal_sparse_blocks,
     compute_num_nonzero, compute_sparse_lookup)
-<<<<<<< HEAD
-from tensornetwork.block_sparse.utils import (flatten, get_real_dtype,
-                                              intersect)
-
-=======
->>>>>>> ee97ac58
 from typing import List, Union, Any, Tuple, Type, Optional, Text, Sequence
 
 
