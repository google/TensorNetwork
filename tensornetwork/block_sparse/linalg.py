--- conflicted
+++ resolved
@@ -14,14 +14,6 @@
 
 import numpy as np
 from tensornetwork.block_sparse.index import Index
-<<<<<<< HEAD
-=======
-<<<<<<< HEAD
-=======
-from tensornetwork.block_sparse.blocksparsetensor import tensordot
-from tensornetwork.block_sparse.utils import intersect, flatten, get_real_dtype
->>>>>>> upstream/master
->>>>>>> 881d2163
 from tensornetwork.block_sparse.blocksparsetensor import (BlockSparseTensor,
                                                           ChargeArray,
                                                           tensordot)
@@ -31,11 +23,7 @@
     _find_transposed_diagonal_sparse_blocks, _find_diagonal_sparse_blocks,
     compute_num_nonzero, compute_sparse_lookup)
 from typing import List, Union, Any, Tuple, Type, Optional, Text, Sequence
-<<<<<<< HEAD
 from tensornetwork.block_sparse.initialization import empty_like
-=======
-
->>>>>>> 881d2163
 
 def norm(tensor: BlockSparseTensor) -> float:
   """
@@ -703,8 +691,7 @@
       charges=matrix._charges,
       flows=np.logical_not(matrix._flows),
       order=matrix._order,
-<<<<<<< HEAD
-      check_consistency=False).transpose((1, 0))#pytype: disable=bad-return-type
+      check_consistency=False).transpose((1, 0)) # pytype: disable=bad-return-type
 
 def abs(tensor: BlockSparseTensor) -> BlockSparseTensor: #pylint: disable=redefined-builtin
   result = empty_like(tensor)
@@ -714,7 +701,4 @@
 def sign(tensor: BlockSparseTensor) -> BlockSparseTensor:
   result = empty_like(tensor)
   result.data = np.sign(tensor.data)
-  return result
-=======
-      check_consistency=False).transpose((1, 0))  #pytype: disable=bad-return-type
->>>>>>> 881d2163
+  return result