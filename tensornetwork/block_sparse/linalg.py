# copyright 2019 The TensorNetwork Authors
#
# Licensed under the Apache License, Version 2.0 (the "License");
# you may not use this file except in compliance with the License.
# You may obtain a copy of the License at
#
#      http://www.apache.org/licenses/LICENSE-2.0
#
# Unless required by applicable law or agreed to in writing, software
# distributed under the License is distributed on an "AS IS" BASIS,
# WITHOUT WARRANTIES OR CONDITIONS OF ANY KIND, either express or implied.
# See the License for the specific language governing permissions and
# limitations under the License.

import numpy as np
from tensornetwork.block_sparse.index import Index
from tensornetwork.block_sparse.blocksparsetensor import (BlockSparseTensor,
                                                          ChargeArray,
                                                          tensordot)
from tensornetwork.block_sparse.utils import (intersect, flatten,
                                              get_real_dtype, _randn, _random)
from tensornetwork.block_sparse.blocksparse_utils import (
    _find_transposed_diagonal_sparse_blocks, _find_diagonal_sparse_blocks,
    compute_num_nonzero, compute_sparse_lookup)
from typing import List, Union, Any, Tuple, Type, Optional, Text, Sequence
<<<<<<< HEAD

=======
from tensornetwork.block_sparse.initialization import empty_like
>>>>>>> 3ebbc6ad

def norm(tensor: BlockSparseTensor) -> float:
  """
  The norm of the tensor.
  """
  return np.linalg.norm(tensor.data)


def diag(tensor: ChargeArray) -> Any:
  """
  Return a diagonal `BlockSparseTensor` from a `ChargeArray`, or 
  return the diagonal of a `BlockSparseTensor` as a `ChargeArray`.
  For input of type `BlockSparseTensor`:
    The full diagonal is obtained from finding the diagonal blocks of the 
    `BlockSparseTensor`, taking the diagonal elements of those and packing
    the result into a ChargeArray. Note that the computed diagonal elements 
    are usually different from the  diagonal elements obtained from 
    converting the `BlockSparseTensor` to dense storage and taking the diagonal.
    Note that the flow of the resulting 1d `ChargeArray` object is `False`.
  Args:
    tensor: A `ChargeArray`.
  Returns:
    ChargeArray: A 1d `CharggeArray` containing the diagonal of `tensor`, 
      or a diagonal matrix of type `BlockSparseTensor` containing `tensor` 
      on its diagonal.

  """
  if tensor.ndim > 2:
    raise ValueError("`diag` currently only implemented for matrices, "
                     "found `ndim={}".format(tensor.ndim))
  if not isinstance(tensor, BlockSparseTensor):
    if tensor.ndim > 1:
      raise ValueError(
          "`diag` currently only implemented for `ChargeArray` with ndim=1, "
          "found `ndim={}`".format(tensor.ndim))
    flat_charges = tensor._charges + tensor._charges
    flat_flows = list(tensor._flows) + list(np.logical_not(tensor._flows))
    flat_order = list(tensor.flat_order) + list(
        np.asarray(tensor.flat_order) + len(tensor._charges))
    tr_partition = len(tensor._order[0])
    blocks, charges, shapes = _find_transposed_diagonal_sparse_blocks(
        flat_charges, flat_flows, tr_partition, flat_order)
    data = np.zeros(
        np.int64(np.sum(np.prod(shapes, axis=0))), dtype=tensor.dtype)
    lookup, unique, labels = compute_sparse_lookup(tensor._charges,
                                                   tensor._flows, charges)
    for n, block in enumerate(blocks):
      label = labels[np.nonzero(unique == charges[n])[0][0]]
      data[block] = np.ravel(
          np.diag(tensor.data[np.nonzero(lookup == label)[0]]))

    order = [
        tensor._order[0],
        list(np.asarray(tensor._order[0]) + len(tensor._charges))
    ]
    new_charges = [tensor._charges[0].copy(), tensor._charges[0].copy()]
    return BlockSparseTensor(
        data,
        charges=new_charges,
        flows=list(tensor._flows) + list(np.logical_not(tensor._flows)),
        order=order,
        check_consistency=False)

  flat_charges = tensor._charges
  flat_flows = tensor._flows
  flat_order = tensor.flat_order
  tr_partition = len(tensor._order[0])
  sparse_blocks, charges, block_shapes = _find_transposed_diagonal_sparse_blocks(  #pylint: disable=line-too-long
      flat_charges, flat_flows, tr_partition, flat_order)

  shapes = np.min(block_shapes, axis=0)
  if len(sparse_blocks) > 0:
    data = np.concatenate([
        np.diag(np.reshape(tensor.data[sparse_blocks[n]], block_shapes[:, n]))
        for n in range(len(sparse_blocks))
    ])
    charge_labels = np.concatenate([
        np.full(shapes[n], fill_value=n, dtype=np.int16)
        for n in range(len(sparse_blocks))
    ])

  else:
    data = np.empty(0, dtype=tensor.dtype)
    charge_labels = np.empty(0, dtype=np.int16)
  newcharges = [charges[charge_labels]]
  flows = [False]
  return ChargeArray(data, newcharges, flows)


def reshape(tensor: ChargeArray, shape: Sequence[Union[Index,
                                                       int]]) -> ChargeArray:
  """
  Reshape `tensor` into `shape.
  `ChargeArray.reshape` works the same as the dense 
  version, with the notable exception that the tensor can only be 
  reshaped into a form compatible with its elementary shape. 
  The elementary shape is the shape determined by ChargeArray._charges.
  For example, while the following reshaping is possible for regular 
  dense numpy tensor,
  ```
  A = np.random.rand(6,6,6)
  np.reshape(A, (2,3,6,6))
  ```
  the same code for ChargeArray
  ```
  q1 = U1Charge(np.random.randint(0,10,6))
  q2 = U1Charge(np.random.randint(0,10,6))
  q3 = U1Charge(np.random.randint(0,10,6))
  i1 = Index(charges=q1,flow=False)
  i2 = Index(charges=q2,flow=True)
  i3 = Index(charges=q3,flow=False)
  A = ChargeArray.randn(indices=[i1,i2,i3])
  print(A.shape) #prints (6,6,6)
  A.reshape((2,3,6,6)) #raises ValueError
  ```
  raises a `ValueError` since (2,3,6,6)
  is incompatible with the elementary shape (6,6,6) of the tensor.
  
  Args:
    tensor: A symmetric tensor.
    shape: The new shape. Can either be a list of `Index` 
      or a list of `int`.
  Returns:
    ChargeArray: A new tensor reshaped into `shape`
  """

  return tensor.reshape(shape)


def conj(tensor: ChargeArray) -> ChargeArray:
  """
  Return the complex conjugate of `tensor` in a new 
  `ChargeArray`.
  Args:
    tensor: A `ChargeArray` object.
  Returns:
    ChargeArray
  """
  return tensor.conj()


def transpose(tensor: ChargeArray,
              order: Sequence[int] = np.asarray([1, 0]),
              shuffle: Optional[bool] = False) -> ChargeArray:
  """
  Transpose the tensor into the new order `order`. If `shuffle=False`
  no data-reshuffling is done.
  Args:
    order: The new order of indices.
    shuffle: If `True`, reshuffle data.
  Returns:
    ChargeArray: The transposed tensor.
  """
  return tensor.transpose(order, shuffle)


def svd(matrix: BlockSparseTensor,
        full_matrices: Optional[bool] = True,
        compute_uv: Optional[bool] = True,
        hermitian: Optional[bool] = False) -> Any:
  """
  Compute the singular value decomposition of `matrix`.
  The matrix if factorized into `u * s * vh`, with 
  `u` and `vh` the left and right singular vectors of `matrix`,
  and `s` its singular values.
  Args:
    matrix: A matrix (i.e. an order-2 tensor) of type  `BlockSparseTensor`
    full_matrices: If `True`, expand `u` and `v` to square matrices
      If `False` return the "economic" svd, i.e. `u.shape[1]=s.shape[0]`
      and `v.shape[0]=s.shape[1]`
    compute_uv: If `True`, return `u` and `v`.
    hermitian: If `True`, assume hermiticity of `matrix`.
  Returns:
    If `compute_uv` is `True`: Three BlockSparseTensors `U,S,V`.
    If `compute_uv` is `False`: A BlockSparseTensors `S` containing the 
      singular values.
  """

  if matrix.ndim != 2:
    raise NotImplementedError("svd currently supports only tensors of order 2.")

  flat_charges = matrix._charges
  flat_flows = matrix._flows
  flat_order = matrix.flat_order
  tr_partition = len(matrix._order[0])
  blocks, charges, shapes = _find_transposed_diagonal_sparse_blocks(
      flat_charges, flat_flows, tr_partition, flat_order)

  u_blocks = []
  singvals = []
  v_blocks = []
  for n, block in enumerate(blocks):
    out = np.linalg.svd(
        np.reshape(matrix.data[block], shapes[:, n]), full_matrices, compute_uv,
        hermitian)
    if compute_uv:
      u_blocks.append(out[0])
      singvals.append(out[1])
      v_blocks.append(out[2])

    else:
      singvals.append(out)

  tmp_labels = [
      np.full(len(singvals[n]), fill_value=n, dtype=np.int16)
      for n in range(len(singvals))
  ]
  if len(tmp_labels) > 0:
    left_singval_charge_labels = np.concatenate(tmp_labels)
  else:

    left_singval_charge_labels = np.empty(0, dtype=np.int16)
  left_singval_charge = charges[left_singval_charge_labels]
  if len(singvals) > 0:
    all_singvals = np.concatenate(singvals)
  else:
    all_singvals = np.empty(0, dtype=get_real_dtype(matrix.dtype))
  S = ChargeArray(all_singvals, [left_singval_charge], [False])

  if compute_uv:
    #define the new charges on the two central bonds
    tmp_left_labels = [
        np.full(u_blocks[n].shape[1], fill_value=n, dtype=np.int16)
        for n in range(len(u_blocks))
    ]
    if len(tmp_left_labels) > 0:
      left_charge_labels = np.concatenate(tmp_left_labels)
    else:
      left_charge_labels = np.empty(0, dtype=np.int16)

    tmp_right_labels = [
        np.full(v_blocks[n].shape[0], fill_value=n, dtype=np.int16)
        for n in range(len(v_blocks))
    ]
    if len(tmp_right_labels) > 0:
      right_charge_labels = np.concatenate(tmp_right_labels)
    else:
      right_charge_labels = np.empty(0, dtype=np.int16)
    new_left_charge = charges[left_charge_labels]
    new_right_charge = charges[right_charge_labels]

    charges_u = [new_left_charge
                ] + [matrix._charges[o] for o in matrix._order[0]]
    order_u = [[0]] + [list(np.arange(1, len(matrix._order[0]) + 1))]
    flows_u = [True] + [matrix._flows[o] for o in matrix._order[0]]
    charges_v = [new_right_charge
                ] + [matrix._charges[o] for o in matrix._order[1]]
    flows_v = [False] + [matrix._flows[o] for o in matrix._order[1]]
    order_v = [[0]] + [list(np.arange(1, len(matrix._order[1]) + 1))]
    # We fill in data into the transposed U
    # note that transposing is essentially free
    if len(u_blocks) > 0:
      all_u_blocks = np.concatenate([np.ravel(u.T) for u in u_blocks])
      all_v_blocks = np.concatenate([np.ravel(v) for v in v_blocks])
    else:
      all_u_blocks = np.empty(0, dtype=matrix.dtype)
      all_v_blocks = np.empty(0, dtype=matrix.dtype)

    return BlockSparseTensor(
        all_u_blocks,
        charges=charges_u,
        flows=flows_u,
        order=order_u,
        check_consistency=False).transpose((1, 0)), S, BlockSparseTensor(
            all_v_blocks,
            charges=charges_v,
            flows=flows_v,
            order=order_v,
            check_consistency=False)

  return S


def qr(matrix: BlockSparseTensor, mode: Text = 'reduced') -> Any:
  """
  Compute the qr decomposition of an `M` by `N` matrix `matrix`.
  The matrix is factorized into `q*r`, with 
  `q` an orthogonal matrix and `r` an upper triangular matrix.
  Args:
    matrix: A matrix (i.e. a rank-2 tensor) of type  `BlockSparseTensor`
    mode : Can take values {'reduced', 'complete', 'r', 'raw'}.
    If K = min(M, N), then

    * 'reduced'  : returns q, r with dimensions (M, K), (K, N) (default)
    * 'complete' : returns q, r with dimensions (M, M), (M, N)
    * 'r'        : returns r only with dimensions (K, N)

  Returns:
    (BlockSparseTensor,BlockSparseTensor): If mode = `reduced` or `complete`
    BlockSparseTensor: If mode = `r`.
  """
  if matrix.ndim != 2:
    raise NotImplementedError("qr currently supports only rank-2 tensors.")
  if mode not in ('reduced', 'complete', 'raw', 'r'):
    raise ValueError('unknown value {} for input `mode`'.format(mode))
  if mode == 'raw':
    raise NotImplementedError('mode `raw` currenntly not supported')

  flat_charges = matrix._charges
  flat_flows = matrix._flows
  flat_order = matrix.flat_order
  tr_partition = len(matrix._order[0])
  blocks, charges, shapes = _find_transposed_diagonal_sparse_blocks(
      flat_charges, flat_flows, tr_partition, flat_order)

  q_blocks = []
  r_blocks = []
  for n, block in enumerate(blocks):
    out = np.linalg.qr(np.reshape(matrix.data[block], shapes[:, n]), mode)
    if mode in ('reduced', 'complete'):
      q_blocks.append(out[0])
      r_blocks.append(out[1])
    else:
      r_blocks.append(out)


  tmp_r_charge_labels = [
      np.full(r_blocks[n].shape[0], fill_value=n, dtype=np.int16)
      for n in range(len(r_blocks))
  ]
  if len(tmp_r_charge_labels) > 0:
    left_r_charge_labels = np.concatenate(tmp_r_charge_labels)
  else:
    left_r_charge_labels = np.empty(0, dtype=np.int16)

  left_r_charge = charges[left_r_charge_labels]
  charges_r = [left_r_charge] + [matrix._charges[o] for o in matrix._order[1]]
  flows_r = [False] + [matrix._flows[o] for o in matrix._order[1]]
  order_r = [[0]] + [list(np.arange(1, len(matrix._order[1]) + 1))]
  if len(r_blocks) > 0:
    all_r_blocks = np.concatenate([np.ravel(r) for r in r_blocks])
  else:
    all_r_blocks = np.empty(0, dtype=matrix.dtype)
  R = BlockSparseTensor(
      all_r_blocks,
      charges=charges_r,
      flows=flows_r,
      order=order_r,
      check_consistency=False)

  if mode in ('reduced', 'complete'):
    tmp_right_q_charge_labels = [
        np.full(q_blocks[n].shape[1], fill_value=n, dtype=np.int16)
        for n in range(len(q_blocks))
    ]
    if len(tmp_right_q_charge_labels) > 0:
      right_q_charge_labels = np.concatenate(tmp_right_q_charge_labels)
    else:
      right_q_charge_labels = np.empty(0, dtype=np.int16)

    right_q_charge = charges[right_q_charge_labels]
    charges_q = [
        right_q_charge,
    ] + [matrix._charges[o] for o in matrix._order[0]]
    order_q = [[0]] + [list(np.arange(1, len(matrix._order[0]) + 1))]
    flows_q = [True] + [matrix._flows[o] for o in matrix._order[0]]
    if len(q_blocks) > 0:
      all_q_blocks = np.concatenate([np.ravel(q.T) for q in q_blocks])
    else:
      all_q_blocks = np.empty(0, dtype=matrix.dtype)
    return BlockSparseTensor(
        all_q_blocks,
        charges=charges_q,
        flows=flows_q,
        order=order_q,
        check_consistency=False).transpose((1, 0)), R
  return R

def eigh(matrix: BlockSparseTensor,
         UPLO: Optional[Text] = 'L') -> Tuple[ChargeArray, BlockSparseTensor]:
  """
  Compute the eigen decomposition of a hermitian `M` by `M` matrix `matrix`.
  Args:
    matrix: A matrix (i.e. a rank-2 tensor) of type  `BlockSparseTensor`

  Returns:
    (ChargeArray,BlockSparseTensor): The eigenvalues and eigenvectors

  """
  if matrix.ndim != 2:
    raise NotImplementedError("eigh currently supports only rank-2 tensors.")

  flat_charges = matrix._charges
  flat_flows = matrix._flows
  flat_order = matrix.flat_order
  tr_partition = len(matrix._order[0])
  blocks, charges, shapes = _find_transposed_diagonal_sparse_blocks(
      flat_charges, flat_flows, tr_partition, flat_order)

  eigvals = []
  v_blocks = []
  for n, block in enumerate(blocks):
    e, v = np.linalg.eigh(np.reshape(matrix.data[block], shapes[:, n]), UPLO)
    eigvals.append(e)
    v_blocks.append(v)

  tmp_labels = [
      np.full(len(eigvals[n]), fill_value=n, dtype=np.int16)
      for n in range(len(eigvals))
  ]
  if len(tmp_labels) > 0:
    eigvalscharge_labels = np.concatenate(tmp_labels)
  else:
    eigvalscharge_labels = np.empty(0, dtype=np.int16)
  eigvalscharge = charges[eigvalscharge_labels]
  if len(eigvals) > 0:
    all_eigvals = np.concatenate(eigvals)
  else:
    all_eigvals = np.empty(0, dtype=get_real_dtype(matrix.dtype))
  E = ChargeArray(all_eigvals, [eigvalscharge], [False])
  charges_v = [eigvalscharge] + [matrix._charges[o] for o in matrix._order[0]]
  order_v = [[0]] + [list(np.arange(1, len(matrix._order[0]) + 1))]
  flows_v = [True] + [matrix._flows[o] for o in matrix._order[0]]
  if len(v_blocks) > 0:
    all_v_blocks = np.concatenate([np.ravel(v.T) for v in v_blocks])
  else:
    all_v_blocks = np.empty(0, dtype=matrix.dtype)
  V = BlockSparseTensor(
      all_v_blocks,
      charges=charges_v,
      flows=flows_v,
      order=order_v,
      check_consistency=False).transpose()

  return E, V  #pytype: disable=bad-return-type


def eig(matrix: BlockSparseTensor) -> Tuple[ChargeArray, BlockSparseTensor]:
  """
  Compute the eigen decomposition of an `M` by `M` matrix `matrix`.
  Args:
    matrix: A matrix (i.e. a rank-2 tensor) of type  `BlockSparseTensor`

  Returns:
    (ChargeArray,BlockSparseTensor): The eigenvalues and eigenvectors

  """
  if matrix.ndim != 2:
    raise NotImplementedError("eig currently supports only rank-2 tensors.")

  flat_charges = matrix._charges
  flat_flows = matrix._flows
  flat_order = matrix.flat_order
  tr_partition = len(matrix._order[0])
  blocks, charges, shapes = _find_transposed_diagonal_sparse_blocks(
      flat_charges, flat_flows, tr_partition, flat_order)

  eigvals = []
  v_blocks = []
  for n, block in enumerate(blocks):
    e, v = np.linalg.eig(np.reshape(matrix.data[block], shapes[:, n]))
    eigvals.append(e)
    v_blocks.append(v)
  tmp_labels = [
      np.full(len(eigvals[n]), fill_value=n, dtype=np.int16)
      for n in range(len(eigvals))
  ]
  if len(tmp_labels) > 0:
    eigvalscharge_labels = np.concatenate(tmp_labels)
  else:
    eigvalscharge_labels = np.empty(0, dtype=np.int16)

  eigvalscharge = charges[eigvalscharge_labels]

  if len(eigvals) > 0:
    all_eigvals = np.concatenate(eigvals)
  else:
    all_eigvals = np.empty(0, dtype=get_real_dtype(matrix.dtype))

  E = ChargeArray(all_eigvals, [eigvalscharge], [False])
  charges_v = [eigvalscharge] + [matrix._charges[o] for o in matrix._order[0]]
  order_v = [[0]] + [list(np.arange(1, len(matrix._order[0]) + 1))]
  flows_v = [True] + [matrix._flows[o] for o in matrix._order[0]]
  if len(v_blocks) > 0:
    all_v_blocks = np.concatenate([np.ravel(v.T) for v in v_blocks])
  else:
    all_v_blocks = np.empty(0, dtype=matrix.dtype)

  V = BlockSparseTensor(
      all_v_blocks,
      charges=charges_v,
      flows=flows_v,
      order=order_v,
      check_consistency=False).transpose()

  return E, V  #pytype: disable=bad-return-type


def inv(matrix: BlockSparseTensor) -> BlockSparseTensor:
  """
  Compute the matrix inverse of `matrix`.
  Returns:
    BlockSparseTensor: The inverse of `matrix`.
  """
  if matrix.ndim != 2:
    raise ValueError("`inv` can only be taken for matrices, "
                     "found tensor.ndim={}".format(matrix.ndim))
  flat_charges = matrix._charges
  flat_flows = matrix._flows
  flat_order = matrix.flat_order
  tr_partition = len(matrix._order[0])
  blocks, _, shapes = _find_transposed_diagonal_sparse_blocks(
      flat_charges, flat_flows, tr_partition, flat_order)

  data = np.empty(np.sum(np.prod(shapes, axis=0)), dtype=matrix.dtype)
  for n, block in enumerate(blocks):
    data[block] = np.ravel(
        np.linalg.inv(np.reshape(matrix.data[block], shapes[:, n])).T)
  #pylint: disable=line-too-long
  return BlockSparseTensor(
      data=data,
      charges=matrix._charges,
      flows=np.logical_not(matrix._flows),
      order=matrix._order,
      check_consistency=False).transpose((1, 0))  #pytype: disable=bad-return-type


def sqrt(
    tensor: Union[BlockSparseTensor, ChargeArray]
) -> Union[ChargeArray, BlockSparseTensor]:
  obj = tensor.__new__(type(tensor))
  obj.__init__(
      np.sqrt(tensor.data),
      charges=tensor._charges,
      flows=tensor._flows,
      order=tensor._order,
      check_consistency=False)
  return obj


def eye(column_index: Index,
        row_index: Optional[Index] = None,
        dtype: Optional[Type[np.number]] = None) -> BlockSparseTensor:
  """
  Return an identity matrix.
  Args:
    column_index: The column index of the matrix.
    row_index: The row index of the matrix.
    dtype: The dtype of the matrix.
  Returns:
    BlockSparseTensor
  """
  if row_index is None:
    row_index = column_index.copy().flip_flow()
  if dtype is None:
    dtype = np.float64

  blocks, _, shapes = _find_diagonal_sparse_blocks(
      column_index.flat_charges + row_index.flat_charges,
      column_index.flat_flows + row_index.flat_flows,
      len(column_index.flat_charges))
  data = np.empty(np.int64(np.sum(np.prod(shapes, axis=0))), dtype=dtype)
  for n, block in enumerate(blocks):
    data[block] = np.ravel(np.eye(shapes[0, n], shapes[1, n], dtype=dtype))
  order = [list(np.arange(0, len(column_index.flat_charges)))] + [
      list(
          np.arange(
              len(column_index.flat_charges),
              len(column_index.flat_charges) + len(row_index.flat_charges)))
  ]
  return BlockSparseTensor(
      data=data,
      charges=column_index.flat_charges + row_index.flat_charges,
      flows=column_index.flat_flows + row_index.flat_flows,
      order=order,
      check_consistency=False)


def trace(tensor: BlockSparseTensor,
          axes: Optional[Sequence[int]] = None) -> BlockSparseTensor:
  """
  Compute the trace of a matrix or tensor. If input has `ndim>2`, take
  the trace over the last two dimensions.
  Args:
    tensor: A `BlockSparseTensor`.
    axes: The axes over which the trace should be computed.
      Defaults to the last two indices of the tensor.
  Returns:
    BlockSparseTensor: The result of taking the trace.
  """
  if tensor.ndim > 1:
    if axes is None:
      axes = (tensor.ndim - 2, tensor.ndim - 1)
    if len(axes) != 2:
      raise ValueError(f"`len(axes)` has to be 2, found `axes = {axes}`")
    if not np.array_equal(tensor.flows[axes[0]],
                          np.logical_not(tensor.flows[axes[1]])):
      raise ValueError(
          f"trace indices for axes {axes} have non-matching flows.")

    sparse_shape = tensor.sparse_shape
    if sparse_shape[axes[0]].copy().flip_flow() != sparse_shape[axes[1]]:
      raise ValueError(f"trace indices for axes {axes} are not matching")

    #flatten the shape of `tensor`
    out = tensor.reshape(
        flatten([[tensor._charges[n].dim for n in o] for o in tensor._order]))
    _, _, labels0 = np.intersect1d(
        tensor._order[axes[0]], flatten(out._order), return_indices=True)
    _, _, labels1 = np.intersect1d(
        tensor._order[axes[1]], flatten(out._order), return_indices=True)

    a0 = list(labels0[np.argsort(tensor._order[axes[0]])])
    a1 = list(labels1[np.argsort(tensor._order[axes[1]])])

    while len(a0) > 0:
      i = a0.pop(0)
      j = a1.pop(0)
      identity = eye(
          Index([out._charges[out._order[i][0]]],
                [not out._flows[out._order[i][0]]]))
      #pylint: disable=line-too-long
      out = tensordot(out, identity, ([i, j], [0, 1]))  # pytype: disable=wrong-arg-types
      a0ar = np.asarray(a0)

      mask_min = a0ar > np.min([i, j])
      mask_max = a0ar > np.max([i, j])
      a0ar[np.logical_and(mask_min, mask_max)] -= 2
      a0ar[np.logical_xor(mask_min, mask_max)] -= 1

      a1ar = np.asarray(a1)
      mask_min = a1ar > np.min([i, j])
      mask_max = a1ar > np.max([i, j])
      a1ar[np.logical_and(mask_min, mask_max)] -= 2
      a1ar[np.logical_xor(mask_min, mask_max)] -= 1
      a0 = list(a0ar)
      a1 = list(a1ar)
    if out.ndim == 0:
      return out.item()
    return out  # pytype: disable=bad-return-type
  raise ValueError("trace can only be taken for tensors with ndim > 1")


def pinv(matrix: BlockSparseTensor,
         rcond: Optional[float] = 1E-15,
         hermitian: Optional[bool] = False) -> BlockSparseTensor:
  """
  Compute the Moore-Penrose pseudo inverse of `matrix`.
  Args:
    rcond: Pseudo inverse cutoff.
  Returns:
    BlockSparseTensor: The pseudo inverse of `matrix`.
  """
  if matrix.ndim != 2:
    raise ValueError("`pinv` can only be taken for matrices, "
                     "found tensor.ndim={}".format(matrix.ndim))

  flat_charges = matrix._charges
  flat_flows = matrix._flows
  flat_order = matrix.flat_order
  tr_partition = len(matrix._order[0])
  blocks, _, shapes = _find_transposed_diagonal_sparse_blocks(
      flat_charges, flat_flows, tr_partition, flat_order)

  data = np.empty(np.sum(np.prod(shapes, axis=0)), dtype=matrix.dtype)
  for n, block in enumerate(blocks):
    data[block] = np.ravel(
        np.linalg.pinv(
            np.reshape(matrix.data[block], shapes[:, n]),
            rcond=rcond,
            hermitian=hermitian).T)
  #pylint: disable=line-too-long
  return BlockSparseTensor(
      data=data,
      charges=matrix._charges,
      flows=np.logical_not(matrix._flows),
      order=matrix._order,
<<<<<<< HEAD
      check_consistency=False).transpose((1, 0))#pytype: disable=bad-return-type
=======
      check_consistency=False).transpose((1, 0)) #pytype: disable=bad-return-type

def abs(tensor: BlockSparseTensor) -> BlockSparseTensor: #pylint: disable=redefined-builtin
  result = empty_like(tensor)
  result.data = np.abs(tensor.data)
  return result

def sign(tensor: BlockSparseTensor) -> BlockSparseTensor:
  result = empty_like(tensor)
  result.data = np.sign(tensor.data)
  return result
>>>>>>> 3ebbc6ad
<|MERGE_RESOLUTION|>--- conflicted
+++ resolved
@@ -23,11 +23,7 @@
     _find_transposed_diagonal_sparse_blocks, _find_diagonal_sparse_blocks,
     compute_num_nonzero, compute_sparse_lookup)
 from typing import List, Union, Any, Tuple, Type, Optional, Text, Sequence
-<<<<<<< HEAD
-
-=======
 from tensornetwork.block_sparse.initialization import empty_like
->>>>>>> 3ebbc6ad
 
 def norm(tensor: BlockSparseTensor) -> float:
   """
@@ -695,9 +691,6 @@
       charges=matrix._charges,
       flows=np.logical_not(matrix._flows),
       order=matrix._order,
-<<<<<<< HEAD
-      check_consistency=False).transpose((1, 0))#pytype: disable=bad-return-type
-=======
       check_consistency=False).transpose((1, 0)) #pytype: disable=bad-return-type
 
 def abs(tensor: BlockSparseTensor) -> BlockSparseTensor: #pylint: disable=redefined-builtin
@@ -709,4 +702,3 @@
   result = empty_like(tensor)
   result.data = np.sign(tensor.data)
   return result
->>>>>>> 3ebbc6ad
