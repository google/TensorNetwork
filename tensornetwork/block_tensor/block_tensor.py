--- conflicted
+++ resolved
@@ -212,6 +212,7 @@
       charges, flows)
   res = accumulated_charges == accumulated_charges.identity_charges
   nz_inds = np.nonzero(res)[0]
+
   if len(nz_inds) > 0:
     return np.squeeze(accumulated_degeneracies[nz_inds][0])
   return 0
@@ -809,16 +810,10 @@
 
     #check for trivial permutation
     if np.all(order == np.arange(len(order))):
-<<<<<<< HEAD
       return BlockSparseTensor(self.data, self.indices)
     flat_charges, flat_flows = get_flat_meta_data(self.indices)
     flat_order = get_flat_order(self.indices, order)
     print(flat_order)
-=======
-      return self
-    flat_indices, flat_charges, flat_flows, _, flat_order = flatten_meta_data(
-        self.indices, order)
->>>>>>> e6a8be58
     tr_partition = _find_best_partition(
         [len(flat_charges[n]) for n in flat_order])
 
@@ -965,7 +960,6 @@
   return tensor.transpose()
 
 
-<<<<<<< HEAD
 def outerproduct(tensor1: BlockSparseTensor,
                  tensor2: BlockSparseTensor) -> BlockSparseTensor:
   """
@@ -997,12 +991,6 @@
     tensor1: BlockSparseTensor,
     tensor2: BlockSparseTensor,
     axes: Optional[Union[Sequence[Sequence[int]], int]] = 2,
-=======
-def tensordot(
-    tensor1: BlockSparseTensor,
-    tensor2: BlockSparseTensor,
-    axes: Sequence[Sequence[int]],
->>>>>>> e6a8be58
     final_order: Optional[Union[List, np.ndarray]] = None) -> BlockSparseTensor:
   """
   Contract two `BlockSparseTensor`s along `axes`.
@@ -1097,7 +1085,6 @@
   new_order1 = free_axes1 + list(axes1)
   new_order2 = list(axes2) + free_axes2
 
-<<<<<<< HEAD
   flat_charges_1, flat_flows_1 = get_flat_meta_data(tensor1.indices)
   flat_charges_2, flat_flows_2 = get_flat_meta_data(tensor2.indices)
 
@@ -1109,24 +1096,11 @@
   left_flows = []
   right_flows = []
   free_indices = []
-=======
-  contr_flat_indices_1 = []
-  for n in axes1:
-    contr_flat_indices_1.extend(tensor1.indices[n].get_elementary_indices())
-
-  contr_flat_indices_2 = []
-  for n in axes2:
-    contr_flat_indices_2.extend(tensor2.indices[n].get_elementary_indices())
-  #get the flattened indices for the output tensor
-  left_indices = []
-  right_indices = []
->>>>>>> e6a8be58
   for n in free_axes1:
     free_indices.append(tensor1.indices[n])
     left_charges.extend(tensor1.indices[n].flat_charges)
     left_flows.extend(tensor1.indices[n].flat_flows)
   for n in free_axes2:
-<<<<<<< HEAD
     free_indices.append(tensor2.indices[n])
     right_charges.extend(tensor2.indices[n].flat_charges)
     right_flows.extend(tensor2.indices[n].flat_flows)
@@ -1136,32 +1110,6 @@
 
   tr_sparse_blocks_2, charges2, shapes_2 = _find_transposed_diagonal_sparse_blocks(
       flat_charges_2, flat_flows_2, len(contr_charges_2), flat_order_2)
-=======
-    right_indices.extend(tensor2.indices[n].get_elementary_indices())
-
-  indices = left_indices + right_indices
-
-  flat_charges1 = [i.charges for i in left_indices
-                  ] + [i.charges for i in contr_flat_indices_1]
-  flat_flows1 = [i.flow for i in left_indices
-                ] + [i.flow for i in contr_flat_indices_1]
-
-  flat_charges2 = [i.charges for i in contr_flat_indices_2
-                  ] + [i.charges for i in right_indices]
-
-  flat_flows2 = [i.flow for i in contr_flat_indices_2
-                ] + [i.flow for i in right_indices]
-
-  flat_order1 = new_flat_order(tensor1.indices, new_order1)
-  flat_order2 = new_flat_order(tensor2.indices, new_order2)
-
-  tr_partition1 = len(left_indices)
-  tr_partition2 = len(contr_flat_indices_2)
-  tr_sparse_blocks_1, charges1, shapes_1 = _find_transposed_diagonal_sparse_blocks(
-      flat_charges1, flat_flows1, tr_partition1, flat_order1)
-  tr_sparse_blocks_2, charges2, shapes_2 = _find_transposed_diagonal_sparse_blocks(
-      flat_charges2, flat_flows2, tr_partition2, flat_order2)
->>>>>>> e6a8be58
 
   common_charges, label_to_common_1, label_to_common_2 = intersect(
       charges1.unique_charges,
@@ -1227,44 +1175,4 @@
           tensor1.data[tr_sparse_blocks_1[n1].reshape(
               shapes_1[:, n1])] @ tensor2.data[tr_sparse_blocks_2[n2].reshape(
                   shapes_2[:, n2])]).ravel()
-<<<<<<< HEAD
-    return BlockSparseTensor(data=data, indices=free_indices)
-=======
-    return BlockSparseTensor(data=data, indices=indices)
-
-
-def new_flat_order(indices, order):
-  elementary_indices = {}
-  flat_elementary_indices = []
-  for n in range(len(indices)):
-    elementary_indices[n] = indices[n].get_elementary_indices()
-    flat_elementary_indices.extend(elementary_indices[n])
-  flat_index_list = np.arange(len(flat_elementary_indices))
-  cum_num_legs = np.append(
-      0, np.cumsum([len(elementary_indices[n]) for n in range(len(indices))]))
-
-  flat_order = np.concatenate(
-      [flat_index_list[cum_num_legs[n]:cum_num_legs[n + 1]] for n in order])
-
-  return flat_order
-
-
-def flatten_meta_data(indices, order):
-  elementary_indices = {}
-  flat_elementary_indices = []
-  for n in range(len(indices)):
-    elementary_indices[n] = indices[n].get_elementary_indices()
-    flat_elementary_indices.extend(elementary_indices[n])
-  flat_index_list = np.arange(len(flat_elementary_indices))
-  cum_num_legs = np.append(
-      0, np.cumsum([len(elementary_indices[n]) for n in range(len(indices))]))
-
-  flat_charges = [i.charges for i in flat_elementary_indices]
-  flat_flows = [i.flow for i in flat_elementary_indices]
-  flat_dims = [len(c) for c in flat_charges]
-  flat_strides = _get_strides(flat_dims)
-  flat_order = np.concatenate(
-      [flat_index_list[cum_num_legs[n]:cum_num_legs[n + 1]] for n in order])
-
-  return flat_elementary_indices, flat_charges, flat_flows, flat_strides, flat_order
->>>>>>> e6a8be58
+    return BlockSparseTensor(data=data, indices=free_indices)