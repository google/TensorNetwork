--- conflicted
+++ resolved
@@ -1204,7 +1204,6 @@
     return BlockSparseTensor(data=data, indices=free_indices)
 
 
-<<<<<<< HEAD
 def svd(matrix: BlockSparseTensor,
         full_matrices: Optional[bool] = True,
         compute_uv: Optional[bool] = True,
@@ -1229,18 +1228,6 @@
   flat_charges = matrix.indices[0]._charges + matrix.indices[1]._charges
   flat_flows = matrix.flat_flows
   partition = len(matrix.indices[0].flat_charges)
-=======
-def svd(tensor: BlockSparseTensor,
-        full_matrices: Optional[bool] = True,
-        compute_uv: Optional[bool] = True,
-        hermitian: Optional[bool] = False):
-  if tensor.rank != 2:
-    raise NotImplementedError("SVD currently supports only rank-2 tensors.")
-
-  flat_charges = tensor.indices[0]._charges + tensor.indices[1]._charges
-  flat_flows = tensor.flat_flows
-  partition = len(tensor.indices[0].flat_charges)
->>>>>>> 07b43369
   blocks, charges, shapes = _find_diagonal_sparse_blocks(
       flat_charges, flat_flows, partition)
 
@@ -1248,7 +1235,6 @@
   singvals = []
   v_blocks = []
   for n in range(len(blocks)):
-<<<<<<< HEAD
     out = np.linalg.svd(
         np.reshape(matrix.data[blocks[n]], shapes[:, n]), full_matrices,
         compute_uv, hermitian)
@@ -1260,26 +1246,6 @@
     else:
       singvals.append(np.diag(out))
 
-=======
-    u, s, v = np.linalg.svd(
-        np.reshape(tensor.data[blocks[n]], shapes[:, n]), full_matrices,
-        compute_uv, hermitian)
-    u_blocks.append(u)
-    v_blocks.append(v)
-    singvals.append(np.diag(s))
-
-  #define the new charges on the two central bonds
-  new_left_charge = charges.__new__(type(charges))
-  new_right_charge = charges.__new__(type(charges))
-  left_charge_labels = np.concatenate([
-      np.full(u_blocks[n].shape[1], fill_value=n, dtype=np.int16)
-      for n in range(len(u_blocks))
-  ])
-  right_charge_labels = np.concatenate([
-      np.full(v_blocks[n].shape[0], fill_value=n, dtype=np.int16)
-      for n in range(len(v_blocks))
-  ])
->>>>>>> 07b43369
   left_singval_charge = charges.__new__(type(charges))
   right_singval_charge = charges.__new__(type(charges))
   left_singval_charge_labels = np.concatenate([
@@ -1291,29 +1257,14 @@
       for n in range(len(singvals))
   ])
 
-<<<<<<< HEAD
-=======
-  new_left_charge.__init__(charges.unique_charges, left_charge_labels,
-                           charges.charge_types)
-  new_right_charge.__init__(charges.unique_charges, right_charge_labels,
-                            charges.charge_types)
->>>>>>> 07b43369
   left_singval_charge.__init__(charges.unique_charges,
                                left_singval_charge_labels, charges.charge_types)
   right_singval_charge.__init__(
       charges.unique_charges, right_singval_charge_labels, charges.charge_types)
-<<<<<<< HEAD
-=======
-
-  #get the indices of the new tensors U,S and V
-  indices_u = [Index(new_left_charge, True), tensor.indices[0]]
-  indices_v = [Index(new_right_charge, False), tensor.indices[1]]
->>>>>>> 07b43369
   indices_s = [
       Index(left_singval_charge, False),
       Index(right_singval_charge, True)
   ]
-<<<<<<< HEAD
   S = BlockSparseTensor(
       np.concatenate([np.ravel(s) for s in singvals]), indices_s)
   if compute_uv:
@@ -1343,17 +1294,5 @@
         np.concatenate([np.ravel(u.T) for u in u_blocks]), indices_u).transpose(
             (1, 0)), S, BlockSparseTensor(
                 np.concatenate([np.ravel(v) for v in v_blocks]), indices_v)
-  return S
-=======
-
-  #We fill in data into the transposed U
-  #TODO: reuse data from _find_diagonal_sparse_blocks above
-  #to avoid the transpose
-  return BlockSparseTensor(
-      np.concatenate([np.ravel(u.T) for u in u_blocks]), indices_u).transpose(
-          (1, 0)), BlockSparseTensor(
-              np.concatenate([np.ravel(s) for s in singvals]),
-              indices_s), BlockSparseTensor(
-                  np.concatenate([np.ravel(v) for v in v_blocks]),
-                  indices_v), u_blocks, v_blocks, charges
->>>>>>> 07b43369
+
+  return S