--- conflicted
+++ resolved
@@ -12,78 +12,5 @@
 # See the License for the specific language governing permissions and
 # limitations under the License.
 
-<<<<<<< HEAD
-import numpy as np
 default_backend = "numpy"
-default_dtype = None
-#for backwards compatibility default dtypes have to be `None`
-#changing this will cause tests to fail due backend.convert_to_tensor(tensor)
-#raising TypeErrors when incoming `tensor` has a dtype different from
-#backend.dtype.
-
-default_dtypes = {
-    'tensorflow': None,
-    'numpy': None,
-    'pytorch': None,
-    'jax': None,
-    'shell': None
-}
-supported_numpy_dtypes = [
-    np.int8, np.int16, np.int32, np.int64, np.float16, np.float32, np.float64,
-    np.complex64, np.complex128, np.bool
-]
-
-supported_jax_dtypes = [
-    np.int8, np.int16, np.int32, np.int64, np.float16, np.float32, np.float64,
-    np.complex64, np.complex128, np.bool
-]
-#np.ndarray.dtype doesn't return a `type`, but a `dtype` object
-#backend_factory compares object identities, and we want to catch both
-#the case of `dtype` being a `type` (like np.float64 given by a user) AND
-#the case of `dtype` being obtained from `np.ndarray.dtype`
-numpy_dtypes = supported_numpy_dtypes + [
-    np.dtype(d) for d in supported_numpy_dtypes
-]
-
-#shell supports everything
-supported_shell_dtypes = supported_numpy_dtypes
-
-supported_dtypes = {
-    'numpy': numpy_dtypes + [None],
-    'jax': numpy_dtypes + [None],
-    'shell': supported_shell_dtypes + [None]
-}
-
-try:
-  import torch
-  supported_pytorch_dtypes = [
-      torch.int8, torch.int16, torch.int32, torch.int64, torch.float16,
-      torch.float32, torch.float64, torch.bool
-  ]
-except ImportError:
-  supported_pytorch_dtypes = []
-
-try:
-  import tensorflow as tf
-  supported_tensorflow_dtypes = [
-      tf.int8, tf.int16, tf.int32, tf.int64, tf.float32, tf.float16, tf.float64,
-      tf.complex64, tf.complex128, tf.bool
-  ]
-except ImportError:
-  supported_tensorflow_dtypes = []
-
-#shell supports everything
-supported_shell_dtypes = supported_tensorflow_dtypes + \
-    supported_numpy_dtypes + supported_pytorch_dtypes
-
-supported_dtypes = {
-    'tensorflow': supported_tensorflow_dtypes + [None],
-    'numpy': numpy_dtypes + [None],
-    'pytorch': supported_pytorch_dtypes + [None],
-    'jax': numpy_dtypes + [None],
-    'shell': supported_shell_dtypes + [None]
-}
-=======
-default_backend = "tensorflow"
-default_dtype = None
->>>>>>> dd101727
+default_dtype = None