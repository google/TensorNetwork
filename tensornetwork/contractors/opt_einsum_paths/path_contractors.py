--- conflicted
+++ resolved
@@ -206,11 +206,7 @@
   """
   alg = functools.partial(
       opt_einsum.paths.branch, memory_limit=memory_limit, nbranch=nbranch)
-<<<<<<< HEAD
-  return base(net, alg, output_edge_order)
-=======
   return base(nodes, alg, output_edge_order)
->>>>>>> 7b5ec565
 
 
 def greedy(
@@ -272,18 +268,6 @@
   if n <= 0:
     raise ValueError("Cannot contract empty tensor network.")
   if n == 1:
-<<<<<<< HEAD
-    edges = net.get_all_nondangling()
-    net.contract_parallel(edges.pop())
-    final_node = net.get_final_node()
-    if (len(final_node.edges) <= 1) and (output_edge_order is None):
-      output_edge_order = list(
-          (net.get_all_edges() - net.get_all_nondangling()))
-    elif (len(final_node.edges) > 1) and (output_edge_order is None):
-      raise ValueError("if the final node has more than one dangling edge"
-                       ", `output_edge_order` has to be provided")
-
-=======
     if output_edge_order is None:
       output_edge_order = list(
           (get_all_edges(_nodes) - get_all_nondangling(_nodes)))
@@ -294,7 +278,6 @@
 
     edges = get_all_nondangling(_nodes)
     final_node = contract_parallel(edges.pop())
->>>>>>> 7b5ec565
     final_node.reorder_edges(output_edge_order)
     if isinstance(nodes, TensorNetwork):
       node = list(_nodes)[0]
