# pylint: disable=cyclic-import
# Copyright 2019 The TensorNetwork Authors
#
# Licensed under the Apache License, Version 2.0 (the "License");
# you may not use this file except in compliance with the License.
# You may obtain a copy of the License at
#
#      http://www.apache.org/licenses/LICENSE-2.0
#
# Unless required by applicable law or agreed to in writing, software
# distributed under the License is distributed on an "AS IS" BASIS,
# WITHOUT WARRANTIES OR CONDITIONS OF ANY KIND, either express or implied.
# See the License for the specific language governing permissions and
# limitations under the License.
"""Contractors based on `opt_einsum`'s path algorithms."""

import functools
import opt_einsum
# pylint: disable=line-too-long
from tensornetwork.network_operations import check_connected, get_all_edges, get_subgraph_dangling
# pylint: disable=line-too-long
from tensornetwork.network_components import get_all_nondangling, contract_parallel
from tensornetwork.network_components import Edge, BaseNode
from tensornetwork.contractors.opt_einsum_paths import utils
from typing import Any, Optional, Sequence, Iterable

#TODO (martin): add return types of functions back once TensorNetwork is gone
#               remove _base_network
#               _base_nodes -> base


<<<<<<< HEAD
def base(nodes: Iterable[BaseNode],
         algorithm: utils.Algorithm,
         output_edge_order: Optional[Sequence[Edge]] = None) -> BaseNode:
=======
def _base_nodes(nodes: Iterable[BaseNode],
                algorithm: utils.Algorithm,
                output_edge_order: Optional[Sequence[Edge]] = None,
                ignore_edge_order: bool = False) -> BaseNode:
>>>>>>> b1c62e23
  """Base method for all `opt_einsum` contractors.

  Args:
    nodes: A collection of connected nodes.
    algorithm: `opt_einsum` contraction method to use.
    output_edge_order: An optional list of edges. Edges of the
      final node in `nodes_set`
      are reordered into `output_edge_order`;
      if final node has more than one edge,
      `output_edge_order` must be pronvided.
    ignore_edge_order: An option to ignore the output edge
      order.

  Returns:
    Final node after full contraction.
  """
  nodes_set = set(nodes)
  check_connected(nodes_set)
  edges = get_all_edges(nodes_set)
  #output edge order has to be determinded before any contraction
  #(edges are refreshed after contractions)

  if not ignore_edge_order:
    if output_edge_order is None:
      output_edge_order = list(get_subgraph_dangling(nodes))
      if len(output_edge_order) > 1:
        raise ValueError("The final node after contraction has more than "
                         "one remaining edge. In this case `output_edge_order` "
                         "has to be provided.")

    if set(output_edge_order) != get_subgraph_dangling(nodes):
      raise ValueError(
          "output edges are not equal to the remaining "
          "non-contracted edges of the final node."
      )

  for edge in edges:
    if not edge.is_disabled:  #if its disabled we already contracted it
      if edge.is_trace():
        nodes_set.remove(edge.node1)
        nodes_set.add(contract_parallel(edge))

  if len(nodes_set) == 1:
    # There's nothing to contract.
    if ignore_edge_order:
      return list(nodes_set)[0]
    return list(nodes_set)[0].reorder_edges(output_edge_order)

  # Then apply `opt_einsum`'s algorithm
  path, nodes = utils.get_path(nodes_set, algorithm)
  for a, b in path:
    new_node = nodes[a] @ nodes[b]
    nodes.append(new_node)
    nodes = utils.multi_remove(nodes, [a, b])

  # if the final node has more than one edge,
  # output_edge_order has to be specified
  final_node = nodes[0]  # nodes were connected, we checked this
  if not ignore_edge_order:
    final_node.reorder_edges(output_edge_order)
  return final_node


<<<<<<< HEAD
=======
def _base_network(
    net: TensorNetwork,
    algorithm: utils.Algorithm,
    output_edge_order: Optional[Sequence[Edge]] = None,
    ignore_edge_order: bool = False) -> TensorNetwork:
  """Base method for all `opt_einsum` contractors.

  Args:
    net: a TensorNetwork object. Should be connected.
    algorithm: `opt_einsum` contraction method to use.
    output_edge_order: An optional list of edges. Edges of the
      final node in `nodes_set`
      are reordered into `output_edge_order`;
      if final node has more than one edge,
      `output_edge_order` must be provided.
    ignore_edge_order: An option to ignore the output edge
      order.

  Returns:
    The network after full contraction.
  """
  net.check_connected()
  # First contract all trace edges
  edges = net.get_all_nondangling()
  for edge in edges:
    if edge in net and edge.is_trace():
      net.contract_parallel(edge)
  if not net.get_all_nondangling():
    # There's nothing to contract.
    return net

  # Then apply `opt_einsum`'s algorithm
  path, nodes = utils.get_path(net, algorithm)
  for a, b in path:
    new_node = nodes[a] @ nodes[b]
    nodes.append(new_node)
    nodes = utils.multi_remove(nodes, [a, b])

  # if the final node has more than one edge,
  # output_edge_order has to be specified
  final_node = net.get_final_node()

  if not ignore_edge_order:
    if (len(final_node.edges) <= 1) and (output_edge_order is None):
      output_edge_order = list((net.get_all_edges() - net.get_all_nondangling()))
    elif (len(final_node.edges) > 1) and (output_edge_order is None):
      raise ValueError("The final node after contraction has more than "
                       "one dangling edge. In this case `output_edge_order` "
                       "has to be provided.")
    if set(output_edge_order) != (
        net.get_all_edges() - net.get_all_nondangling()):
      raise ValueError("output edges are not all dangling.")

    final_node.reorder_edges(output_edge_order)
  return net


def base(nodes: Union[TensorNetwork, Iterable[BaseNode]],
         algorithm: utils.Algorithm,
         output_edge_order: Optional[Sequence[Edge]] = None,
         ignore_edge_order: bool = False):  # -> Union[BaseNode, TensorNetwork]:

  if isinstance(nodes, TensorNetwork):
    return _base_network(nodes, algorithm, output_edge_order, ignore_edge_order)

  return _base_nodes(nodes, algorithm, output_edge_order, ignore_edge_order)


>>>>>>> b1c62e23
def optimal(
    nodes: Iterable[BaseNode],
    output_edge_order: Optional[Sequence[Edge]] = None,
    memory_limit: Optional[int] = None,
    ignore_edge_order: bool = False):  # -> Union[BaseNode, TensorNetwork]:
  """Optimal contraction order via `opt_einsum`.

  This method will find the truly optimal contraction order via
  `opt_einsum`'s depth first search algorithm. Since this search is
  exhaustive, if your network is large (n>10), then the search may
  take longer than just contracting in a suboptimal way.

  Args:
    nodes: an iterable of Nodes
    output_edge_order: An optional list of edges.
      Edges of the final node in `nodes_set`
      are reordered into `output_edge_order`;
      if final node has more than one edge,
      `output_edge_order` must be provided.
    memory_limit: Maximum number of elements in an array during contractions.
    ignore_edge_order: An option to ignore the output edge order.

  Returns:
    The final node after full contraction.
  """
  alg = functools.partial(opt_einsum.paths.optimal, memory_limit=memory_limit)
  return base(nodes, alg, output_edge_order, ignore_edge_order)


def branch(nodes: Iterable[BaseNode],
           output_edge_order: Optional[Sequence[Edge]] = None,
           memory_limit: Optional[int] = None,
           nbranch: Optional[int] = None,
           ignore_edge_order: bool = False):  # -> Union[BaseNode, TensorNetwork]:
  """Branch contraction path via `opt_einsum`.

  This method uses the DFS approach of `optimal` while sorting potential
  contractions based on a heuristic cost, in order to reduce time spent
  in exploring paths which are unlikely to be optimal.
  For more details:
    https://optimized-einsum.readthedocs.io/en/latest/branching_path.html

  Args:
    nodes: an iterable of Nodes
    output_edge_order: An optional list of edges.
      Edges of the final node in `nodes_set`
       are reordered into `output_edge_order`;
       if final node has more than one edge,
       `output_edge_order` must be provided.
    memory_limit: Maximum number of elements in an array during contractions.
    nbranch: Number of best contractions to explore.
      If None it explores all inner products starting with those that
      have the best cost heuristic.
    ignore_edge_order: An option to ignore the output edge order.

  Returns:
    The final node after full contraction.
  """
  alg = functools.partial(
      opt_einsum.paths.branch, memory_limit=memory_limit, nbranch=nbranch)
  return base(nodes, alg, output_edge_order, ignore_edge_order)


def greedy(
    nodes: Iterable[BaseNode],
    output_edge_order: Optional[Sequence[Edge]] = None,
    memory_limit: Optional[int] = None,
    ignore_edge_order: bool = False):  # -> Union[BaseNode, TensorNetwork]:
  """Greedy contraction path via `opt_einsum`.

  This provides a more efficient strategy than `optimal` for finding
  contraction paths in large networks. First contracts pairs of tensors
  by finding the pair with the lowest cost at each step. Then it performs
  the outer products.
  For more details:
    https://optimized-einsum.readthedocs.io/en/latest/greedy_path.html

  Args:
    nodes: an iterable of Nodes
    output_edge_order: An optional list of edges.
      Edges of the final node in `nodes_set`
      are reordered into `output_edge_order`;
      if final node has more than one edge,
      `output_edge_order` must be provided.
    memory_limit: Maximum number of elements in an array during contractions.
    ignore_edge_order: An option to ignore the output edge order.

  Returns:
    The final node after full contraction.
  """
  alg = functools.partial(opt_einsum.paths.greedy, memory_limit=memory_limit)
  return base(nodes, alg, output_edge_order, ignore_edge_order)


# pylint: disable=too-many-return-statements
def auto(
    nodes: BaseNode,
    output_edge_order: Optional[Sequence[Edge]] = None,
    memory_limit: Optional[int] = None,
    ignore_edge_order: bool = False):  # -> Union[TensorNetwork, BaseNode]:
  """Chooses one of the above algorithms according to network size.

  Default behavior is based on `opt_einsum`'s `auto` contractor.

  Args:
    nodes: A collection of connected nodes.
    output_edge_order: An optional list of edges.
      Edges of the final node in `nodes_set`
      are reordered into `output_edge_order`;
      if final node has more than one edge,
      `output_edge_order` must be provided.
    memory_limit: Maximum number of elements in an array during contractions.
    ignore_edge_order: An option to ignore the output edge order.

  Returns:
    Final node after full contraction.
  """

  n = len(list(nodes))  #pytype thing
  _nodes = nodes
  if n <= 0:
    raise ValueError("Cannot contract empty tensor network.")
  if n == 1:
    if not ignore_edge_order:
      if output_edge_order is None:
        output_edge_order = list(
            (get_all_edges(_nodes) - get_all_nondangling(_nodes)))
        if len(output_edge_order) > 1:
          raise ValueError("The final node after contraction has more than "
                           "one dangling edge. In this case `output_edge_order` "
                           "has to be provided.")

    edges = get_all_nondangling(_nodes)
    if edges:
      final_node = contract_parallel(edges.pop())
    else:
      final_node = list(_nodes)[0]
<<<<<<< HEAD
    final_node.reorder_edges(output_edge_order)
=======
    if not ignore_edge_order:
      final_node.reorder_edges(output_edge_order)
    if isinstance(nodes, TensorNetwork):
      node = list(_nodes)[0]
      nodes.nodes_set = set()
      nodes.add_node(final_node)
      node.disable()  #for consistency
      return nodes

>>>>>>> b1c62e23
    return final_node
  if n < 5:
    return optimal(nodes, output_edge_order, memory_limit, ignore_edge_order)
  if n < 7:
    return branch(nodes, output_edge_order, memory_limit, ignore_edge_order)
  if n < 9:
    return branch(nodes, output_edge_order, memory_limit, nbranch=2, ignore_edge_order=ignore_edge_order)
  if n < 15:
    return branch(nodes, output_edge_order, nbranch=1, ignore_edge_order=ignore_edge_order)
  return greedy(nodes, output_edge_order, memory_limit, ignore_edge_order)


def custom(
    nodes: Iterable[BaseNode],
    optimizer: Any,
    output_edge_order: Sequence[Edge] = None,
    memory_limit: Optional[int] = None,
    ignore_edge_order: bool = False):  #x -> Union[BaseNode, TensorNetwork]:
  """Uses a custom path optimizer created by the user to calculate paths.

  The custom path optimizer should inherit `opt_einsum`'s `PathOptimizer`.
  For more details:
    https://optimized-einsum.readthedocs.io/en/latest/custom_paths.html

  Args:
    nodes: an iterable of Nodes
    output_edge_order: An optional list of edges.
      Edges of the final node in `nodes_set`
      are reordered into `output_edge_order`;
      if final node has more than one edge,
      output_edge_order` must be provided.
    optimizer: A custom `opt_einsum.PathOptimizer` object.
    memory_limit: Maximum number of elements in an array during contractions.
    ignore_edge_order: An option to ignore the output edge order.

  Returns:
    Final node after full contraction.
  """
  alg = functools.partial(optimizer, memory_limit=memory_limit)
  return base(nodes, alg, output_edge_order, ignore_edge_order)<|MERGE_RESOLUTION|>--- conflicted
+++ resolved
@@ -29,16 +29,9 @@
 #               _base_nodes -> base
 
 
-<<<<<<< HEAD
 def base(nodes: Iterable[BaseNode],
          algorithm: utils.Algorithm,
          output_edge_order: Optional[Sequence[Edge]] = None) -> BaseNode:
-=======
-def _base_nodes(nodes: Iterable[BaseNode],
-                algorithm: utils.Algorithm,
-                output_edge_order: Optional[Sequence[Edge]] = None,
-                ignore_edge_order: bool = False) -> BaseNode:
->>>>>>> b1c62e23
   """Base method for all `opt_einsum` contractors.
 
   Args:
@@ -102,77 +95,6 @@
   return final_node
 
 
-<<<<<<< HEAD
-=======
-def _base_network(
-    net: TensorNetwork,
-    algorithm: utils.Algorithm,
-    output_edge_order: Optional[Sequence[Edge]] = None,
-    ignore_edge_order: bool = False) -> TensorNetwork:
-  """Base method for all `opt_einsum` contractors.
-
-  Args:
-    net: a TensorNetwork object. Should be connected.
-    algorithm: `opt_einsum` contraction method to use.
-    output_edge_order: An optional list of edges. Edges of the
-      final node in `nodes_set`
-      are reordered into `output_edge_order`;
-      if final node has more than one edge,
-      `output_edge_order` must be provided.
-    ignore_edge_order: An option to ignore the output edge
-      order.
-
-  Returns:
-    The network after full contraction.
-  """
-  net.check_connected()
-  # First contract all trace edges
-  edges = net.get_all_nondangling()
-  for edge in edges:
-    if edge in net and edge.is_trace():
-      net.contract_parallel(edge)
-  if not net.get_all_nondangling():
-    # There's nothing to contract.
-    return net
-
-  # Then apply `opt_einsum`'s algorithm
-  path, nodes = utils.get_path(net, algorithm)
-  for a, b in path:
-    new_node = nodes[a] @ nodes[b]
-    nodes.append(new_node)
-    nodes = utils.multi_remove(nodes, [a, b])
-
-  # if the final node has more than one edge,
-  # output_edge_order has to be specified
-  final_node = net.get_final_node()
-
-  if not ignore_edge_order:
-    if (len(final_node.edges) <= 1) and (output_edge_order is None):
-      output_edge_order = list((net.get_all_edges() - net.get_all_nondangling()))
-    elif (len(final_node.edges) > 1) and (output_edge_order is None):
-      raise ValueError("The final node after contraction has more than "
-                       "one dangling edge. In this case `output_edge_order` "
-                       "has to be provided.")
-    if set(output_edge_order) != (
-        net.get_all_edges() - net.get_all_nondangling()):
-      raise ValueError("output edges are not all dangling.")
-
-    final_node.reorder_edges(output_edge_order)
-  return net
-
-
-def base(nodes: Union[TensorNetwork, Iterable[BaseNode]],
-         algorithm: utils.Algorithm,
-         output_edge_order: Optional[Sequence[Edge]] = None,
-         ignore_edge_order: bool = False):  # -> Union[BaseNode, TensorNetwork]:
-
-  if isinstance(nodes, TensorNetwork):
-    return _base_network(nodes, algorithm, output_edge_order, ignore_edge_order)
-
-  return _base_nodes(nodes, algorithm, output_edge_order, ignore_edge_order)
-
-
->>>>>>> b1c62e23
 def optimal(
     nodes: Iterable[BaseNode],
     output_edge_order: Optional[Sequence[Edge]] = None,
@@ -310,9 +232,7 @@
       final_node = contract_parallel(edges.pop())
     else:
       final_node = list(_nodes)[0]
-<<<<<<< HEAD
     final_node.reorder_edges(output_edge_order)
-=======
     if not ignore_edge_order:
       final_node.reorder_edges(output_edge_order)
     if isinstance(nodes, TensorNetwork):
@@ -322,7 +242,6 @@
       node.disable()  #for consistency
       return nodes
 
->>>>>>> b1c62e23
     return final_node
   if n < 5:
     return optimal(nodes, output_edge_order, memory_limit, ignore_edge_order)
