# Copyright 2019 The TensorNetwork Authors
#
# Licensed under the Apache License, Version 2.0 (the "License");
# you may not use this file except in compliance with the License.
# You may obtain a copy of the License at
#
#      http://www.apache.org/licenses/LICENSE-2.0
#
# Unless required by applicable law or agreed to in writing, software
# distributed under the License is distributed on an "AS IS" BASIS,
# WITHOUT WARRANTIES OR CONDITIONS OF ANY KIND, either express or implied.
# See the License for the specific language governing permissions and
# limitations under the License.
"""Contractors based on `opt_einsum`'s path algorithms."""

import functools
import opt_einsum
from typing import Any, Callable, Dict, Optional, List, Set, Sequence
from tensornetwork import network
from tensornetwork import network_components
from tensornetwork.contractors.opt_einsum_paths import utils


def base(net: network.TensorNetwork,
         algorithm: Callable[[List[Set[int]], Set[int], Dict[int, int]], List],
         output_edge_order: Optional[Sequence[network_components.Edge]] = None
        ) -> network.TensorNetwork:
  """Base method for all `opt_einsum` contractors.

  Args:
    net: a TensorNetwork object. Should be connected.
    algorithm: `opt_einsum` contraction method to use.
    output_edge_order: An optional list of edges. Edges of the 
      final node in `nodes_set` 
      are reordered into `output_edge_order`; 
      if final node has more than one edge, 
      `output_edge_order` must be provided.
  Returns:
    The network after full contraction.
  """

  net.check_connected()
  # First contract all trace edges
  edges = net.get_all_nondangling()
  for edge in edges:
      if edge in net and edge.is_trace():
          net.contract_parallel(edge)
  if not net.get_all_nondangling():
      # There's nothing to contract.
      return net

  # Then apply `opt_einsum`'s algorithm
  nodes = sorted(net.nodes_set)
  input_sets = utils.get_input_sets(net)
  output_set = utils.get_output_set(net)
  size_dict = utils.get_size_dict(net)
  path = algorithm(input_sets, output_set, size_dict)
  for a, b in path:
      new_node = nodes[a] @ nodes[b]
      nodes.append(new_node)
      nodes = utils.multi_remove(nodes, [a, b])

  # if the final node has more than one edge,
  # output_edge_order has to be specified
  final_node = net.get_final_node()
  if (len(final_node.edges) <= 1) and (output_edge_order is None):
      output_edge_order = list(
          (net.get_all_edges() - net.get_all_nondangling()))
  elif (len(final_node.edges) > 1) and (output_edge_order is None):
      raise ValueError(
          "if the final node has more than one dangling edge"
          " `output_edge_order` has to be provided"
      )

  if set(output_edge_order) != (
          net.get_all_edges() - net.get_all_nondangling()):
      raise ValueError("output edges are not all dangling.")

<<<<<<< HEAD
  final_node.reorder_edges(output_edge_order)
=======
  net.nodes_set = set([final_node.reorder_edges(output_edge_order)])
>>>>>>> 5a6fba49
  return net


def optimal(net: network.TensorNetwork,
            output_edge_order: Sequence[network_components.Edge] = None,
            memory_limit: Optional[int] = None) -> network.TensorNetwork:
  """Optimal contraction order via `opt_einsum`.

  This method will find the truly optimal contraction order via
  `opt_einsum`'s depth first search algorithm. Since this search is
  exhaustive, if your network is large (n>10), then the search may
  take longer than just contracting in a suboptimal way.

  Args:
    net: a TensorNetwork object.
    output_edge_order: An optional list of edges. 
      Edges of the final node in `nodes_set` 
      are reordered into `output_edge_order`; 
      if final node has more than one edge, 
      `output_edge_order` must be provided.
    memory_limit: Maximum number of elements in an array during contractions.

  Returns:
    The network after full contraction.
  """
  alg = functools.partial(opt_einsum.paths.optimal, memory_limit=memory_limit)
  return base(net, alg, output_edge_order)


def branch(net: network.TensorNetwork,
           output_edge_order: Sequence[network_components.Edge] = None,
           memory_limit: Optional[int] = None,
           nbranch: Optional[int] = None) -> network.TensorNetwork:
  """Branch contraction path via `opt_einsum`.

  This method uses the DFS approach of `optimal` while sorting potential
  contractions based on a heuristic cost, in order to reduce time spent
  in exploring paths which are unlikely to be optimal.
  For more details:
    https://optimized-einsum.readthedocs.io/en/latest/branching_path.html

  Args:
    net: a TensorNetwork object.
    output_edge_order: An optional list of edges. 
      Edges of the final node in `nodes_set` 
       are reordered into `output_edge_order`; 
       if final node has more than one edge, 
       `output_edge_order` must be provided.
    memory_limit: Maximum number of elements in an array during contractions.
    nbranch: Number of best contractions to explore.
      If None it explores all inner products starting with those that
      have the best cost heuristic.

  Returns:
    The network after full contraction.
  """
  alg = functools.partial(
      opt_einsum.paths.branch, memory_limit=memory_limit, nbranch=nbranch)
  return base(net, alg, output_edge_order)


def greedy(net: network.TensorNetwork,
           output_edge_order: Sequence[network_components.Edge] = None,
           memory_limit: Optional[int] = None) -> network.TensorNetwork:
  """Greedy contraction path via `opt_einsum`.

  This provides a more efficient strategy than `optimal` for finding
  contraction paths in large networks. First contracts pairs of tensors
  by finding the pair with the lowest cost at each step. Then it performs
  the outer products.
  For more details:
    https://optimized-einsum.readthedocs.io/en/latest/greedy_path.html

  Args:
    net: a TensorNetwork object.
    output_edge_order: An optional list of edges. 
      Edges of the final node in `nodes_set` 
      are reordered into `output_edge_order`; 
      if final node has more than one edge, 
      `output_edge_order` must be provided.
    memory_limit: Maximum number of elements in an array during contractions.

  Returns:
    The network after full contraction.
  """
  alg = functools.partial(opt_einsum.paths.greedy, memory_limit=memory_limit)
  return base(net, alg, output_edge_order)


def auto(net: network.TensorNetwork,
         output_edge_order: Sequence[network_components.Edge] = None,
         memory_limit: Optional[int] = None) -> network.TensorNetwork:
  """Chooses one of the above algorithms according to network size.

  Default behavior is based on `opt_einsum`'s `auto` contractor.

  Args:
    net: a TensorNetwork object.
    output_edge_order: An optional list of edges. 
      Edges of the final node in `nodes_set` 
      are reordered into `output_edge_order`; 
      if final node has more than one edge, 
      `output_edge_order` must be provided.
    memory_limit: Maximum number of elements in an array during contractions.

  Returns:
    The network after full contraction.
  """
  n = len(net.nodes_set)
  if n <= 0:
<<<<<<< HEAD
      raise ValueError("Cannot contract empty tensor network.")
  if n == 1:
      edges = net.get_all_nondangling()
      net.contract_parallel(edges.pop())
      final_node = list(net.nodes_set)
      if (len(final_node[0].edges) <= 1) and (output_edge_order is None):
          output_edge_order = list(
              (net.get_all_edges() - net.get_all_nondangling()))
      elif (len(final_node[0].edges) > 1) and (output_edge_order is None):
          raise ValueError(
              "if the final node has more than one dangling edge"
              ", `output_edge_order` has to be provided"
          )

      net.nodes_set = set(
          [list(net.nodes_set)[0].reorder_edges(output_edge_order)])
      return net
  if n < 5:
      return optimal(net, output_edge_order, memory_limit)
  if n < 7:
      return branch(net, output_edge_order, memory_limit)
  if n < 9:
      return branch(net, output_edge_order, memory_limit, nbranch=2)
  if n < 15:
      return branch(net, output_edge_order, nbranch=1)
  return greedy(net, output_edge_order, memory_limit)
=======
    raise ValueError("Cannot contract empty tensor network.")
  if n == 1:
    edges = net.get_all_nondangling()
    net.contract_parallel(edges.pop())
    final_node = list(net.nodes_set)
    if (len(final_node[0].edges) <= 1) and (output_edge_order is None):
        output_edge_order = list(
            (net.get_all_edges() - net.get_all_nondangling()))
    elif (len(final_node[0].edges) > 1) and (output_edge_order is None):
        raise ValueError(
            "if the final node has more than one dangling edge"
            ", `output_edge_order` has to be provided"
        )

    net.nodes_set = set(
        [list(net.nodes_set)[0].reorder_edges(output_edge_order)])
    return net
  if n < 5:
    return optimal(net, output_edge_order, memory_limit)
  if n < 7:
    return branch(net, output_edge_order, memory_limit)
  if n < 9:
    return branch(net, output_edge_order, memory_limit, nbranch=2)
  if n < 15:
    return branch(net, output_edge_order, nbranch=1)
  return greedy(net, output_edge_order, memory_limit)

>>>>>>> 5a6fba49


def custom(net: network.TensorNetwork,
           optimizer: Any,
           output_edge_order: Sequence[network_components.Edge] = None,
           memory_limit: Optional[int] = None) -> network.TensorNetwork:
  """
  Uses a custom path optimizer created by the user to calculate paths.

  The custom path optimizer should inherit `opt_einsum`'s `PathOptimizer`.
  For more details:
    https://optimized-einsum.readthedocs.io/en/latest/custom_paths.html

  Args:
    net: a TensorNetwork object.
    output_edge_order: An optional list of edges. 
      Edges of the final node in `nodes_set` 
      are reordered into `output_edge_order`; 
      if final node has more than one edge, 
      output_edge_order` must be provided.
    optimizer: A custom `opt_einsum.PathOptimizer` object.
    memory_limit: Maximum number of elements in an array during contractions.

  Returns:
    The network after full contraction.
  """
  alg = functools.partial(optimizer, memory_limit=memory_limit)
  return base(net, alg, output_edge_order)<|MERGE_RESOLUTION|>--- conflicted
+++ resolved
@@ -76,11 +76,7 @@
           net.get_all_edges() - net.get_all_nondangling()):
       raise ValueError("output edges are not all dangling.")
 
-<<<<<<< HEAD
   final_node.reorder_edges(output_edge_order)
-=======
-  net.nodes_set = set([final_node.reorder_edges(output_edge_order)])
->>>>>>> 5a6fba49
   return net
 
 
@@ -191,7 +187,6 @@
   """
   n = len(net.nodes_set)
   if n <= 0:
-<<<<<<< HEAD
       raise ValueError("Cannot contract empty tensor network.")
   if n == 1:
       edges = net.get_all_nondangling()
@@ -218,36 +213,6 @@
   if n < 15:
       return branch(net, output_edge_order, nbranch=1)
   return greedy(net, output_edge_order, memory_limit)
-=======
-    raise ValueError("Cannot contract empty tensor network.")
-  if n == 1:
-    edges = net.get_all_nondangling()
-    net.contract_parallel(edges.pop())
-    final_node = list(net.nodes_set)
-    if (len(final_node[0].edges) <= 1) and (output_edge_order is None):
-        output_edge_order = list(
-            (net.get_all_edges() - net.get_all_nondangling()))
-    elif (len(final_node[0].edges) > 1) and (output_edge_order is None):
-        raise ValueError(
-            "if the final node has more than one dangling edge"
-            ", `output_edge_order` has to be provided"
-        )
-
-    net.nodes_set = set(
-        [list(net.nodes_set)[0].reorder_edges(output_edge_order)])
-    return net
-  if n < 5:
-    return optimal(net, output_edge_order, memory_limit)
-  if n < 7:
-    return branch(net, output_edge_order, memory_limit)
-  if n < 9:
-    return branch(net, output_edge_order, memory_limit, nbranch=2)
-  if n < 15:
-    return branch(net, output_edge_order, nbranch=1)
-  return greedy(net, output_edge_order, memory_limit)
-
->>>>>>> 5a6fba49
-
 
 def custom(net: network.TensorNetwork,
            optimizer: Any,
