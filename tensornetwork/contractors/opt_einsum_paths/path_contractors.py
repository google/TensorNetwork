--- conflicted
+++ resolved
@@ -22,16 +22,10 @@
 
 
 def base(net: network.TensorNetwork,
-<<<<<<< HEAD
          algorithm: Callable[[List[Set[int]], Set[int], Dict[int, int]], List],
          output_edge_order: Sequence[network_components.Edge] = None
         ) -> network.TensorNetwork:
-    """Base method for all `opt_einsum` contractors.
-=======
-         algorithm: Callable[[List[Set[int]], Set[int], Dict[int, int]], List]
-        ) -> network.TensorNetwork:
   """Base method for all `opt_einsum` contractors.
->>>>>>> f86d8357
 
   Args:
     net: a TensorNetwork object. Should be connected.
@@ -45,51 +39,51 @@
     The network after full contraction.
   """
 
-    net.check_connected()
-    # First contract all trace edges
-    edges = net.get_all_nondangling()
-    for edge in edges:
-        if edge in net and edge.is_trace():
-            net.contract_parallel(edge)
-    if not net.get_all_nondangling():
-        # There's nothing to contract.
-        return net
-
-    # Then apply `opt_einsum`'s algorithm
-    nodes = sorted(net.nodes_set)
-    input_sets = utils.get_input_sets(net)
-    output_set = utils.get_output_set(net)
-    size_dict = utils.get_size_dict(net)
-    path = algorithm(input_sets, output_set, size_dict)
-    for a, b in path:
-        new_node = nodes[a] @ nodes[b]
-        nodes.append(new_node)
-        nodes = utils.multi_remove(nodes, [a, b])
-
-    # if the final node has more than one edge,
-    # output_edge_order has to be specified
-    final_node = net.get_final_node()
-    if (len(final_node.edges) <= 1) and (output_edge_order is None):
-        output_edge_order = list(
-            (net.get_all_edges() - net.get_all_nondangling()))
-    elif (len(final_node.edges) > 1) and (output_edge_order is None):
-        raise ValueError(
-            "if the final node has more than one dangling edge"
-            " `output_edge_order` has to be provided"
-        )
-
-    if set(output_edge_order) != (
-            net.get_all_edges() - net.get_all_nondangling()):
-        raise ValueError("output edges are not all dangling.")
-
-    net.nodes_set = set([final_node.reorder_edges(output_edge_order)])
-    return net
+  net.check_connected()
+  # First contract all trace edges
+  edges = net.get_all_nondangling()
+  for edge in edges:
+      if edge in net and edge.is_trace():
+          net.contract_parallel(edge)
+  if not net.get_all_nondangling():
+      # There's nothing to contract.
+      return net
+
+  # Then apply `opt_einsum`'s algorithm
+  nodes = sorted(net.nodes_set)
+  input_sets = utils.get_input_sets(net)
+  output_set = utils.get_output_set(net)
+  size_dict = utils.get_size_dict(net)
+  path = algorithm(input_sets, output_set, size_dict)
+  for a, b in path:
+      new_node = nodes[a] @ nodes[b]
+      nodes.append(new_node)
+      nodes = utils.multi_remove(nodes, [a, b])
+
+  # if the final node has more than one edge,
+  # output_edge_order has to be specified
+  final_node = net.get_final_node()
+  if (len(final_node.edges) <= 1) and (output_edge_order is None):
+      output_edge_order = list(
+          (net.get_all_edges() - net.get_all_nondangling()))
+  elif (len(final_node.edges) > 1) and (output_edge_order is None):
+      raise ValueError(
+          "if the final node has more than one dangling edge"
+          " `output_edge_order` has to be provided"
+      )
+
+  if set(output_edge_order) != (
+          net.get_all_edges() - net.get_all_nondangling()):
+      raise ValueError("output edges are not all dangling.")
+
+  net.nodes_set = set([final_node.reorder_edges(output_edge_order)])
+  return net
 
 
 def optimal(net: network.TensorNetwork,
             output_edge_order: Sequence[network_components.Edge] = None,
             memory_limit: Optional[int] = None) -> network.TensorNetwork:
-    """Optimal contraction order via `opt_einsum`.
+  """Optimal contraction order via `opt_einsum`.
 
   This method will find the truly optimal contraction order via
   `opt_einsum`'s depth first search algorithm. Since this search is
@@ -108,15 +102,12 @@
   Returns:
     The network after full contraction.
   """
-    alg = functools.partial(opt_einsum.paths.optimal, memory_limit=memory_limit)
-    return base(net, alg, output_edge_order)
+  alg = functools.partial(opt_einsum.paths.optimal, memory_limit=memory_limit)
+  return base(net, alg, output_edge_order)
 
 
 def branch(net: network.TensorNetwork,
-<<<<<<< HEAD
            output_edge_order: Sequence[network_components.Edge] = None,
-=======
->>>>>>> f86d8357
            memory_limit: Optional[int] = None,
            nbranch: Optional[int] = None) -> network.TensorNetwork:
     """Branch contraction path via `opt_einsum`.
@@ -142,15 +133,9 @@
   Returns:
     The network after full contraction.
   """
-<<<<<<< HEAD
-    alg = functools.partial(
-        opt_einsum.paths.branch, memory_limit=memory_limit, nbranch=nbranch)
-    return base(net, alg, output_edge_order)
-=======
   alg = functools.partial(
       opt_einsum.paths.branch, memory_limit=memory_limit, nbranch=nbranch)
-  return base(net, alg)
->>>>>>> f86d8357
+  return base(net, alg, output_edge_order)
 
 
 def greedy(net: network.TensorNetwork,
@@ -177,8 +162,8 @@
   Returns:
     The network after full contraction.
   """
-    alg = functools.partial(opt_einsum.paths.greedy, memory_limit=memory_limit)
-    return base(net, alg, output_edge_order)
+  alg = functools.partial(opt_einsum.paths.greedy, memory_limit=memory_limit)
+  return base(net, alg, output_edge_order)
 
 
 def auto(net: network.TensorNetwork,
@@ -200,61 +185,40 @@
   Returns:
     The network after full contraction.
   """
-<<<<<<< HEAD
-    n = len(net.nodes_set)
-    if n <= 0:
-        raise ValueError("Cannot contract empty tensor network.")
-    if n == 1:
-        edges = net.get_all_nondangling()
-        net.contract_parallel(edges.pop())
-        final_node = list(net.nodes_set)
-        if (len(final_node[0].edges) <= 1) and (output_edge_order is None):
-            output_edge_order = list(
-                (net.get_all_edges() - net.get_all_nondangling()))
-        elif (len(final_node[0].edges) > 1) and (output_edge_order is None):
-            raise ValueError(
-                "if the final node has more than one dangling edge"
-                ", `output_edge_order` has to be provided"
-            )
-
-        net.nodes_set = set(
-            [list(net.nodes_set)[0].reorder_edges(output_edge_order)])
-        return net
-    if n < 5:
-        return optimal(net, output_edge_order, memory_limit)
-    if n < 7:
-        return branch(net, output_edge_order, memory_limit)
-    if n < 9:
-        return branch(net, output_edge_order, memory_limit, nbranch=2)
-    if n < 15:
-        return branch(net, output_edge_order, nbranch=1)
-    return greedy(net, output_edge_order, memory_limit)
-=======
   n = len(net.nodes_set)
   if n <= 0:
     raise ValueError("Cannot contract empty tensor network.")
   if n == 1:
     edges = net.get_all_nondangling()
     net.contract_parallel(edges.pop())
+    final_node = list(net.nodes_set)
+    if (len(final_node[0].edges) <= 1) and (output_edge_order is None):
+        output_edge_order = list(
+            (net.get_all_edges() - net.get_all_nondangling()))
+    elif (len(final_node[0].edges) > 1) and (output_edge_order is None):
+        raise ValueError(
+            "if the final node has more than one dangling edge"
+            ", `output_edge_order` has to be provided"
+        )
+
+    net.nodes_set = set(
+        [list(net.nodes_set)[0].reorder_edges(output_edge_order)])
     return net
   if n < 5:
-    return optimal(net, memory_limit)
+    return optimal(net, output_edge_order, memory_limit)
   if n < 7:
-    return branch(net, memory_limit)
+    return branch(net, output_edge_order, memory_limit)
   if n < 9:
-    return branch(net, memory_limit, nbranch=2)
+    return branch(net, output_edge_order, memory_limit, nbranch=2)
   if n < 15:
-    return branch(net, nbranch=1)
-  return greedy(net, memory_limit)
->>>>>>> f86d8357
+    return branch(net, output_edge_order, nbranch=1)
+  return greedy(net, output_edge_order, memory_limit)
+
 
 
 def custom(net: network.TensorNetwork,
            optimizer: Any,
-<<<<<<< HEAD
            output_edge_order: Sequence[network_components.Edge] = None,
-=======
->>>>>>> f86d8357
            memory_limit: Optional[int] = None) -> network.TensorNetwork:
     """
   Uses a custom path optimizer created by the user to calculate paths.
