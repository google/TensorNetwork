--- conflicted
+++ resolved
@@ -22,12 +22,8 @@
 import weakref
 from tensornetwork import config
 from tensornetwork import network_components
-<<<<<<< HEAD
-from tensornetwork import tensordot2
-=======
 from tensornetwork.backends import backend_factory
 Tensor = Any
->>>>>>> db03bb09
 
 
 class TensorNetwork:
@@ -263,7 +259,6 @@
       new_node.add_edge(e, i)
     self.nodes_set.remove(edge.node1)
 
-<<<<<<< HEAD
   def _remove_edges(
     self,
     edges: List[network_components.Edge],
@@ -271,11 +266,6 @@
     node2: network_components.Node,
     new_node: network_components.Node) -> None:
     """Collapse a list of edges shared by two nodes in the network.
-=======
-  def _remove_edge(self, edge: network_components.Edge,
-                   new_node: network_components.Node) -> None:
-    """Collapse an edge in the network.
->>>>>>> db03bb09
 
     Collapses the edges and updates the rest of the network.
     The nodes that currently share the edges in `edges` must be supplied as
@@ -390,13 +380,8 @@
       raise ValueError("Attempting to contract dangling edge")
     if edge.node1 is edge.node2:
       return self._contract_trace(edge, name)
-<<<<<<< HEAD
-    new_tensor = tensordot2.tensordot(edge.node1.tensor, edge.node2.tensor,
-                              [[edge.axis1], [edge.axis2]])
-=======
     new_tensor = self.backend.tensordot(edge.node1.tensor, edge.node2.tensor,
                                         [[edge.axis1], [edge.axis2]])
->>>>>>> db03bb09
     new_node = self.add_node(new_tensor, name)
     self._remove_edges([edge], edge.node1, edge.node2, new_node)
     return new_node
@@ -422,11 +407,7 @@
     Returns:
       new_node: A new node. It's shape will be node1.shape + node2.shape
     """
-<<<<<<< HEAD
-    new_tensor = tensordot2.tensordot(node1.tensor, node2.tensor, 0)
-=======
     new_tensor = self.backend.outer_product(node1.tensor, node2.tensor)
->>>>>>> db03bb09
     new_node = self.add_node(new_tensor, name)
     additional_axes = len(node1.tensor.shape)
     for i, edge in enumerate(node1.edges):
@@ -621,17 +602,10 @@
     return self.connect(new_dangling_edges[0], new_dangling_edges[1],
                         new_edge_name)
 
-<<<<<<< HEAD
   def get_shared_edges(
     self, node1: network_components.Node,
     node2: network_components.Node) -> List[network_components.Edge]:
     """Get all edges shared between two nodes.
-=======
-  def flatten_edges_between(
-      self, node1: network_components.Node,
-      node2: network_components.Node) -> Optional[network_components.Edge]:
-    """Flatten all of the edges between the given two nodes.
->>>>>>> db03bb09
 
     Args:
       node1: The first node.
@@ -666,14 +640,9 @@
     """
     shared_edges = self.get_shared_edges(node1, node2)
     if shared_edges:
-<<<<<<< HEAD
       return self.flatten_edges(shared_edges)
     else:
       return None
-=======
-      return self.flatten_edges(list(shared_edges))
-    return None
->>>>>>> db03bb09
 
   def flatten_all_edges(self) -> List[network_components.Edge]:
     """Flatten all edges in the network.
@@ -746,7 +715,7 @@
         axes1.append(edge.axis2)
         axes2.append(edge.axis1)
 
-    new_tensor = tensordot2.tensordot(
+    new_tensor = self.backend.tensordot(
                     node1.tensor, node2.tensor, [axes1, axes2])
     new_node = self.add_node(new_tensor, name)
     # The uncontracted axes of node1 (node2) now correspond to the first (last)
