# Copyright 2019 The TensorNetwork Authors
#
# Licensed under the Apache License, Version 2.0 (the "License");
# you may not use this file except in compliance with the License.
# You may obtain a copy of the License at
#
#      http://www.apache.org/licenses/LICENSE-2.0
#
# Unless required by applicable law or agreed to in writing, software
# distributed under the License is distributed on an "AS IS" BASIS,
# WITHOUT WARRANTIES OR CONDITIONS OF ANY KIND, either express or implied.
# See the License for the specific language governing permissions and
# limitations under the License.
"""Implementation of TensorNetwork structure."""

from __future__ import absolute_import
from __future__ import division
from __future__ import print_function
import collections
import h5py
# pylint: disable=line-too-long
from typing import Any, Sequence, List, Set, Optional, Union, Text, Tuple, Type, Dict, BinaryIO
import numpy as np
import weakref
from tensornetwork import config
from tensornetwork import network_components
from tensornetwork.backends import backend_factory
from tensornetwork import component_factory

Tensor = Any
string_type = h5py.special_dtype(vlen=str)

class TensorNetwork:
  """Implementation of a TensorNetwork."""

  def __init__(self, backend: Optional[Text] = None) -> None:
    if backend is None:
      backend = config.default_backend
    self.backend = backend_factory.get_backend(backend)
    self.nodes_set = set()
    # These increments are only used for generating names.
    self.node_increment = 0
    self.edge_increment = 0

  def _new_edge_name(self, name: Optional[Text]) -> Text:
    self.edge_increment += 1
    if name is None:
      name = "__Edge_{}".format(self.edge_increment)
    return name

  def _new_node_name(self, name: Optional[Text]) -> Text:
    self.node_increment += 1
    if name is None:
      name = "__Node_{}".format(self.node_increment)
    return name

  def copy(self) -> Tuple["TensorNetwork", dict, dict]:
    """
    Return a copy of the TensorNetwork.
    Returns:
      A tuple containing:
        TensorNetwork: A copy of the network.
        node_dict: A dictionary mapping the nodes of the original 
                   network to the nodes of the copy.
        edge_dict: A dictionary mapping the edges of the original 
                   network to the edges of the copy.
    """
    new_net = TensorNetwork(backend=self.backend.name)
    #TODO: add support for copying CopyTensor
    node_dict = {
        node: new_net.add_node(
            node.tensor, name=node.name, axis_names=node.axis_names)
        for node in self.nodes_set
    }
    edge_dict = {}
    for edge in self.get_all_edges():
      node1 = edge.node1
      axis1 = edge.node1.get_axis_number(edge.axis1)

      if not edge.is_dangling():
        node2 = edge.node2
        axis2 = edge.node2.get_axis_number(edge.axis2)
        new_edge = network_components.Edge(edge.name, node_dict[node1], axis1,
                                           node_dict[node2], axis2)
        new_edge.set_signature(edge.signature)
      else:
        new_edge = network_components.Edge(edge.name, node_dict[node1], axis1)

      node_dict[node1].add_edge(new_edge, axis1)
      if not edge.is_dangling():
        node_dict[node2].add_edge(new_edge, axis2)
      edge_dict[edge] = new_edge
    return new_net, node_dict, edge_dict

  def add_subnetwork(self, subnetwork: "TensorNetwork") -> None:
    """Add a subnetwork to an existing network.

    Args:
      subnetwork: A TensorNetwork object. The nodes and edges of this network
        will be merged into the original network.
    """
    if subnetwork.backend.name != self.backend.name:
      raise ValueError("Incompatible backends found: {}, {}".format(
          self.backend.name, subnetwork.backend.name))
    self.nodes_set |= subnetwork.nodes_set
    for node in subnetwork.nodes_set:
      node.set_signature(node.signature + self.node_increment)
      node.network = self
    # Add increment for namings.
    self.node_increment += subnetwork.node_increment
    self.edge_increment += subnetwork.edge_increment

  # TODO: Add pytypes once we figure out why it crashes.
  @classmethod
  def merge_networks(cls, networks: List["TensorNetwork"]) -> "TensorNetwork":
    """Merge several networks into a single network.

    Args:
      networks: An iterable of TensorNetworks.

    Returns:
      A new network created by the merging of all of the given networks.
    """
    backend_types = {net.backend.name for net in networks}
    if len(backend_types) != 1:
      raise ValueError("Multiple incompatible backends found: {}".format(
          list(backend_types)))
    new_network = cls(backend=networks[0].backend.name)
    for network in networks:
      new_network.add_subnetwork(network)
    return new_network

  def switch_backend(self, new_backend: Text) -> None:
    """Change this network's backend.

    This will convert all node's tensors to the new backend's Tensor type.
    """
    if self.backend.name != "numpy":
      raise NotImplementedError(
          "Can only switch backends when the current "
          "backend is 'numpy'. Current backend is '{}'".format(
              self.backend.name))
    self.backend = backend_factory.get_backend(new_backend)
    for node in self.nodes_set:
      node.tensor = self.backend.convert_to_tensor(node.tensor)

  def add_node(
      self,
<<<<<<< HEAD
      tensor: Union[np.ndarray, Tensor, network_components.BaseNode],
=======
      value: Union[np.ndarray, Tensor, network_components.BaseNode],
>>>>>>> e4fc1f61
      name: Optional[Text] = None,
      axis_names: Optional[List[Text]] = None) -> network_components.BaseNode:
    """Create a new node in the network.

    Args:
      value: Either the concrete tensor or an existing `Node` object that
        has no associated `TensorNetwork`. If a concrete tensor is given,
        a new node will be created.
      name: The name of the new node. If None, a name will be generated
        automatically.
      axis_names: Optional list of strings to name each of the axes.

    Returns:
      The new node object.

    Raises:
      ValueError: If `name` already exists in the network.
    """
    given_axis_name = axis_names is not None
    given_node_name = name is not None
    if axis_names is None:
      axis_names = [
<<<<<<< HEAD
          self._new_edge_name(None) for _ in range(len(tensor.shape))
      ]
    name = self._new_node_name(name)
    if isinstance(tensor, network_components.BaseNode):
      new_node = tensor
=======
          self._new_edge_name(None) for _ in range(len(value.shape))
      ]
    name = self._new_node_name(name)
    if isinstance(value, network_components.BaseNode):
      new_node = value
>>>>>>> e4fc1f61
      if new_node.network is not None:
        raise ValueError("Given node is already part of a network.")
      new_node.network = self
      if new_node.axis_names is None or given_axis_name:
        new_node.axis_names = axis_names
      if new_node.name is None or given_node_name:
        new_node.name = name
    else:
<<<<<<< HEAD
      tensor = self.backend.convert_to_tensor(tensor)
      new_node = network_components.Node(tensor, name, axis_names, self)
=======
      value = self.backend.convert_to_tensor(value)
      new_node = network_components.Node(value, name, axis_names, self)
>>>>>>> e4fc1f61
    new_node.set_signature(self.node_increment)
    self.nodes_set.add(new_node)
    return new_node

  def add_copy_node(
      self,
      rank: int,
      dimension: int,
      name: Optional[Text] = None,
      axis_names: Optional[List[Text]] = None,
      dtype: Type[np.number] = np.float64) -> network_components.CopyNode:
    """Create a new copy node in the network.

    Copy node represents the copy tensor, i.e. tensor :math:`C` such that
    :math:`C_{ij...k} = 1` if :math:`i = j = ... = k` and 
    :math:`C_{ij...k}= 0` otherwise.

    Args:
      rank: Number of edges of the copy tensor.
      dimension: Dimension of each edge.
      name: The name of the new node. If None, a name will be generated
        automatically.
      axis_names: Optional list of strings to name each of the axes.

    Returns:
      The new node object.

    Raises:
      ValueError: If `name` already exists in the network.
    """
    name = self._new_node_name(name)
    if axis_names is None:
      axis_names = [self._new_edge_name(None) for _ in range(rank)]
    new_node = network_components.CopyNode(rank, dimension, name, axis_names,
                                           self, dtype)
    new_node.set_signature(self.node_increment)
    self.nodes_set.add(new_node)
    return new_node

  def connect(self,
              edge1: network_components.Edge,
              edge2: network_components.Edge,
              name: Optional[Text] = None) -> network_components.Edge:
    """Join two dangling edges into a new edge.

    Args:
      edge1: The first dangling edge.
      edge2: The second dangling edge.
      name: Optional name to give the new edge.

    Returns:
      A new edge created by joining the two dangling edges together.

    Raises:
      ValueError: If either edge1 or edge2 is not a dangling edge or if edge1
        and edge2 are the same edge.
    """
    if edge1 is edge2:
      raise ValueError("Cannot connect and edge '{}' to itself.".format(edge1))
    if edge1.dimension != edge2.dimension:
      raise ValueError("Cannot connect edges of unequal dimension. "
                       "Dimension of edge '{}': {}, "
                       "Dimension of edge '{}': {}.".format(
                           edge1, edge1.dimension, edge2, edge2.dimension))
    for edge in [edge1, edge2]:
      if not edge.is_dangling():
        raise ValueError("Edge '{}' is not a dangling edge. "
                         "This edge points to nodes: '{}' and '{}'".format(
                             edge, edge.node1, edge.node2))
    node1 = edge1.node1
    node2 = edge2.node1
    axis1_num = node1.get_axis_number(edge1.axis1)
    axis2_num = node2.get_axis_number(edge2.axis1)
    name = self._new_edge_name(name)
    new_edge = network_components.Edge(name, node1, axis1_num, node2, axis2_num)
    new_edge.set_signature(self.edge_increment)
    node1.add_edge(new_edge, axis1_num)
    node2.add_edge(new_edge, axis2_num)
    return new_edge

  def disconnect(self,
                 edge: network_components.Edge,
                 dangling_edge_name_1: Optional[Text] = None,
                 dangling_edge_name_2: Optional[Text] = None
                ) -> List[network_components.Edge]:
    """Break a edge into two dangling edges.

    Args:
      edge: An edge to break.
      dangling_edge_name_1: Optional name to give the new dangling edge 1.
      dangling_edge_name_2: Optional name to give the new dangling edge 2.

    Returns:
      A tuple of the two new dangling edges.

    Raises:
      ValueError: If input edge is a dangling one.
    """
    if edge.is_dangling():
      raise ValueError("Attempted to break a dangling edge '{}'.".format(edge))
    node1 = edge.node1
    node2 = edge.node2
    dangling_edge_name_1 = self._new_edge_name(dangling_edge_name_1)
    dangling_edge_name_2 = self._new_edge_name(dangling_edge_name_2)
    dangling_edge_1 = network_components.Edge(dangling_edge_name_1, node1,
                                              edge.axis1)
    dangling_edge_2 = network_components.Edge(dangling_edge_name_2, node2,
                                              edge.axis2)
    node1.add_edge(dangling_edge_1, edge.axis1, True)
    node2.add_edge(dangling_edge_2, edge.axis2, True)
    return [dangling_edge_1, dangling_edge_2]

  def _remove_trace_edge(self, edge: network_components.Edge,
                         new_node: network_components.BaseNode) -> None:
    """Collapse a trace edge.

    Collapses a trace edge and updates the network.

    Args:
      edge: The edge to contract.
      new_node: The new node created after contraction.

    Returns:
      None

    Raises:
      ValueError: If edge is not a trace edge.
    """
    if edge.is_dangling():
      raise ValueError("Attempted to remove dangling edge '{}'.".format(edge))
    if edge.node1 is not edge.node2:
      raise ValueError("Edge '{}' is not a trace edge.".format(edge))
    axes = sorted([edge.axis1, edge.axis2])
    node_edges = edge.node1.edges[:]
    node_edges.pop(axes[0])
    node_edges.pop(axes[1] - 1)

    seen_edges = set()
    for tmp_edge in node_edges:
      if tmp_edge in seen_edges:
        continue
      else:
        seen_edges.add(tmp_edge)
      if tmp_edge.node1 is edge.node1:
        to_reduce = 0
        to_reduce += 1 if tmp_edge.axis1 > axes[0] else 0
        to_reduce += 1 if tmp_edge.axis1 > axes[1] else 0
        tmp_edge.axis1 -= to_reduce
        tmp_edge.node1 = new_node
      if tmp_edge.node2 is edge.node1:
        to_reduce = 0
        to_reduce += 1 if tmp_edge.axis2 > axes[0] else 0
        to_reduce += 1 if tmp_edge.axis2 > axes[1] else 0
        tmp_edge.axis2 -= to_reduce
        tmp_edge.node2 = new_node
    # Update edges for the new node.
    for i, e in enumerate(node_edges):
      new_node.add_edge(e, i)
    node = edge.node1  #keep reference to edge.node1 for disabling
    self.nodes_set.remove(edge.node1)
    node.disable()

  def _remove_edges(self, edges: Set[network_components.Edge],
                    node1: network_components.BaseNode,
                    node2: network_components.BaseNode,
                    new_node: network_components.BaseNode) -> None:
    """Collapse a list of edges shared by two nodes in the network.

    Collapses the edges and updates the rest of the network.
    The nodes that currently share the edges in `edges` must be supplied as
    `node1` and `node2`. The ordering of `node1` and `node2` must match the
    axis ordering of `new_node` (as determined by the contraction procedure).

    Args:
      edges: The edges to contract.
      node1: The old node that supplies the first edges of `new_node`.
      node2: The old node that supplies the last edges of `new_node`.
      new_node: The new node that represents the contraction of the two old
        nodes.

    Raises:
      Value Error: If edge isn't in the network.
    """
    if node1 is node2:
      raise ValueError(
          "node1 and node2 are the same ('{}' == '{}'), but trace edges cannot "
          "be removed by _remove_edges.".format(node1, node2))

    node1_edges = node1.edges[:]
    node2_edges = node2.edges[:]

    nodes_set = set([node1, node2])
    for edge in edges:
      if edge.is_dangling():
        raise ValueError("Attempted to remove dangling edge '{}'.".format(edge))
      if set([edge.node1, edge.node2]) != nodes_set:
        raise ValueError(
            "Attempted to remove edges belonging to different node pairs: "
            "'{}' != '{}'.".format(nodes_set, set([edge.node1, edge.node2])))

    remaining_edges = []
    for (i, edge) in enumerate(node1_edges):
      if edge not in edges:  # NOTE: Makes the cost quadratic in # edges
        edge.update_axis(
            old_node=node1,
            old_axis=i,
            new_axis=len(remaining_edges),
            new_node=new_node)
        remaining_edges.append(edge)

    for (i, edge) in enumerate(node2_edges):
      if edge not in edges:
        edge.update_axis(
            old_node=node2,
            old_axis=i,
            new_axis=len(remaining_edges),
            new_node=new_node)
        remaining_edges.append(edge)

    for (i, edge) in enumerate(remaining_edges):
      new_node.add_edge(edge, i)

    # Remove nodes
    self.nodes_set.remove(node1)
    self.nodes_set.remove(node2)

    # disable nodes
    node1.disable()
    node2.disable()

  def _contract_trace(self,
                      edge: network_components.Edge,
                      name: Optional[Text] = None
                     ) -> network_components.BaseNode:
    """Contract a trace edge connecting in the TensorNetwork.

    Args:
      edge: The edge name or object to contract next.
      name: Name to give to the new node. If None, a name will automatically be
        generated.

    Returns:
      The new node created after the contraction.

    Raise:
      ValueError: When edge is a dangling edge.
    """
    if edge.is_dangling():
      raise ValueError("Attempted to contract dangling edge '{}'".format(edge))
    if edge.node1 is not edge.node2:
      raise ValueError("Can not take trace of edge '{}'. This edge connects to "
                       "two different nodes: '{}' and '{}".format(
                           edge, edge.node1, edge.node2))
    axes = sorted([edge.axis1, edge.axis2])
    dims = len(edge.node1.tensor.shape)
    permutation = sorted(set(range(dims)) - set(axes)) + axes
    new_tensor = self.backend.trace(
        self.backend.transpose(edge.node1.tensor, perm=permutation))
    new_node = self.add_node(new_tensor, name)
    self._remove_trace_edge(edge, new_node)
    return new_node

  def contract(self, edge: network_components.Edge,
               name: Optional[Text] = None) -> network_components.BaseNode:
    """Contract an edge connecting two nodes in the TensorNetwork.

    Args:
      edge: The edge contract next.
      name: Name of the new node created.

    Returns:
      The new node created after the contraction.

    Raises:
      ValueError: When edge is a dangling edge or if it already has been
        contracted.
    """
    if not edge.is_being_used() or edge.node1 not in self.nodes_set:
      raise ValueError("Attempting to contract edge '{}' that is not part of "
                       "the network.".format(edge))
    if edge.is_dangling():
      raise ValueError("Attempting to contract dangling edge")
    if edge.node1 is edge.node2:
      return self._contract_trace(edge, name)
    new_tensor = self.backend.tensordot(edge.node1.tensor, edge.node2.tensor,
                                        [[edge.axis1], [edge.axis2]])
    new_node = self.add_node(new_tensor, name)
    self._remove_edges(set([edge]), edge.node1, edge.node2, new_node)
    return new_node

  def contract_copy_node(self,
                         copy_node: network_components.CopyNode,
                         name: Optional[Text] = None
                        ) -> network_components.BaseNode:
    """Contract all edges incident on given copy node.

    Args:
      copy_node: Copy tensor node to be contracted.
      name: Name of the new node created.

    Returns:
      New node representing contracted tensor.

    Raises:
      ValueError: If copy_node has dangling edge(s).
    """
    new_tensor = copy_node.compute_contracted_tensor()
    new_node = self.add_node(new_tensor, name)

    partners = copy_node.get_partners()
    new_axis = 0
    for partner in partners:
      for edge in partner.edges:
        if edge.node1 is copy_node or edge.node2 is copy_node:
          continue
        old_axis = edge.axis1 if edge.node1 is partner else edge.axis2
        edge.update_axis(
            old_node=partner,
            old_axis=old_axis,
            new_node=new_node,
            new_axis=new_axis)
        new_node.add_edge(edge, new_axis)
        new_axis += 1
      self.nodes_set.remove(partner)
    assert len(new_tensor.shape) == new_axis

    self.nodes_set.remove(copy_node)
    self.nodes_set.add(new_node)
    return new_node

  def outer_product(self,
                    node1: network_components.BaseNode,
                    node2: network_components.BaseNode,
                    name: Optional[Text] = None) -> network_components.BaseNode:
    """Calculates an outer product of the two nodes.

    This causes the nodes to combine their edges and axes, so the shapes are
    combined. For example, if `a` had a shape (2, 3) and `b` had a shape
    (4, 5, 6), then the node `net.outer_product(a, b) will have shape
    (2, 3, 4, 5, 6).

    Args:
      node1: The first node. The axes on this node will be on the left side of
        the new node.
      node2: The second node. The axes on this node will be on the right side of
        the new node.
      name: Optional name to give the new node created.

    Returns:
      A new node. Its shape will be node1.shape + node2.shape
    """
    new_tensor = self.backend.outer_product(node1.tensor, node2.tensor)
    new_node = self.add_node(new_tensor, name)
    additional_axes = len(node1.tensor.shape)
    for i, edge in enumerate(node1.edges):
      edge.update_axis(i, node1, i, new_node)
    for i, edge in enumerate(node2.edges):
      edge.update_axis(i, node2, i + additional_axes, new_node)
    # Remove the nodes from the set.
    self.nodes_set.remove(node1)
    self.nodes_set.remove(node2)
    for i, edge in enumerate(node1.edges + node2.edges):
      new_node.add_edge(edge, i)

    # disable removed nodes
    node1.disable()
    node2.disable()
    return new_node

  def get_final_node(self) -> network_components.BaseNode:
    """Get the final node of a fully contracted network.

    Note: The network must already be fully contracted to a single node.

    Returns:
      The final node in the network.

    Raises:
      ValueError: If this network has more than 1 remaining node or if any of
        the remaining edges are dangling.
    """
    if len(self.nodes_set) != 1:
      raise ValueError("This tensor network has more than 1 node.")
    node = next(iter(self.nodes_set))
    for e in node.edges:
      if not e.is_dangling():
        raise ValueError("This network is not fully contracted. "
                         "Edge '{}' has not been contracted.".format(e))
    return next(iter(self.nodes_set))

  def get_all_nondangling(self):
    """Return the set of all non-dangling edges."""
    edges = set()
    for node in self.nodes_set:
      edges |= node.get_all_nondangling()
    return edges

  def get_all_edges(self):
    """Return the set of all edges."""
    edges = set()
    for node in self.nodes_set:
      edges |= set(node.edges)
    return edges

  def outer_product_final_nodes(self, edge_order: List[network_components.Edge]
                               ) -> network_components.BaseNode:
    """Get the outer product of the final nodes.

    For example, if after all contractions, there were 3 nodes remaining with
    shapes :math:`(2, 3)`, :math:`(4, 5, 6)`, and :math:`(7)`
    respectively, the newly returned node will have shape 
    :math:`(2, 3, 4, 5, 6, 7)`.

    Args:
      edge_order: Edge order for the final node.

    Returns:
      The outer product of the remaining nodes.

    Raises:
      ValueError: If any of the remaining nodes are not fully contracted.
    """
    nodes = list(self.nodes_set)
    for node in nodes:
      if node.has_nondangling_edge():
        raise ValueError("Node '{}' has a non-dangling edge remaining.")
    final_node = nodes[0]
    for node in nodes[1:]:
      final_node = self.outer_product(final_node, node)
    return final_node.reorder_edges(edge_order)

  def check_connected(self) -> None:
    """Check if the network is connected."""
    # Fastest way to get a single item from a set.
    node = next(iter(self.nodes_set))
    node_que = collections.deque()
    seen_nodes = {node}
    node_que.append(node)
    while node_que:
      node = node_que.popleft()
      for e in node.edges:
        for n in e.get_nodes():
          if n is not None and n not in seen_nodes:
            node_que.append(n)
            seen_nodes.add(n)
    if self.nodes_set != seen_nodes:
      raise ValueError("Non-connected graph")

  def _flatten_trace_edges(
      self, edges: List[network_components.Edge],
      new_edge_name: Optional[Text]) -> network_components.Edge:
    """Flatten trace edges into single edge.

    Args:
      edges: List of trace edges to flatten
      new_edge_name: Optional name of the new edge created.

    Returns:
      The new edge that represents the flattening of the given edges.
    """
    node = edges[0].node1  # We are in the trace case, so this is the only node.
    # Flatten all of the edge's axes into a a single list.
    perm_back = [min(e.axis1, e.axis2) for e in edges]
    perm_back += [max(e.axis1, e.axis2) for e in edges]
    perm_front = set(range(len(node.edges))) - set(perm_back)
    perm_front = sorted(perm_front)
    perm = perm_front + perm_back
    new_dim = self.backend.prod(
        [self.backend.shape(node.tensor)[e.axis1] for e in edges])
    node.reorder_axes(perm)
    unaffected_shape = self.backend.shape(node.tensor)[:len(perm_front)]
    new_shape = self.backend.concat([unaffected_shape, [new_dim, new_dim]],
                                    axis=-1)
    node.tensor = self.backend.reshape(node.tensor, new_shape)
    edge1 = network_components.Edge("TraceFront", node, len(perm_front))
    edge2 = network_components.Edge("TraceBack", node, len(perm_front) + 1)
    node.edges = node.edges[:len(perm_front)] + [edge1, edge2]
    new_edge = self.connect(edge1, edge2, new_edge_name)
    node.axis_names = [
        self._new_edge_name(None) for _ in range(len(node.edges))
    ]
    return new_edge

  def flatten_edges(
      self,
      edges: List[network_components.Edge],
      new_edge_name: Optional[Text] = None) -> network_components.Edge:
    """Flatten edges into single edge.

    If two nodes have multiple edges connecting them, it may be
    benifitial to flatten these edges into a single edge to avoid having several
    unnecessary trace edges. This can speed up computation time and reduce
    memory cost.

    Warning: This will remove all axes names.

    Args:
      edges: A list of edges to flatten.
      new_edge_name: Optional name to give to the newly created edge.

    Returns:
      The new flattened edge.

    Raises:
      ValueError: If edges is an empty list.
      ValueError: If not all of the edges connect to the same node(s).
      ValueError: If one of the nodes connecting to these edges does not have
        edge definitions for all of its axes.
    """
    if not edges:
      raise ValueError("At least 1 edge must be given.")
    if len(edges) == 1:
      return edges[0]  # Don't bother with reshaping.
    # Set equality is transitive (a=b, b=c, therefore a=c) so it is only
    # necessary to compare the first edge against the rest.
    expected_nodes = set(edges[0].get_nodes())
    for edge in edges:
      if expected_nodes != set(edge.get_nodes()):
        raise ValueError(
            "Two edges do not share the same nodes. "
            "'{}'s nodes: '{}', '{}'. '{}'s nodes: '{}', '{}'".format(
                edges[0], edges[0].node1, edges[0].node2, edge, edge.node1,
                edge.node2))
    if len(expected_nodes) == 1:
      return self._flatten_trace_edges(edges, new_edge_name)
    # Flatten standard or dangling edges.
    new_dangling_edges = []
    for node in expected_nodes:
      # Required for dangling case.
      if node is None:
        continue
      perm_back = []
      for edge in edges:
        # There will only be 1 edge since we are in the standard edge case.
        perm_back.append(node.edges.index(edge))
      perm_front = sorted(set(range(len(node.edges))) - set(perm_back))
      node.reorder_axes(perm_front + perm_back)
      old_tensor_shape = self.backend.shape(node.tensor)
      # Calculate the new axis dimension as a product of the other
      # axes dimensions.
      flattened_axis_dim = self.backend.prod(old_tensor_shape[len(perm_front):])
      new_tensor_shape = self.backend.concat(
          [old_tensor_shape[:len(perm_front)], [flattened_axis_dim]], axis=-1)
      new_tensor = self.backend.reshape(node.tensor, new_tensor_shape)
      # Modify the node in place. Currently, this is they only method that
      # modifies a node's tensor.
      node.tensor = new_tensor
      # This Edge is required for the connect call later.
      edge = network_components.Edge(new_edge_name, node, len(perm_front))
      # Do not set the signature of 'edge' since it is dangling.
      node.edges = node.edges[:len(perm_front)] + [edge]
      new_dangling_edges.append(edge)
      # TODO: Allow renaming of the new axis.
      node.axis_names = [
          self._new_edge_name(None) for _ in range(len(node.edges))
      ]
    node1, node2 = tuple(expected_nodes)
    # Sets are returned in a random order, so this is how we deal with
    # dangling edges.
    if node1 is None or node2 is None:
      return new_dangling_edges[0]
    return self.connect(new_dangling_edges[0], new_dangling_edges[1],
                        new_edge_name)

  def get_shared_edges(
      self, node1: network_components.BaseNode,
      node2: network_components.BaseNode) -> Set[network_components.Edge]:
    """Get all edges shared between two nodes.

    Args:
      node1: The first node.
      node2: The second node.

    Returns:
      A (possibly empty) `set` of `Edge`s shared by the nodes.
    """
    nodes = {node1, node2}
    shared_edges = set()
    # Assuming the network is well formed, all of the edges shared by
    # these two nodes will be stored in just one of the nodes, so we only
    # have to do this loop once.
    for edge in node1.edges:
      if set(edge.get_nodes()) == nodes:
        shared_edges.add(edge)
    return shared_edges

  def get_parallel_edges(
      self, edge: network_components.Edge) -> Set[network_components.Edge]:
    """Get all of the edges parallel to the given `edge`.

    Args:
      edge: The given edge.

    Returns:
      A `set` of all of the edges parallel to the given edge 
      (including the given edge).
  """
    return self.get_shared_edges(edge.node1, edge.node2)

  def flatten_edges_between(
      self, node1: network_components.BaseNode,
      node2: network_components.BaseNode) -> Optional[network_components.Edge]:
    """Flatten all of the edges between the given two nodes.

    Args:
      node1: The first node.
      node2: The second node.

    Returns:
      The flattened `Edge` object. If there was only one edge between the two
        nodes, then the original edge is returned. If there where no edges
        between the nodes, a None is returned.
    """
    shared_edges = self.get_shared_edges(node1, node2)
    if shared_edges:
      return self.flatten_edges(list(shared_edges))
    return None

  def flatten_all_edges(self) -> List[network_components.Edge]:
    """Flatten all edges in the network.

    Returns:
      A list of all the flattened edges. If there was only one edge between 
      two given nodes, that original edge is included in this list.
    """
    flattened_edges = []
    for edge in self.get_all_nondangling():
      if edge in self:
        flat_edge = self.flatten_edges_between(edge.node1, edge.node2)
        flattened_edges.append(flat_edge)
    return flattened_edges

  def contract_between(
      self,
      node1: network_components.BaseNode,
      node2: network_components.BaseNode,
      name: Optional[Text] = None,
      allow_outer_product: bool = False,
      output_edge_order: Optional[Sequence[network_components.Edge]] = None,
  ) -> network_components.BaseNode:
    """Contract all of the edges between the two given nodes.

    Args:
      node1: The first node.
      node2: The second node.
      name: Name to give to the new node created.
      allow_outer_product: Optional boolean. If two nodes do not share any edges
        and `allow_outer_product` is set to `True`, then we return the outer
        product of the two nodes. Else, we raise a `ValueError`.
      output_edge_order: Optional sequence of Edges. When not `None`, must 
        contain all edges belonging to, but not shared by `node1` and `node2`.
        The axes of the new node will be permuted (if necessary) to match this
        ordering of Edges.

    Returns:
      The new node created.

    Raises:
      ValueError: If no edges are found between node1 and node2 and
        `allow_outer_product` is set to `False`.
    """
    # Trace edges cannot be contracted using tensordot.
    if node1 is node2:
      flat_edge = self.flatten_edges_between(node1, node2)
      if not flat_edge:
        raise ValueError("No trace edges found on contraction of edges between "
                         "node '{}' and itself.".format(node1))
      return self.contract(flat_edge, name)

    shared_edges = self.get_shared_edges(node1, node2)
    if not shared_edges:
      if allow_outer_product:
        return self.outer_product(node1, node2)
      raise ValueError("No edges found between nodes '{}' and '{}' "
                       "and allow_outer_product=False.".format(node1, node2))

    # Collect the axis of each node corresponding to each edge, in order.
    # This specifies the contraction for tensordot.
    # NOTE: The ordering of node references in each contraction edge is ignored.
    axes1 = []
    axes2 = []
    for edge in shared_edges:
      if edge.node1 is node1:
        axes1.append(edge.axis1)
        axes2.append(edge.axis2)
      else:
        axes1.append(edge.axis2)
        axes2.append(edge.axis1)

    if output_edge_order:
      # Determine heuristically if output transposition can be minimized by
      # flipping the arguments to tensordot.
      node1_output_axes = []
      node2_output_axes = []
      for (i, edge) in enumerate(output_edge_order):
        if edge in shared_edges:
          raise ValueError(
              "Edge '{}' in output_edge_order is shared by the nodes to be "
              "contracted: '{}' and '{}'.".format(edge, node1, node2))
        edge_nodes = set(edge.get_nodes())
        if node1 in edge_nodes:
          node1_output_axes.append(i)
        elif node2 in edge_nodes:
          node2_output_axes.append(i)
        else:
          raise ValueError(
              "Edge '{}' in output_edge_order is not connected to node '{}' or "
              "node '{}'".format(edge, node1, node2))
      if np.mean(node1_output_axes) > np.mean(node2_output_axes):
        node1, node2 = node2, node1
        axes1, axes2 = axes2, axes1

    new_tensor = self.backend.tensordot(node1.tensor, node2.tensor,
                                        [axes1, axes2])
    new_node = self.add_node(new_tensor, name)
    # The uncontracted axes of node1 (node2) now correspond to the first (last)
    # axes of new_node. We provide this ordering to _remove_edges() via the
    # node1 and node2 arguments.
    self._remove_edges(shared_edges, node1, node2, new_node)

    if output_edge_order:
      new_node = new_node.reorder_edges(list(output_edge_order))
    return new_node

  def contract_parallel(
      self, edge: network_components.Edge) -> network_components.BaseNode:
    """Contract all edges parallel to this edge.

    This method calls `contract_between` with the nodes connected by the edge.

    Args:
      edge: The edge to contract.

    Returns:
      The new node created after contraction.
    """
    if edge.is_dangling():
      raise ValueError("Attempted to contract dangling edge: '{}'".format(edge))
    return self.contract_between(edge.node1, edge.node2)

  def split_node(
      self,
      node: network_components.BaseNode,
      left_edges: List[network_components.Edge],
      right_edges: List[network_components.Edge],
      max_singular_values: Optional[int] = None,
      max_truncation_err: Optional[float] = None,
      left_name: Optional[Text] = None,
      right_name: Optional[Text] = None,
      edge_name: Optional[Text] = None,
  ) -> Tuple[network_components.BaseNode, network_components.BaseNode, Tensor]:
    """Split a `Node` using Singular Value Decomposition.

    Let M be the matrix created by flattening left_edges and right_edges into
    2 axes. Let :math:`U S V^* = M` be the Singular Value Decomposition of 
    :math:`M`. This will split the network into 2 nodes. The left node's 
    tensor will be :math:`U \\sqrt{S}` and the right node's tensor will be 
    :math:`\\sqrt{S} V^*` where :math:`V^*` is
    the adjoint of :math:`V`.

    The singular value decomposition is truncated if `max_singular_values` or
    `max_truncation_err` is not `None`.

    The truncation error is the 2-norm of the vector of truncated singular
    values. If only `max_truncation_err` is set, as many singular values will
    be truncated as possible while maintaining:
    `norm(truncated_singular_values) <= max_truncation_err`.

    If only `max_singular_values` is set, the number of singular values kept
    will be `min(max_singular_values, number_of_singular_values)`, so that
    `max(0, number_of_singular_values - max_singular_values)` are truncated.

    If both `max_truncation_err` and `max_singular_values` are set,
    `max_singular_values` takes priority: The truncation error may be larger
    than `max_truncation_err` if required to satisfy `max_singular_values`.

    Args:
      node: The node you want to split.
      left_edges: The edges you want connected to the new left node.
      right_edges: The edges you want connected to the new right node.
      max_singular_values: The maximum number of singular values to keep.
      max_truncation_err: The maximum allowed truncation error.
      left_name: The name of the new left node. If `None`, a name will be generated
        automatically.
      right_name: The name of the new right node. If `None`, a name will be generated
        automatically.
      edge_name: The name of the new `Edge` connecting the new left and right node. 
        If `None`, a name will be generated automatically.

    Returns:
      A tuple containing:
        left_node: 
          A new node created that connects to all of the `left_edges`.
          Its underlying tensor is :math:`U \\sqrt{S}`
        right_node: 
          A new node created that connects to all of the `right_edges`.
          Its underlying tensor is :math:`\\sqrt{S} V^*`
        truncated_singular_values: 
          The vector of truncated singular values.
    """
    node.reorder_edges(left_edges + right_edges)
    u, s, vh, trun_vals = self.backend.svd_decomposition(
        node.tensor, len(left_edges), max_singular_values, max_truncation_err)
    sqrt_s = self.backend.sqrt(s)
    u_s = u * sqrt_s
    # We have to do this since we are doing element-wise multiplication against
    # the first axis of vh. If we don't, it's possible one of the other axes of
    # vh will be the same size as sqrt_s and would multiply across that axis
    # instead, which is bad.
    sqrt_s_broadcast_shape = self.backend.concat(
        [self.backend.shape(sqrt_s), [1] * (len(vh.shape) - 1)], axis=-1)
    vh_s = vh * self.backend.reshape(sqrt_s, sqrt_s_broadcast_shape)
    left_node = self.add_node(u_s, name=left_name)
    for i, edge in enumerate(left_edges):
      left_node.add_edge(edge, i)
      edge.update_axis(i, node, i, left_node)
    right_node = self.add_node(vh_s, name=right_name)
    for i, edge in enumerate(right_edges):
      # i + 1 to account for the new edge.
      right_node.add_edge(edge, i + 1)
      edge.update_axis(i + len(left_edges), node, i + 1, right_node)
    self.connect(left_node[-1], right_node[0], name=edge_name)
    self.nodes_set.remove(node)
    node.disable()
    return left_node, right_node, trun_vals

  def split_node_qr(
      self,
      node: network_components.BaseNode,
      left_edges: List[network_components.Edge],
      right_edges: List[network_components.Edge],
      left_name: Optional[Text] = None,
      right_name: Optional[Text] = None,
      edge_name: Optional[Text] = None,
  ) -> Tuple[network_components.BaseNode, network_components.BaseNode]:
    """Split a `Node` using QR decomposition

    Let M be the matrix created by flattening left_edges and right_edges into
    2 axes. Let :math:`QR = M` be the QR Decomposition of 
    :math:`M`. This will split the network into 2 nodes. The left node's 
    tensor will be :math:`Q` (an orthonormal matrix) and the right node's tensor will be 
    :math:`R` (an upper triangular matrix)

    Args:
      node: The node you want to split.
      left_edges: The edges you want connected to the new left node.
      right_edges: The edges you want connected to the new right node.
      left_name: The name of the new left node. If `None`, a name will be generated
        automatically.
      right_name: The name of the new right node. If `None`, a name will be generated
        automatically.
      edge_name: The name of the new `Edge` connecting the new left and right node. 
        If `None`, a name will be generated automatically.

    Returns:
      A tuple containing:
        left_node: 
          A new node created that connects to all of the `left_edges`.
          Its underlying tensor is :math:`Q`
        right_node: 
          A new node created that connects to all of the `right_edges`.
          Its underlying tensor is :math:`R`
    """
    node.reorder_edges(left_edges + right_edges)
    q, r = self.backend.qr_decomposition(node.tensor, len(left_edges))
    left_node = self.add_node(q, name=left_name)
    for i, edge in enumerate(left_edges):
      left_node.add_edge(edge, i)
      edge.update_axis(i, node, i, left_node)
    right_node = self.add_node(r, name=right_name)
    for i, edge in enumerate(right_edges):
      # i + 1 to account for the new edge.
      right_node.add_edge(edge, i + 1)
      edge.update_axis(i + len(left_edges), node, i + 1, right_node)
    self.connect(left_node[-1], right_node[0], name=edge_name)
    self.nodes_set.remove(node)
    node.disable()
    return left_node, right_node

  def split_node_rq(
      self,
      node: network_components.BaseNode,
      left_edges: List[network_components.Edge],
      right_edges: List[network_components.Edge],
      left_name: Optional[Text] = None,
      right_name: Optional[Text] = None,
      edge_name: Optional[Text] = None,
  ) -> Tuple[network_components.BaseNode, network_components.BaseNode]:
    """Split a `Node` using RQ (reversed QR) decomposition

    Let M be the matrix created by flattening left_edges and right_edges into
    2 axes. Let :math:`QR = M^*` be the QR Decomposition of 
    :math:`M^*`. This will split the network into 2 nodes. The left node's 
    tensor will be :math:`R^*` (a lower triangular matrix) and the right node's tensor will be 
    :math:`Q^*` (an orthonormal matrix)

    Args:
      node: The node you want to split.
      left_edges: The edges you want connected to the new left node.
      right_edges: The edges you want connected to the new right node.
      left_name: The name of the new left node. If `None`, a name will be generated
        automatically.
      right_name: The name of the new right node. If `None`, a name will be generated
        automatically.
      edge_name: The name of the new `Edge` connecting the new left and right node. 
        If `None`, a name will be generated automatically.

    Returns:
      A tuple containing:
        left_node: 
          A new node created that connects to all of the `left_edges`.
          Its underlying tensor is :math:`Q`
        right_node: 
          A new node created that connects to all of the `right_edges`.
          Its underlying tensor is :math:`R`
    """
    node.reorder_edges(left_edges + right_edges)
    q, r = self.backend.qr_decomposition(node.tensor, len(left_edges))
    left_node = self.add_node(q, name=left_name)
    for i, edge in enumerate(left_edges):
      left_node.add_edge(edge, i)
      edge.update_axis(i, node, i, left_node)
    right_node = self.add_node(r, name=right_name)
    for i, edge in enumerate(right_edges):
      # i + 1 to account for the new edge.
      right_node.add_edge(edge, i + 1)
      edge.update_axis(i + len(left_edges), node, i + 1, right_node)
    self.connect(left_node[-1], right_node[0], name=edge_name)
    self.nodes_set.remove(node)
    node.disable()
    return left_node, right_node

  def split_node_full_svd(
      self,
      node: network_components.BaseNode,
      left_edges: List[network_components.Edge],
      right_edges: List[network_components.Edge],
      max_singular_values: Optional[int] = None,
      max_truncation_err: Optional[float] = None,
      left_name: Optional[Text] = None,
      middle_name: Optional[Text] = None,
      right_name: Optional[Text] = None,
      left_edge_name: Optional[Text] = None,
      right_edge_name: Optional[Text] = None,
  ) -> Tuple[network_components.BaseNode, network_components.
             BaseNode, network_components.BaseNode, Tensor]:
    """Split a node by doing a full singular value decomposition.

    Let M be the matrix created by flattening left_edges and right_edges into
    2 axes. Let :math:`U S V^* = M` be the Singular Value Decomposition of 
    :math:`M`.

    The left most node will be :math:`U` tensor of the SVD, the middle node is
    the diagonal matrix of the singular values, ordered largest to smallest,
    and the right most node will be the :math:`V*` tensor of the SVD.

    The singular value decomposition is truncated if `max_singular_values` or
    `max_truncation_err` is not `None`.

    The truncation error is the 2-norm of the vector of truncated singular
    values. If only `max_truncation_err` is set, as many singular values will
    be truncated as possible while maintaining:
    `norm(truncated_singular_values) <= max_truncation_err`.

    If only `max_singular_values` is set, the number of singular values kept
    will be `min(max_singular_values, number_of_singular_values)`, so that
    `max(0, number_of_singular_values - max_singular_values)` are truncated.

    If both `max_truncation_err` and `max_singular_values` are set,
    `max_singular_values` takes priority: The truncation error may be larger
    than `max_truncation_err` if required to satisfy `max_singular_values`.

    Args:
      node: The node you want to split.
      left_edges: The edges you want connected to the new left node.
      right_edges: The edges you want connected to the new right node.
      max_singular_values: The maximum number of singular values to keep.
      max_truncation_err: The maximum allowed truncation error.
      left_name: The name of the new left node. If None, a name will be generated
        automatically.
      middle_name: The name of the new center node. If None, a name will be generated
        automatically.
      right_name: The name of the new right node. If None, a name will be generated
        automatically.
      left_edge_name: The name of the new left `Edge` connecting 
        the new left node (`U`) and the new central node (`S`). 
        If `None`, a name will be generated automatically.
      right_edge_name: The name of the new right `Edge` connecting 
        the new central node (`S`) and the new right node (`V*`). 
        If `None`, a name will be generated automatically.

    Returns:
      A tuple containing:
        left_node: 
          A new node created that connects to all of the `left_edges`.
          Its underlying tensor is :math:`U`
        singular_values_node: 
          A new node that has 2 edges connecting `left_node` and `right_node`.
          Its underlying tensor is :math:`S`
        right_node: 
          A new node created that connects to all of the `right_edges`.
          Its underlying tensor is :math:`V^*`
        truncated_singular_values: 
          The vector of truncated singular values.
    """
    node.reorder_edges(left_edges + right_edges)
    u, s, vh, trun_vals = self.backend.svd_decomposition(
        node.tensor, len(left_edges), max_singular_values, max_truncation_err)
    left_node = self.add_node(u, name=left_name)
    singular_values_node = self.add_node(self.backend.diag(s), name=middle_name)
    right_node = self.add_node(vh, name=right_name)
    for i, edge in enumerate(left_edges):
      left_node.add_edge(edge, i)
      edge.update_axis(i, node, i, left_node)
    for i, edge in enumerate(right_edges):
      # i + 1 to account for the new edge.
      right_node.add_edge(edge, i + 1)
      edge.update_axis(i + len(left_edges), node, i + 1, right_node)
    self.connect(left_node[-1], singular_values_node[0], name=left_edge_name)
    self.connect(singular_values_node[1], right_node[0], name=right_edge_name)
    self.nodes_set.remove(node)
    node.disable()
    return left_node, singular_values_node, right_node, trun_vals

  def remove_node(self, node: network_components.BaseNode
                 ) -> Tuple[Dict[Text, network_components.
                                 Edge], Dict[int, network_components.Edge]]:
    """Remove a node from the network.

    Args:
      node: The node to be removed.

    Returns:
      broken_edges_by_name: A Dictionary mapping `node`'s axis names to
        the newly broken edges.
      broken_edges_by_axis: A Dictionary mapping `node`'s axis numbers
        to the newly broken edges.

    Raises:
      ValueError: If the node isn't in the network.
    """
    if node not in self:
      raise ValueError("Node '{}' is not in the network.".format(node))
    broken_edges_by_name = {}
    broken_edges_by_axis = {}
    for i, name in enumerate(node.axis_names):
      if not node[i].is_dangling() and not node[i].is_trace():
        edge1, edge2 = self.disconnect(node[i])
        new_broken_edge = edge1 if edge1.node1 is not node else edge2
        broken_edges_by_axis[i] = new_broken_edge
        broken_edges_by_name[name] = new_broken_edge
    self.nodes_set.remove(node)
    node.disable()
    return broken_edges_by_name, broken_edges_by_axis

  def check_correct(self, check_connected: bool = True) -> None:
    """Check that the network is structured correctly.

    Args:
      check_connected: Check if the network is connected.

    Raises:
      ValueError: If the tensor network is not correctly structured.
    """
    for node in self.nodes_set:
      for i, edge in enumerate(node.edges):
        if edge.node1 is not node and edge.node2 is not node:
          raise ValueError("Edge '{}' does not connect to node '{}'."
                           "Edge's nodes: '{}', '{}'.".format(
                               edge, node, edge.node1, edge.node2))

        is_edge_node_consistent = False
        if edge.node1 is node:
          if edge.axis1 == i:
            is_edge_node_consistent = True
        if edge.node2 is node:
          if edge.axis2 == i:
            is_edge_node_consistent = True
        if not is_edge_node_consistent:
          raise ValueError(
              "Edge '{}' does not point to '{}' on the correct axis. "
              "Edge axes: {}, {}. Node axis: {}.".format(
                  edge, node, edge.axis1, edge.axis2, i))
    if check_connected:
      self.check_connected()

  def save(self, path: Union[str, BinaryIO]):
    """Serialize the network to disk in hdf5 format.

    Args:
      path: path to folder where network is saved.
    """
    with h5py.File(path, 'w') as net_file:
      net_file.create_dataset('backend', data=self.backend.name)
      nodes_group = net_file.create_group('nodes')
      edges_group = net_file.create_group('edges')

      for node in self.nodes_set:
        node_group = nodes_group.create_group(node.name)
        node._save_node(node_group)

        for edge in node.edges:
          if edge.node1 == node:
            edge_group = edges_group.create_group(edge.name)
            edge._save_edge(edge_group)

  def __contains__(self, item):
    if isinstance(item, network_components.Edge):
      edge = item
      try:
        # pylint: disable=pointless-statement
        edge.node1
        # pylint: disable=pointless-statement
        edge.node2
      # If we raise a value error, that means the nodes have been garbage
      # collected, and thus the edge no longer is in the network.
      except ValueError:
        return False
      else:
        edge_is_in_network = edge.node1 in self.nodes_set
        try:
          edge_is_in_network &= edge in edge.node1.edges
        #if ValueError is raised, edge.node1 has been disabled
        except ValueError:
          return False
        if not edge.is_dangling():
          edge_is_in_network &= edge.node2 in self.nodes_set
          try:
            edge_is_in_network &= edge in edge.node2.edges
          #if ValueError is raised, edge.node2 has been disabled
          except ValueError:
            return False
        return edge_is_in_network
    elif isinstance(item, network_components.BaseNode):
      return item in self.nodes_set
    else:
      raise TypeError("Type '{}' was unexpected. "
                      "Only 'None' and 'Edge' types are allowed.".format(
                          type(item)))


def load(path: str):
  """Load the network from disk.

  Args:
    path: path to folder where network is saved.
  """
  with h5py.File(path, 'r') as net_file:
    net = TensorNetwork(backend=net_file["backend"][()])
    nodes = list(net_file["nodes"].keys())
    edges = list(net_file["edges"].keys())

    for node_name in nodes:
      node_data = net_file["nodes/" + node_name]
      node_type = component_factory.get_component(node_data['type'][()])
      node_type._load_node(net, node_data)

    nodes_dict = {node.name: node for node in net.nodes_set}

    for edge in edges:
      edge_data = net_file["edges/" + edge]
      network_components.Edge._load_edge(edge_data, nodes_dict)
  return net<|MERGE_RESOLUTION|>--- conflicted
+++ resolved
@@ -146,11 +146,7 @@
 
   def add_node(
       self,
-<<<<<<< HEAD
-      tensor: Union[np.ndarray, Tensor, network_components.BaseNode],
-=======
       value: Union[np.ndarray, Tensor, network_components.BaseNode],
->>>>>>> e4fc1f61
       name: Optional[Text] = None,
       axis_names: Optional[List[Text]] = None) -> network_components.BaseNode:
     """Create a new node in the network.
@@ -173,19 +169,11 @@
     given_node_name = name is not None
     if axis_names is None:
       axis_names = [
-<<<<<<< HEAD
-          self._new_edge_name(None) for _ in range(len(tensor.shape))
-      ]
-    name = self._new_node_name(name)
-    if isinstance(tensor, network_components.BaseNode):
-      new_node = tensor
-=======
           self._new_edge_name(None) for _ in range(len(value.shape))
       ]
     name = self._new_node_name(name)
     if isinstance(value, network_components.BaseNode):
       new_node = value
->>>>>>> e4fc1f61
       if new_node.network is not None:
         raise ValueError("Given node is already part of a network.")
       new_node.network = self
@@ -194,13 +182,8 @@
       if new_node.name is None or given_node_name:
         new_node.name = name
     else:
-<<<<<<< HEAD
-      tensor = self.backend.convert_to_tensor(tensor)
-      new_node = network_components.Node(tensor, name, axis_names, self)
-=======
       value = self.backend.convert_to_tensor(value)
       new_node = network_components.Node(value, name, axis_names, self)
->>>>>>> e4fc1f61
     new_node.set_signature(self.node_increment)
     self.nodes_set.add(new_node)
     return new_node
